# https://travis-ci.org/phoebe-project/phoebe2

language: none

sudo: required
dist: trusty
group: deprecated-2017Q4

env:
  global:
    # Set defaults to avoid repeating in most cases
    - CONDA_DEPENDENCIES='scipy matplotlib sympy requests mpi4py'
    - PIP_DEPENDENCIES='nose rebound requests mpi4py'
    - NOSETESTS=1
    - BENCHMARK=0
    - PHOEBE_ENABLE_PLOTTING = 'FALSE'


matrix:

  # Don't wait for allowed failures
  fast_finish: true

  include:

    # Try with various compilers with default version of numpy/astropy
    - os: linux
      compiler: g++-5
      env: CXX=g++-5 CC=gcc-5 PYTHON_VERSION=2.7 NUMPY_VERSION=1.10 ASTROPY_VERSION=1.0 NOSETESTS=1'
      addons:
        apt:
          sources: [ubuntu-toolchain-r-test]
          packages: [gfortran, g++-5, gcc-5, libstdc++-5-dev, libopenmpi-dev]
<<<<<<< HEAD
 
=======

>>>>>>> 8f3ba7af
    - os: osx
      compiler: clang
      env: MACOSX_DEPLOYMENT_TARGET=10.9 CXX=clang++ CC=clang PYTHON_VERSION=2.7 NUMPY_VERSION=1.10 ASTROPY_VERSION=1.0 NOSETESTS=0
      osx_image: xcode7.3

    # Try with various versions of numpy/astropy with default compiler
    - os: linux
      compiler: g++-5
      env: CXX=g++-5 CC=gcc-5 PYTHON_VERSION=2.7 NUMPY_VERSION=stable ASTROPY_VERSION=2.0 NOSETESTS=1'
      addons:
        apt:
          sources: [ubuntu-toolchain-r-test]
          packages: [gfortran, g++-5, gcc-5, libstdc++-5-dev, libopenmpi-dev]
<<<<<<< HEAD
          
=======

>>>>>>> 8f3ba7af
    - os: linux
      compiler: g++-5
      env: CXX=g++-5 CC=gcc-5 PYTHON_VERSION=2.7 NUMPY_VERSION=stable ASTROPY_VERSION=stable NOSETESTS=1'
      addons:
        apt:
          sources: [ubuntu-toolchain-r-test]
          packages: [gfortran, g++-5, gcc-5, libstdc++-5-dev, libopenmpi-dev]

    # and lastly, run the benchmarks
    - os: linux
      compiler: g++-5
      env: CXX=g++-5 CC=gcc-5 PYTHON_VERSION=2.7 NUMPY_VERSION=1.10 ASTROPY_VERSION=1.0 NOSETESTS=0 BENCHMARK=1'
      addons:
        apt:
          sources: [ubuntu-toolchain-r-test]
          packages: [gfortran, g++-5, gcc-5, libstdc++-5-dev, libopenmpi-dev]
<<<<<<< HEAD
          
=======

>>>>>>> 8f3ba7af
  allow_failures:
    - env: NUMPY_VERSION=dev


before_install:
  - if [[ $TRAVIS_OS_NAME == 'osx' ]]; then
      brew install llvm --with-clang --with-clang-extra-tools;
      brew install gcc;
      DIR=`find /usr/local ! -path '*/i386/*' -name libgfortran.a -exec dirname "{}" \; -quit`;
      export LIBRARY_PATH=${DIR}:${LIBRARY_PATH};
    fi;

install:
  - git clone git://github.com/astropy/ci-helpers.git
  - source ci-helpers/travis/setup_conda.sh
  - python setup.py build
  - python setup.py install --user
<<<<<<< HEAD
  - git clone -b phoebe_legacy git://github.com/phoebe-project/phoebe1.git
  - cd phoebe1
  - python setup_static.py install --user
  - cd ..
=======
  - mkdir ~/.phoebe-svn
  - cp tests/travis/phoebe.config ~/.phoebe-svn/
  - git clone --depth 1 git://github.com/phoebe-project/phoebe1.git
  - cd phoebe1/phoebe-lib
  - ./configure
  - make
  - sudo make install
  - if [[ $TRAVIS_OS_NAME == 'linux' ]]; then sudo ldconfig -v; fi;
  - cd ../phoebe-py
  - python setup.py build
  - python setup.py install --user
  - cd ../..
>>>>>>> 8f3ba7af
  - git clone git://github.com/phoebe-project/photodynam.git
  - cd photodynam
  - make
  - sudo cp photodynam /usr/local/bin/
  - python setup.py build
  - python setup.py install --user
  - cd ..


script:
    - if [ $NOSETESTS == 1 ];
      then nosetests -v -s -d -w tests/nosetests/;
      fi;

after_success: |
    if [ $BENCHMARK == 1 ] && [ -n $GITHUB_API_KEY ] && [ $TRAVIS_PULL_REQUEST == 'false' ]; then
        git clone --depth 1 git://github.com/phoebe-project/phoebe2-benchmark.git
        cp ./phoebe2-benchmark/*.log ./tests/benchmark/ 2>/dev/null || :
        cd tests && python run_tests.py benchmark
        cp ./benchmark/*.profile ../phoebe2-benchmark/ 2>/dev/null || :
        cp ./benchmark/*.log ../phoebe2-benchmark/ 2>/dev/null || :
        cp ./benchmark/*.log.png ../phoebe2-benchmark 2>/dev/null || :
        cd ../phoebe2-benchmark
        git add *.profile
        git add *.log
        git add *.png
        git -c user.name='travis' -c user.email='travis' commit -m "updating benchmarks" -m "branch: $TRAVIS_BRANCH   commit: https://github.com/phoebe-project/phoebe2/commit/$TRAVIS_COMMIT"
        git push -q -f https://kecnry:$GITHUB_API_KEY@github.com/phoebe-project/phoebe2-benchmark master
    fi<|MERGE_RESOLUTION|>--- conflicted
+++ resolved
@@ -31,11 +31,7 @@
         apt:
           sources: [ubuntu-toolchain-r-test]
           packages: [gfortran, g++-5, gcc-5, libstdc++-5-dev, libopenmpi-dev]
-<<<<<<< HEAD
  
-=======
-
->>>>>>> 8f3ba7af
     - os: osx
       compiler: clang
       env: MACOSX_DEPLOYMENT_TARGET=10.9 CXX=clang++ CC=clang PYTHON_VERSION=2.7 NUMPY_VERSION=1.10 ASTROPY_VERSION=1.0 NOSETESTS=0
@@ -49,11 +45,7 @@
         apt:
           sources: [ubuntu-toolchain-r-test]
           packages: [gfortran, g++-5, gcc-5, libstdc++-5-dev, libopenmpi-dev]
-<<<<<<< HEAD
           
-=======
-
->>>>>>> 8f3ba7af
     - os: linux
       compiler: g++-5
       env: CXX=g++-5 CC=gcc-5 PYTHON_VERSION=2.7 NUMPY_VERSION=stable ASTROPY_VERSION=stable NOSETESTS=1'
@@ -70,14 +62,17 @@
         apt:
           sources: [ubuntu-toolchain-r-test]
           packages: [gfortran, g++-5, gcc-5, libstdc++-5-dev, libopenmpi-dev]
-<<<<<<< HEAD
           
-=======
-
->>>>>>> 8f3ba7af
   allow_failures:
     - env: NUMPY_VERSION=dev
 
+    - os: linux
+      compiler: g++-5
+      env: CXX=g++-5 CC=gcc-5 PYTHON_VERSION=2.7 NUMPY_VERSION=stable ASTROPY_VERSION=stable NOSETESTS=1'
+      addons:
+        apt:
+          sources: [ubuntu-toolchain-r-test]
+          packages: [gfortran, g++-5, gcc-5, libstdc++-5-dev, libopenmpi-dev]
 
 before_install:
   - if [[ $TRAVIS_OS_NAME == 'osx' ]]; then
@@ -92,25 +87,10 @@
   - source ci-helpers/travis/setup_conda.sh
   - python setup.py build
   - python setup.py install --user
-<<<<<<< HEAD
   - git clone -b phoebe_legacy git://github.com/phoebe-project/phoebe1.git
   - cd phoebe1
   - python setup_static.py install --user
   - cd ..
-=======
-  - mkdir ~/.phoebe-svn
-  - cp tests/travis/phoebe.config ~/.phoebe-svn/
-  - git clone --depth 1 git://github.com/phoebe-project/phoebe1.git
-  - cd phoebe1/phoebe-lib
-  - ./configure
-  - make
-  - sudo make install
-  - if [[ $TRAVIS_OS_NAME == 'linux' ]]; then sudo ldconfig -v; fi;
-  - cd ../phoebe-py
-  - python setup.py build
-  - python setup.py install --user
-  - cd ../..
->>>>>>> 8f3ba7af
   - git clone git://github.com/phoebe-project/photodynam.git
   - cd photodynam
   - make
