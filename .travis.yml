# https://travis-ci.org/phoebe-project/phoebe2

language: none

sudo: required
dist: trusty
group: deprecated-2017Q4

env:
  global:
    # Set defaults to avoid repeating in most cases
    - CONDA_DEPENDENCIES='scipy matplotlib sympy requests mpi4py'
    - PIP_DEPENDENCIES='nose rebound requests mpi4py'
    - NOSETESTS=1
    - BENCHMARK=0
    - PHOEBE_ENABLE_PLOTTING = 'FALSE'


matrix:

  # Don't wait for allowed failures
  fast_finish: true

  include:

    # Try with various compilers with default version of numpy/astropy
    - os: linux
      compiler: g++-5
<<<<<<< HEAD
      env: CXX=g++-5 CC=gcc-5 PYTHON_VERSION=2.7 NUMPY_VERSION=1.10 ASTROPY_VERSION=1.0 NOSETESTS=1'
=======
      env: CXX=g++-5 CC=gcc-5 PYTHON_VERSION=2.7 NUMPY_VERSION=1.10 ASTROPY_VERSION=1.0 NOSETESTS=1
>>>>>>> d7f3cba5
      addons:
        apt:
          sources: [ubuntu-toolchain-r-test]
          packages: [gfortran, g++-5, gcc-5, libstdc++-5-dev, libopenmpi-dev]
<<<<<<< HEAD
 
    - os: osx
      compiler: clang
      env: MACOSX_DEPLOYMENT_TARGET=10.9 CXX=clang++ CC=clang PYTHON_VERSION=2.7 NUMPY_VERSION=1.10 ASTROPY_VERSION=1.0 NOSETESTS=0
      osx_image: xcode7.3
=======

    - os: osx
      compiler: clang
      env: MACOSX_DEPLOYMENT_TARGET=10.9 CXX=clang++ CC=clang PYTHON_VERSION=2.7 NUMPY_VERSION=1.10 ASTROPY_VERSION=1.0 NOSETESTS=0
      osx_image: xcode9.4
>>>>>>> d7f3cba5

    # Try with various versions of numpy/astropy with default compiler
    - os: linux
      compiler: g++-5
<<<<<<< HEAD
      env: CXX=g++-5 CC=gcc-5 PYTHON_VERSION=2.7 NUMPY_VERSION=stable ASTROPY_VERSION=2.0 NOSETESTS=1'
=======
      env: CXX=g++-5 CC=gcc-5 PYTHON_VERSION=2.7 NUMPY_VERSION=stable ASTROPY_VERSION=2.0 NOSETESTS=1
>>>>>>> d7f3cba5
      addons:
        apt:
          sources: [ubuntu-toolchain-r-test]
          packages: [gfortran, g++-5, gcc-5, libstdc++-5-dev, libopenmpi-dev]
<<<<<<< HEAD
          
    - os: linux
      compiler: g++-5
      env: CXX=g++-5 CC=gcc-5 PYTHON_VERSION=2.7 NUMPY_VERSION=stable ASTROPY_VERSION=stable NOSETESTS=1'
=======

    - os: linux
      compiler: g++-5
      env: CXX=g++-5 CC=gcc-5 PYTHON_VERSION=2.7 NUMPY_VERSION=stable ASTROPY_VERSION=stable NOSETESTS=1
>>>>>>> d7f3cba5
      addons:
        apt:
          sources: [ubuntu-toolchain-r-test]
          packages: [gfortran, g++-5, gcc-5, libstdc++-5-dev, libopenmpi-dev]

<<<<<<< HEAD
    # and lastly, run the benchmarks
    - os: linux
      compiler: g++-5
      env: CXX=g++-5 CC=gcc-5 PYTHON_VERSION=2.7 NUMPY_VERSION=1.10 ASTROPY_VERSION=1.0 NOSETESTS=0 BENCHMARK=1'
=======
    # Try with Python 3.5 (earliest supported version) and latest minor version (3.7)
    # - os: linux
    #   compiler: g++-5
    #   env: CXX=g++-5 CC=gcc-5 PYTHON_VERSION=3.5 NUMPY_VERSION=stable ASTROPY_VERSION=stable NOSETESTS=1
    #   addons:
    #     apt:
    #       sources: [ubuntu-toolchain-r-test]
    #       packages: [gfortran, g++-5, gcc-5, libstdc++-5-dev, libopenmpi-dev]
    #
    # - os: linux
    #   compiler: g++-5
    #   env: CXX=g++-5 CC=gcc-5 PYTHON_VERSION=3.7 NUMPY_VERSION=stable ASTROPY_VERSION=stable NOSETESTS=1
    #   addons:
    #     apt:
    #       sources: [ubuntu-toolchain-r-test]
    #       packages: [gfortran, g++-5, gcc-5, libstdc++-5-dev, libopenmpi-dev]

    # and lastly, run the benchmarks
    - os: linux
      compiler: g++-5
      env: CXX=g++-5 CC=gcc-5 PYTHON_VERSION=2.7 NUMPY_VERSION=1.10 ASTROPY_VERSION=1.0 NOSETESTS=0 BENCHMARK=1
>>>>>>> d7f3cba5
      addons:
        apt:
          sources: [ubuntu-toolchain-r-test]
          packages: [gfortran, g++-5, gcc-5, libstdc++-5-dev, libopenmpi-dev]
<<<<<<< HEAD
          
  allow_failures:
    - env: NUMPY_VERSION=dev

=======

  allow_failures:
    # run with development versions of numpy as astropy (require python 3.5+)
    - env: NUMPY_VERSION=dev
    - os: linux
      compiler: g++-5
      env: CXX=g++-5 CC=gcc-5 PYTHON_VERSION=3.7 NUMPY_VERSION=dev ASTROPY_VERSION=dev NOSETESTS=1
      addons:
        apt:
          sources: [ubuntu-toolchain-r-test]
          packages: [gfortran, g++-5, gcc-5, libstdc++-5-dev, libopenmpi-dev]
>>>>>>> d7f3cba5

before_install:
  - if [[ $TRAVIS_OS_NAME == 'osx' ]]; then
      brew install llvm --with-clang --with-clang-extra-tools;
      brew install gcc;
      DIR=`find /usr/local ! -path '*/i386/*' -name libgfortran.a -exec dirname "{}" \; -quit`;
      export LIBRARY_PATH=${DIR}:${LIBRARY_PATH};
    fi;

install:
  - git clone git://github.com/astropy/ci-helpers.git
  - source ci-helpers/travis/setup_conda.sh
  - python setup.py build
  - python setup.py install --user
  - git clone -b phoebe_legacy git://github.com/phoebe-project/phoebe1.git
  - cd phoebe1
  - python setup_static.py install --user
  - cd ..
  - git clone git://github.com/phoebe-project/photodynam.git
  - cd photodynam
  - make
  - sudo cp photodynam /usr/local/bin/
  - python setup.py build
  - python setup.py install --user
  - cd ..


script:
    - if [ $NOSETESTS == 1 ];
      then nosetests -v -s -d -w tests/nosetests/;
      fi;

after_success: |
    if [ $BENCHMARK == 1 ] && [ -n $GITHUB_API_KEY ] && [ $TRAVIS_PULL_REQUEST == 'false' ]; then
        git clone --depth 1 git://github.com/phoebe-project/phoebe2-benchmark.git
        cp ./phoebe2-benchmark/*.log ./tests/benchmark/ 2>/dev/null || :
        cd tests && python run_tests.py benchmark
        cp ./benchmark/*.profile ../phoebe2-benchmark/ 2>/dev/null || :
        cp ./benchmark/*.log ../phoebe2-benchmark/ 2>/dev/null || :
        cp ./benchmark/*.log.png ../phoebe2-benchmark 2>/dev/null || :
        cd ../phoebe2-benchmark
        git add *.profile
        git add *.log
        git add *.png
        git -c user.name='travis' -c user.email='travis' commit -m "updating benchmarks" -m "branch: $TRAVIS_BRANCH   commit: https://github.com/phoebe-project/phoebe2/commit/$TRAVIS_COMMIT"
        git push -q -f https://kecnry:$GITHUB_API_KEY@github.com/phoebe-project/phoebe2-benchmark master
    fi<|MERGE_RESOLUTION|>--- conflicted
+++ resolved
@@ -26,63 +26,34 @@
     # Try with various compilers with default version of numpy/astropy
     - os: linux
       compiler: g++-5
-<<<<<<< HEAD
-      env: CXX=g++-5 CC=gcc-5 PYTHON_VERSION=2.7 NUMPY_VERSION=1.10 ASTROPY_VERSION=1.0 NOSETESTS=1'
-=======
       env: CXX=g++-5 CC=gcc-5 PYTHON_VERSION=2.7 NUMPY_VERSION=1.10 ASTROPY_VERSION=1.0 NOSETESTS=1
->>>>>>> d7f3cba5
       addons:
         apt:
           sources: [ubuntu-toolchain-r-test]
           packages: [gfortran, g++-5, gcc-5, libstdc++-5-dev, libopenmpi-dev]
-<<<<<<< HEAD
- 
-    - os: osx
-      compiler: clang
-      env: MACOSX_DEPLOYMENT_TARGET=10.9 CXX=clang++ CC=clang PYTHON_VERSION=2.7 NUMPY_VERSION=1.10 ASTROPY_VERSION=1.0 NOSETESTS=0
-      osx_image: xcode7.3
-=======
 
     - os: osx
       compiler: clang
       env: MACOSX_DEPLOYMENT_TARGET=10.9 CXX=clang++ CC=clang PYTHON_VERSION=2.7 NUMPY_VERSION=1.10 ASTROPY_VERSION=1.0 NOSETESTS=0
       osx_image: xcode9.4
->>>>>>> d7f3cba5
 
     # Try with various versions of numpy/astropy with default compiler
     - os: linux
       compiler: g++-5
-<<<<<<< HEAD
-      env: CXX=g++-5 CC=gcc-5 PYTHON_VERSION=2.7 NUMPY_VERSION=stable ASTROPY_VERSION=2.0 NOSETESTS=1'
-=======
       env: CXX=g++-5 CC=gcc-5 PYTHON_VERSION=2.7 NUMPY_VERSION=stable ASTROPY_VERSION=2.0 NOSETESTS=1
->>>>>>> d7f3cba5
-      addons:
-        apt:
-          sources: [ubuntu-toolchain-r-test]
-          packages: [gfortran, g++-5, gcc-5, libstdc++-5-dev, libopenmpi-dev]
-<<<<<<< HEAD
-          
-    - os: linux
-      compiler: g++-5
-      env: CXX=g++-5 CC=gcc-5 PYTHON_VERSION=2.7 NUMPY_VERSION=stable ASTROPY_VERSION=stable NOSETESTS=1'
-=======
-
-    - os: linux
-      compiler: g++-5
-      env: CXX=g++-5 CC=gcc-5 PYTHON_VERSION=2.7 NUMPY_VERSION=stable ASTROPY_VERSION=stable NOSETESTS=1
->>>>>>> d7f3cba5
       addons:
         apt:
           sources: [ubuntu-toolchain-r-test]
           packages: [gfortran, g++-5, gcc-5, libstdc++-5-dev, libopenmpi-dev]
 
-<<<<<<< HEAD
-    # and lastly, run the benchmarks
     - os: linux
       compiler: g++-5
-      env: CXX=g++-5 CC=gcc-5 PYTHON_VERSION=2.7 NUMPY_VERSION=1.10 ASTROPY_VERSION=1.0 NOSETESTS=0 BENCHMARK=1'
-=======
+      env: CXX=g++-5 CC=gcc-5 PYTHON_VERSION=2.7 NUMPY_VERSION=stable ASTROPY_VERSION=stable NOSETESTS=1
+      addons:
+        apt:
+          sources: [ubuntu-toolchain-r-test]
+          packages: [gfortran, g++-5, gcc-5, libstdc++-5-dev, libopenmpi-dev]
+
     # Try with Python 3.5 (earliest supported version) and latest minor version (3.7)
     # - os: linux
     #   compiler: g++-5
@@ -104,17 +75,10 @@
     - os: linux
       compiler: g++-5
       env: CXX=g++-5 CC=gcc-5 PYTHON_VERSION=2.7 NUMPY_VERSION=1.10 ASTROPY_VERSION=1.0 NOSETESTS=0 BENCHMARK=1
->>>>>>> d7f3cba5
       addons:
         apt:
           sources: [ubuntu-toolchain-r-test]
           packages: [gfortran, g++-5, gcc-5, libstdc++-5-dev, libopenmpi-dev]
-<<<<<<< HEAD
-          
-  allow_failures:
-    - env: NUMPY_VERSION=dev
-
-=======
 
   allow_failures:
     # run with development versions of numpy as astropy (require python 3.5+)
@@ -126,7 +90,6 @@
         apt:
           sources: [ubuntu-toolchain-r-test]
           packages: [gfortran, g++-5, gcc-5, libstdc++-5-dev, libopenmpi-dev]
->>>>>>> d7f3cba5
 
 before_install:
   - if [[ $TRAVIS_OS_NAME == 'osx' ]]; then
