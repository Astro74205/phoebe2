# https://travis-ci.org/phoebe-project/phoebe2

language: none

addons:
  apt:
    sources:
    # add PPAs with more up-to-date toolchains
    - ubuntu-toolchain-r-test
    - llvm-toolchain-precise-3.6
    packages:
    - gfortran
    - g++-5
    - gcc-5
    - clang-3.6
    - libstdc++-5-dev

sudo: required
dist: trusty

env:
    global:
        # Set defaults to avoid repeating in most cases
        - CONDA_DEPENDENCIES='scipy matplotlib sympy'
        - PIP_DEPENDENCIES='nose rebound'
        - NOSETESTS=1
        - BENCHMARK=0


matrix:

    # Don't wait for allowed failures
    fast_finish: true

    include:

        # Try with various compilers with default version of numpy/astropy
        - os: linux
<<<<<<< HEAD
          python: 2.7
          compiler: g++
          env: PYTHON_VERSION=2.7 NUMPY_VERSION=1.10 ASTROPY_VERSION=1.0'

        #- os: linux
        #  python: 2.7
        #  compiler: g++-5
        #  env: PYTHON_VERSION=2.7 NUMPY_VERSION=1.10 ASTROPY_VERSION=1.0 NOSETESTS=0'
=======
          compiler: g++-5
          env: CXX=g++-5 PYTHON_VERSION=2.7 NUMPY_VERSION=1.10 ASTROPY_VERSION=1.0 NOSETESTS=1'
>>>>>>> 30fe1b46

        # clang fails to build phoebe1
        # - os: linux
        #   compiler: clang-3.6
        #   env: PYTHON_VERSION=2.7 NUMPY_VERSION=1.10 ASTROPY_VERSION=1.0 NOSETESTS=0'

        - os: osx
          compiler: clang
          env: CXX=clang++ PYTHON_VERSION=2.7 NUMPY_VERSION=1.10 ASTROPY_VERSION=1.0 NOSETESTS=0'


        # Try with various versions of numpy/astropy with default compiler
<<<<<<< HEAD
        #- os: linux
        #  compiler: g++-5
        #  env: PYTHON_VERSION=2.7 NUMPY_VERSION=stable ASTROPY_VERSION=stable'

        #- os: linux
        #  compiler: g++-5
        #  env: PYTHON_VERSION=2.7 NUMPY_VERSION=dev ASTROPY_VERSION=dev'
=======
        - os: linux
          compiler: g++-5
          env: CXX=g++-5 PYTHON_VERSION=2.7 NUMPY_VERSION=stable ASTROPY_VERSION=stable NOSETESTS=1'

        # - os: linux
        #   compiler: g++-5
        #   env: CXX=g++-5 PYTHON_VERSION=2.7 NUMPY_VERSION=dev ASTROPY_VERSION=dev NOSETESTS=1'
>>>>>>> 30fe1b46

        # Try with various versions of python with default numpy/astropy and compiler
        - os: linux
          python: 3.5
          compiler: g++
          env: PYTHON_VERSION=3.5 NUMPY_VERSION=stable ASTROPY_VERSION=stable'

        # - os: linux
        #   compiler: g++
        #   env: PYTHON_VERSION=3.4 NUMPY_VERSION=1.10 ASTROPY_VERSION=1.0'

        # - os: linux
        #   compiler: g++
        #   env: PYTHON_VERSION=3.5 NUMPY_VERSION=1.10 ASTROPY_VERSION=1.0'


        # and lastly, run the benchmarks
<<<<<<< HEAD
        #- os: linux
        #  compiler: g++
        #  env: PYTHON_VERSION=2.7 NUMPY_VERSION=1.10 ASTROPY_VERSION=1.0 NOSETESTS=0 BENCHMARK=1'
=======
        - os: linux
          compiler: g++-5
          env: CXX=g++-5 PYTHON_VERSION=2.7 NUMPY_VERSION=1.10 ASTROPY_VERSION=1.0 NOSETESTS=0 BENCHMARK=1'
>>>>>>> 30fe1b46

    allow_failures:
      - env: NUMPY_VERSION=dev

before_install:
    - pip3 install --upgrade numpy

before_install:
    - rvm get head
    - if [[ $TRAVIS_OS_NAME == 'osx' ]]; then
        brew update;
        brew install llvm --with-clang --with-clang-extra-tools;
        brew install gcc gnu-sed gtk libglade libgnomecanvas sdl libusb libusb-compat gsl opam wget dfu-util;
      fi;

install:
    - git clone git://github.com/astropy/ci-helpers.git
    - source ci-helpers/travis/setup_conda.sh
    - python setup.py build
    - python setup.py install --user
    - mkdir ~/.phoebe-svn
    - cp tests/travis/phoebe.config ~/.phoebe-svn/
    - git clone git://github.com/phoebe-project/phoebe1.git
    - cd phoebe1/phoebe-lib
    - ./configure
    - make
    - sudo make install
    - if [[ $TRAVIS_OS_NAME == 'linux' ]]; then sudo ldconfig -v; fi;
    - cd ../phoebe-py
    - python setup.py build
    - python setup.py install --user
    - cd ../..
    - git clone git://github.com/phoebe-project/photodynam.git
    - cd photodynam
    - make
    - sudo cp photodynam /usr/local/bin/
    - python setup.py build
    - python setup.py install --user
    - cd ..


script:
    - if [ $NOSETESTS == 1 ];
      then nosetests -v -s -d -w tests/nosetests/;
      fi;

after_success: |
    if [ $BENCHMARK == 1 ] && [ -n $GITHUB_API_KEY ] && [ $TRAVIS_PULL_REQUEST == 'false' ]; then
        git clone git://github.com/phoebe-project/phoebe2-benchmark.git
        cp ./phoebe2-benchmark/*.log ./tests/benchmark/ 2>/dev/null || :
        cd tests && python run_tests.py benchmark
        cp ./benchmark/*.profile ../phoebe2-benchmark/ 2>/dev/null || :
        cp ./benchmark/*.log ../phoebe2-benchmark/ 2>/dev/null || :
        cp ./benchmark/*.log.png ../phoebe2-benchmark 2>/dev/null || :
        cd ../phoebe2-benchmark
        git add *.profile
        git add *.log
        git add *.png
        git -c user.name='travis' -c user.email='travis' commit -m "updating benchmarks" -m "branch: $TRAVIS_BRANCH   commit: https://github.com/phoebe-project/phoebe2/commit/$TRAVIS_COMMIT"
        git push -q -f https://kecnry:$GITHUB_API_KEY@github.com/phoebe-project/phoebe2-benchmark master
    fi<|MERGE_RESOLUTION|>--- conflicted
+++ resolved
@@ -36,19 +36,8 @@
 
         # Try with various compilers with default version of numpy/astropy
         - os: linux
-<<<<<<< HEAD
-          python: 2.7
-          compiler: g++
-          env: PYTHON_VERSION=2.7 NUMPY_VERSION=1.10 ASTROPY_VERSION=1.0'
-
-        #- os: linux
-        #  python: 2.7
-        #  compiler: g++-5
-        #  env: PYTHON_VERSION=2.7 NUMPY_VERSION=1.10 ASTROPY_VERSION=1.0 NOSETESTS=0'
-=======
           compiler: g++-5
           env: CXX=g++-5 PYTHON_VERSION=2.7 NUMPY_VERSION=1.10 ASTROPY_VERSION=1.0 NOSETESTS=1'
->>>>>>> 30fe1b46
 
         # clang fails to build phoebe1
         # - os: linux
@@ -61,15 +50,6 @@
 
 
         # Try with various versions of numpy/astropy with default compiler
-<<<<<<< HEAD
-        #- os: linux
-        #  compiler: g++-5
-        #  env: PYTHON_VERSION=2.7 NUMPY_VERSION=stable ASTROPY_VERSION=stable'
-
-        #- os: linux
-        #  compiler: g++-5
-        #  env: PYTHON_VERSION=2.7 NUMPY_VERSION=dev ASTROPY_VERSION=dev'
-=======
         - os: linux
           compiler: g++-5
           env: CXX=g++-5 PYTHON_VERSION=2.7 NUMPY_VERSION=stable ASTROPY_VERSION=stable NOSETESTS=1'
@@ -77,7 +57,6 @@
         # - os: linux
         #   compiler: g++-5
         #   env: CXX=g++-5 PYTHON_VERSION=2.7 NUMPY_VERSION=dev ASTROPY_VERSION=dev NOSETESTS=1'
->>>>>>> 30fe1b46
 
         # Try with various versions of python with default numpy/astropy and compiler
         - os: linux
@@ -95,15 +74,9 @@
 
 
         # and lastly, run the benchmarks
-<<<<<<< HEAD
-        #- os: linux
-        #  compiler: g++
-        #  env: PYTHON_VERSION=2.7 NUMPY_VERSION=1.10 ASTROPY_VERSION=1.0 NOSETESTS=0 BENCHMARK=1'
-=======
         - os: linux
           compiler: g++-5
           env: CXX=g++-5 PYTHON_VERSION=2.7 NUMPY_VERSION=1.10 ASTROPY_VERSION=1.0 NOSETESTS=0 BENCHMARK=1'
->>>>>>> 30fe1b46
 
     allow_failures:
       - env: NUMPY_VERSION=dev
