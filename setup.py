import sys

try:
  import numpy
except ImportError:
  print("Numpy is needed for running and building of PHOEBE")
  sys.exit(1)

from numpy.distutils.core import setup, Extension
from numpy.distutils.command.build_ext import build_ext
from numpy.distutils.command.build_py import build_py

from distutils.version import LooseVersion, StrictVersion
from distutils.cmd import Command

import platform
import os
import re


# Python version checks (in both __init__.py and setup.py)
if sys.version_info[0] == 3:
    if sys.version_info[1] < 6:
        raise ImportError("PHOEBE supports python 2.7+ or 3.6+")
elif sys.version_info[0] == 2:
    if sys.version_info[1] < 7:
        raise ImportError("PHOEBE supports python 2.7+ or 3.6+")
else:
    raise ImportError("PHOEBE supports python 2.7+ or 3.6+")

#
# Auxiliary functions
#

def removefile(f):
  try:
    os.remove(f)
  except OSError:
    pass


def find_version_gcc(s):
  if len(s):
     return s.split()[-2]
  else:
     return ''


def __find_version_clang(s):
  ver = ''
  sp = s.split()

  for i, w in enumerate(sp):
    if w == 'version':
      if i < len(sp): ver = sp[i+1]
      break
  return ver

def find_version_clang(s):
  if re.search(r'LLVM version', s):
    ver = ("llvm", __find_version_clang(s))
  else:
    ver = ("clang", __find_version_clang(s))
  return ver

def find_version_intel(s):
  return s.split()[-2]

#
# Check the platform and C++ compiler (g++ > 5.0)
#
def check_unix_compiler(plat, plat_ver, compiler, extensions, compiler_name):

  status = False

  s = os.popen(compiler_name + " --version").readline().strip()

  # debug output
  print("Compiler: %s"%(compiler_name))
  print("Compiler version: %s"%(s))

  compiler_found = False;
  version_ok = False;

  # GCC compiler
  if re.search(r'gcc', compiler_name) or re.search(r'^g\+\+', compiler_name):
    name = 'gcc'
    compiler_found = True
    ver = find_version_gcc(s)
    if ver != '': version_ok = LooseVersion(ver) >= LooseVersion("5.0")

  # LLVm clang compiler
  elif re.search(r'^clang', compiler_name):
    name = 'clang'
    compiler_found = True

    # https://stackoverflow.com/questions/19774778/when-is-it-necessary-to-use-use-the-flag-stdlib-libstdc
    if plat == 'Darwin':
      opt ="-stdlib=libc++"
      if LooseVersion(plat_ver) < LooseVersion("13.0"): #OS X Mavericks
        for e in extensions:
          if not (opt in e.extra_compile_args):
            e.extra_compile_args.append(opt)

    ver = find_version_clang(s)

    if ver != '':
      if ver[0] == 'clang': # CLANG version
        version_ok = LooseVersion(ver[1]) >= LooseVersion("3.3")
      else:                 # LLVM version
        version_ok = LooseVersion(ver[1]) >= LooseVersion("7.0")

  # Intel compilers
  elif re.search(r'^icc', compiler_name) or re.search(r'^icpc', compiler_name):
    name = 'icc'
    compiler_found = True

    ver = find_version_intel(s)
    version_ok = LooseVersion(ver) >= LooseVersion("16")

  # compiler could be masquerading under different name
  # check this out:
  #  ln -s `which gcc` a
  #  CC=`pwd`/a python check_compiler.py

  if not compiler_found:

    import tempfile
    import random
    import string

    tempdir = tempfile.gettempdir();

    pat = ''.join(random.choice(string.ascii_uppercase + string.digits) for _ in range(10))
    src = pat+'_compiler_check.c'
    exe = pat+'_compiler_check.exe'
    obj = pat+'_compiler_check.o'

    with open(tempdir + '/' + src, 'w') as tmp:
      tmp.writelines(
        ['#include <stdio.h>\n',
         'int main(int argc, char *argv[]) {\n',
          '#if defined (__INTEL_COMPILER)\n',
          '  printf("icc %d.%d", __INTEL_COMPILER, __INTEL_COMPILER_UPDATE);\n',
          '#elif defined(__clang__)\n',
          '  printf("clang %d.%d.%d", __clang_major__, __clang_minor__, __clang_patchlevel__);\n',
          '#elif defined(__GNUC__)\n',
          '  printf("gcc %d.%d.%d\\n",__GNUC__,__GNUC_MINOR__,__GNUC_PATCHLEVEL__);\n',
          '#else\n',
          '  printf("not_gcc");\n',
          '#endif\n',
          'return 0;\n',
          '}\n'
        ])

    try:
      objects = compiler.compile([tempdir+'/'+ src], output_dir='/')
      compiler.link_executable(objects, exe, output_dir = tempdir)

      out = os.popen(tempdir+'/'+ exe).read()

      if len(out) != 0:
        name, ver = out.split(' ')

        if name == 'gcc':
          version_ok = LooseVersion(ver) >= LooseVersion("5.0")
          compiler_found = True

        if name == 'clang':
          version_ok = LooseVersion(ver) >= LooseVersion("3.3") # not LLVM version !!!
          compiler_found = True

        if name == 'icc':
          version_ok = LooseVersion(ver) >= LooseVersion("1600")
          compiler_found = True
    except:
      print("Unable to build a test program to determine the compiler.")
      status = False

    # Cleanup
    removefile(tempdir+'/'+ src)
    removefile(tempdir+'/'+ exe)
    removefile(tempdir+'/'+ obj)

  if compiler_found:
    if version_ok:
      print("Ready to compile with %s %s." % (name, ver))
      status = True
    else:
      print("Compiler is too old. PHOEBE requires gcc 5.0, clang 3.3, or icc 1600 or above.\nThe found compiler is %s %s." % (name, ver))
      status = False
  else:
    print("Did not recognize the compiler %s." % (compiler_name))
    status = False

  return status

#
# Hooking the building of extentions
#
class build_check(build_ext):

  def build_extensions(self):

    plat = platform.system()
    plat_ver = platform.release();

    print("OS: %s" %(plat))
    print("OS version: %s" %(plat_ver))

    if plat == 'Windows':

      print("On windows we don't perform checks")
      build_ext.build_extensions(self)

    elif plat in ['Linux', 'Darwin']:
      if (
          check_unix_compiler(plat, plat_ver, self.compiler, self.extensions, self.compiler.compiler_cxx[0]) and
          check_unix_compiler(plat, plat_ver, self.compiler, self.extensions, self.compiler.compiler_so[0])
         ):

        for e in self.extensions:
          print("  extra_args=%s"%(e.extra_compile_args))

        build_ext.build_extensions(self)
      else:
        print("Cannot build phoebe2. Please check the dependencies and try again.")
        sys.exit(1)
    else:
      print("Unknown architecture, so no pre-checks done. Please report in the case of build failure.")
      sys.exit(1)
#
# Setting up the external modules
#

class import_check(Command):
  description = "Checks python modules needed to successfully import phoebe"
  user_options = []

  def initialize_options(self):
    pass

  def finalize_options(self):
    pass

  def run(self):
    required, optional = [], []
    try:
      import astropy
      astropy_version = astropy.__version__
      if LooseVersion(astropy_version) < LooseVersion('1.0'):
        required.append('astropy 1.0+')
    except:
      required.append('astropy')
    try:
      import scipy
      scipy_version = scipy.__version__
      if LooseVersion(scipy_version) < LooseVersion('0.1'):
        required.append('scipy 0.1+')
    except:
      required.append('scipy')
    try:
      import matplotlib
      mpl_version = matplotlib.__version__
      if LooseVersion(mpl_version) < LooseVersion('1.4.3'):
        optional.append('matplotlib 1.4.3+')
    except:
      optional.append('matplotlib')
    try:
      import sympy
      sympy_version = sympy.__version__
      if LooseVersion(sympy_version) < LooseVersion('1.0'):
        optional.append('sympy 1.0+')
    except:
      optional.append('sympy')

    if required == []:
      print('All required import dependencies satisfied.')
    else:
      print('NOTE: while all the build dependencies are satisfied, the following import dependencies')
      print('      are still missing: %s.' % required)
      print('      You will not be able to import phoebe before you install those dependencies.')

    if optional == []:
      print('All optional import dependencies satisfied.')
    else:
      print('NOTE: while all the build dependencies are satisfied, the following optional dependencies')
      print('      are still missing: %s.' % optional)
      print('      Some of the core phoebe functionality will be missing until you install those dependencies.')

class PhoebeBuildCommand(build_py):
  def run(self):
    build_py.run(self)
    self.run_command('build_ext')
    self.run_command('check_imports')

ext_modules = [
    Extension('libphoebe',
      sources = ['phoebe/lib/libphoebe.cpp'],
      language='c++',
      extra_compile_args = ["-std=c++11"],
      include_dirs=[numpy.get_include()]
      ),

    Extension('phoebe.algorithms.ceclipse',
      language='c++',
      sources = ['phoebe/algorithms/ceclipse.cpp'],
      include_dirs=[numpy.get_include()]
      ),
]

#
# Main setup
#
def _env_variable_bool(key, default):
    value = os.getenv(key, default)
    if isinstance(value, bool):
        return value
    elif value.upper()=='TRUE':
        return True
    else:
        return False

setup (name = 'phoebe',
<<<<<<< HEAD
       version = 'devel',
       description = 'PHOEBE devel version',
=======
       version = '2.1.16',
       description = 'PHOEBE 2.1.16',
>>>>>>> b3cf8810
       author = 'PHOEBE development team',
       author_email = 'phoebe-devel@lists.sourceforge.net',
       url = 'http://github.com/phoebe-project/phoebe2',
       download_url = 'https://github.com/phoebe-project/phoebe2/tarball/2.1.16',
       packages = ['phoebe', 'phoebe.parameters', 'phoebe.frontend', 'phoebe.constraints', 'phoebe.dynamics', 'phoebe.distortions', 'phoebe.algorithms', 'phoebe.atmospheres', 'phoebe.backend', 'phoebe.utils', 'phoebe.dependencies', 'phoebe.dependencies.autofig', 'phoebe.dependencies.nparray', 'phoebe.dependencies.unitsiau2015'],
       install_requires=['numpy>=1.10','scipy>=0.17','astropy>=1.0,<3.0' if sys.version_info[0] < 3 else 'astropy>=1.0'],
       package_data={'phoebe.atmospheres':['tables/wd/*', 'tables/passbands/*'],
                     'phoebe.frontend':['default_bundles/*.bundle']
                    },
       ext_modules = ext_modules,
       scripts=['phoebe-server/phoebe-server'] if _env_variable_bool('PHOEBE_DEVEL', False) else None,
       cmdclass = {
         'build_ext': build_check,
         'check_imports': import_check,
         'build_py': PhoebeBuildCommand
        }
      )<|MERGE_RESOLUTION|>--- conflicted
+++ resolved
@@ -322,13 +322,8 @@
         return False
 
 setup (name = 'phoebe',
-<<<<<<< HEAD
        version = 'devel',
        description = 'PHOEBE devel version',
-=======
-       version = '2.1.16',
-       description = 'PHOEBE 2.1.16',
->>>>>>> b3cf8810
        author = 'PHOEBE development team',
        author_email = 'phoebe-devel@lists.sourceforge.net',
        url = 'http://github.com/phoebe-project/phoebe2',
