import sys

try:
  import numpy
except ImportError:
  print("Numpy is needed for running and building of PHOEBE")
  sys.exit(1)

from numpy.distutils.core import setup, Extension
from numpy.distutils.command.build_ext import build_ext
from numpy.distutils.command.build_py import build_py

from distutils.version import LooseVersion, StrictVersion
from distutils.cmd import Command

import platform
import os
import re


# Python version checks (in both __init__.py and setup.py)
if sys.version_info[0] == 3:
    if sys.version_info[1] < 6:
        raise ImportError("PHOEBE supports python 2.7+ or 3.6+")
elif sys.version_info[0] == 2:
    if sys.version_info[1] < 7:
        raise ImportError("PHOEBE supports python 2.7+ or 3.6+")
else:
    raise ImportError("PHOEBE supports python 2.7+ or 3.6+")

#
# Auxiliary functions
#

def removefile(f):
  try:
    os.remove(f)
  except OSError:
    pass


def find_version_gcc(s):
  if len(s):
     return s.split()[-2]
  else:
     return ''


def __find_version_clang(s):
  ver = ''
  sp = s.split()

  for i, w in enumerate(sp):
    if w == 'version':
      if i < len(sp): ver = sp[i+1]
      break
  return ver

def find_version_clang(s):
  if re.search(r'LLVM version', s):
    ver = ("llvm", __find_version_clang(s))
  else:
    ver = ("clang", __find_version_clang(s))
  return ver

def find_version_intel(s):
  return s.split()[-2]

#
# Check the platform and C++ compiler (g++ > 5.0)
#
def check_unix_compiler(plat, plat_ver, compiler, extensions, compiler_name):

  status = False

  s = os.popen(compiler_name + " --version").readline().strip()

  # debug output
  print("Compiler: %s"%(compiler_name))
  print("Compiler version: %s"%(s))

  compiler_found = False;
  version_ok = False;

  # GCC compiler
  if re.search(r'gcc', compiler_name) or re.search(r'^g\+\+', compiler_name):
    name = 'gcc'
    compiler_found = True
    ver = find_version_gcc(s)
    if ver != '': version_ok = LooseVersion(ver) >= LooseVersion("5.0")

  # LLVm clang compiler
  elif re.search(r'^clang', compiler_name):
    name = 'clang'
    compiler_found = True

    # https://stackoverflow.com/questions/19774778/when-is-it-necessary-to-use-use-the-flag-stdlib-libstdc
    if plat == 'Darwin':
      opt ="-stdlib=libc++"
      if LooseVersion(plat_ver) < LooseVersion("13.0"): #OS X Mavericks
        for e in extensions:
          if not (opt in e.extra_compile_args):
            e.extra_compile_args.append(opt)

    ver = find_version_clang(s)

    if ver != '':
      if ver[0] == 'clang': # CLANG version
        version_ok = LooseVersion(ver[1]) >= LooseVersion("3.3")
      else:                 # LLVM version
        version_ok = LooseVersion(ver[1]) >= LooseVersion("7.0")

  # Intel compilers
  elif re.search(r'^icc', compiler_name) or re.search(r'^icpc', compiler_name):
    name = 'icc'
    compiler_found = True

    ver = find_version_intel(s)
    version_ok = LooseVersion(ver) >= LooseVersion("16")

  # compiler could be masquerading under different name
  # check this out:
  #  ln -s `which gcc` a
  #  CC=`pwd`/a python check_compiler.py

  if not compiler_found:

    import tempfile
    import random
    import string

    tempdir = tempfile.gettempdir();

    pat = ''.join(random.choice(string.ascii_uppercase + string.digits) for _ in range(10))
    src = pat+'_compiler_check.c'
    exe = pat+'_compiler_check.exe'
    obj = pat+'_compiler_check.o'

    with open(tempdir + '/' + src, 'w') as tmp:
      tmp.writelines(
        ['#include <stdio.h>\n',
         'int main(int argc, char *argv[]) {\n',
          '#if defined (__INTEL_COMPILER)\n',
          '  printf("icc %d.%d", __INTEL_COMPILER, __INTEL_COMPILER_UPDATE);\n',
          '#elif defined(__clang__)\n',
          '  printf("clang %d.%d.%d", __clang_major__, __clang_minor__, __clang_patchlevel__);\n',
          '#elif defined(__GNUC__)\n',
          '  printf("gcc %d.%d.%d\\n",__GNUC__,__GNUC_MINOR__,__GNUC_PATCHLEVEL__);\n',
          '#else\n',
          '  printf("not_gcc");\n',
          '#endif\n',
          'return 0;\n',
          '}\n'
        ])

    try:
      objects = compiler.compile([tempdir+'/'+ src], output_dir='/')
      compiler.link_executable(objects, exe, output_dir = tempdir)

      out = os.popen(tempdir+'/'+ exe).read()

      if len(out) != 0:
        name, ver = out.split(' ')

        if name == 'gcc':
          version_ok = LooseVersion(ver) >= LooseVersion("5.0")
          compiler_found = True

        if name == 'clang':
          version_ok = LooseVersion(ver) >= LooseVersion("3.3") # not LLVM version !!!
          compiler_found = True

        if name == 'icc':
          version_ok = LooseVersion(ver) >= LooseVersion("1600")
          compiler_found = True
    except:
      print("Unable to build a test program to determine the compiler.")
      status = False

    # Cleanup
    removefile(tempdir+'/'+ src)
    removefile(tempdir+'/'+ exe)
    removefile(tempdir+'/'+ obj)

  if compiler_found:
    if version_ok:
      print("Ready to compile with %s %s." % (name, ver))
      status = True
    else:
      print("Compiler is too old. PHOEBE requires gcc 5.0, clang 3.3, or icc 1600 or above.\nThe found compiler is %s %s." % (name, ver))
      status = False
  else:
    print("Did not recognize the compiler %s." % (compiler_name))
    status = False

  return status

#
# Hooking the building of extentions
#
class build_check(build_ext):

  def build_extensions(self):

    plat = platform.system()
    plat_ver = platform.release();

    print("OS: %s" %(plat))
    print("OS version: %s" %(plat_ver))

    if plat == 'Windows':

      print("On windows we don't perform checks")
      build_ext.build_extensions(self)

    elif plat in ['Linux', 'Darwin']:
      if (
          check_unix_compiler(plat, plat_ver, self.compiler, self.extensions, self.compiler.compiler_cxx[0]) and
          check_unix_compiler(plat, plat_ver, self.compiler, self.extensions, self.compiler.compiler_so[0])
         ):

        for e in self.extensions:
          print("  extra_args=%s"%(e.extra_compile_args))

        build_ext.build_extensions(self)
      else:
        print("Cannot build phoebe2. Please check the dependencies and try again.")
        sys.exit(1)
    else:
      print("Unknown architecture, so no pre-checks done. Please report in the case of build failure.")
      sys.exit(1)
#
# Setting up the external modules
#

class import_check(Command):
  description = "Checks python modules needed to successfully import phoebe"
  user_options = []

  def initialize_options(self):
    pass

  def finalize_options(self):
    pass

  def run(self):
    required, optional = [], []
    try:
      import astropy
      astropy_version = astropy.__version__
      if LooseVersion(astropy_version) < LooseVersion('1.0'):
        required.append('astropy 1.0+')
    except:
      required.append('astropy')
    try:
      import scipy
      scipy_version = scipy.__version__
      if LooseVersion(scipy_version) < LooseVersion('0.1'):
        required.append('scipy 0.1+')
    except:
      required.append('scipy')
    try:
      import matplotlib
      mpl_version = matplotlib.__version__
      if LooseVersion(mpl_version) < LooseVersion('1.4.3'):
        optional.append('matplotlib 1.4.3+')
    except:
      optional.append('matplotlib')
    try:
      import sympy
      sympy_version = sympy.__version__
      if LooseVersion(sympy_version) < LooseVersion('1.0'):
        optional.append('sympy 1.0+')
    except:
      optional.append('sympy')

    if required == []:
      print('All required import dependencies satisfied.')
    else:
      print('NOTE: while all the build dependencies are satisfied, the following import dependencies')
      print('      are still missing: %s.' % required)
      print('      You will not be able to import phoebe before you install those dependencies.')

    if optional == []:
      print('All optional import dependencies satisfied.')
    else:
      print('NOTE: while all the build dependencies are satisfied, the following optional dependencies')
      print('      are still missing: %s.' % optional)
      print('      Some of the core phoebe functionality will be missing until you install those dependencies.')

class PhoebeBuildCommand(build_py):
  def run(self):
    build_py.run(self)
    self.run_command('build_ext')
    self.run_command('check_imports')

ext_modules = [
    Extension('libphoebe',
      sources = ['phoebe/lib/libphoebe.cpp'],
      language='c++',
      extra_compile_args = ["-std=c++11"],
      include_dirs=[numpy.get_include()]
      ),

    Extension('phoebe.algorithms.ceclipse',
      language='c++',
      sources = ['phoebe/algorithms/ceclipse.cpp'],
      include_dirs=[numpy.get_include()]
      ),
]

#
# Main setup
#
setup (name = 'phoebe',
<<<<<<< HEAD
       version = 'devel',
       description = 'PHOEBE devel version',
       author = 'PHOEBE development team',
       author_email = 'phoebe-devel@lists.sourceforge.net',
       url = 'http://github.com/phoebe-project/phoebe2',
       download_url = 'https://github.com/phoebe-project/phoebe2/tarball/2.1.11',
=======
       version = '2.1.12',
       description = 'PHOEBE 2.1.12',
       author = 'PHOEBE development team',
       author_email = 'phoebe-devel@lists.sourceforge.net',
       url = 'http://github.com/phoebe-project/phoebe2',
       download_url = 'https://github.com/phoebe-project/phoebe2/tarball/2.1.12',
>>>>>>> 4e8050fc
       packages = ['phoebe', 'phoebe.parameters', 'phoebe.frontend', 'phoebe.constraints', 'phoebe.dynamics', 'phoebe.distortions', 'phoebe.algorithms', 'phoebe.atmospheres', 'phoebe.backend', 'phoebe.utils', 'phoebe.dependencies', 'phoebe.dependencies.autofig', 'phoebe.dependencies.nparray', 'phoebe.dependencies.unitsiau2015'],
       install_requires=['numpy>=1.10','scipy>=0.17','astropy>=1.0,<3.0' if sys.version_info[0] < 3 else 'astropy>=1.0'],
       package_data={'phoebe.atmospheres':['tables/wd/*', 'tables/passbands/*'],
                     'phoebe.frontend':['default_bundles/*.bundle']
                    },
       ext_modules = ext_modules,
       cmdclass = {
         'build_ext': build_check,
         'check_imports': import_check,
         'build_py': PhoebeBuildCommand
        }
      )<|MERGE_RESOLUTION|>--- conflicted
+++ resolved
@@ -313,21 +313,12 @@
 # Main setup
 #
 setup (name = 'phoebe',
-<<<<<<< HEAD
        version = 'devel',
        description = 'PHOEBE devel version',
        author = 'PHOEBE development team',
        author_email = 'phoebe-devel@lists.sourceforge.net',
        url = 'http://github.com/phoebe-project/phoebe2',
-       download_url = 'https://github.com/phoebe-project/phoebe2/tarball/2.1.11',
-=======
-       version = '2.1.12',
-       description = 'PHOEBE 2.1.12',
-       author = 'PHOEBE development team',
-       author_email = 'phoebe-devel@lists.sourceforge.net',
-       url = 'http://github.com/phoebe-project/phoebe2',
        download_url = 'https://github.com/phoebe-project/phoebe2/tarball/2.1.12',
->>>>>>> 4e8050fc
        packages = ['phoebe', 'phoebe.parameters', 'phoebe.frontend', 'phoebe.constraints', 'phoebe.dynamics', 'phoebe.distortions', 'phoebe.algorithms', 'phoebe.atmospheres', 'phoebe.backend', 'phoebe.utils', 'phoebe.dependencies', 'phoebe.dependencies.autofig', 'phoebe.dependencies.nparray', 'phoebe.dependencies.unitsiau2015'],
        install_requires=['numpy>=1.10','scipy>=0.17','astropy>=1.0,<3.0' if sys.version_info[0] < 3 else 'astropy>=1.0'],
        package_data={'phoebe.atmospheres':['tables/wd/*', 'tables/passbands/*'],
