--- conflicted
+++ resolved
@@ -134,13 +134,8 @@
 
     times = np.linspace(0, 100, 21)
     b.add_dataset('orb', times=times, dataset='orb01', component=b.hierarchy.get_stars())
-<<<<<<< HEAD
-    b.add_compute('phoebe', dynamics_method='keplerian', ltte=False, compute='keplerian')
-    b.add_compute('phoebe', dynamics_method='nbody', ltte=False, compute='nbody')
-=======
     b.rename_compute('phoebe01', 'nbody')
     b.set_value('dynamics_method', 'bs')
->>>>>>> 973866c6
 
     b.add_compute('phoebe', dynamics_method='keplerian', compute='keplerian')
 
@@ -190,7 +185,6 @@
     # TODO: once ps.copy is implemented, just send b.copy() to each of these
 
     b = phoebe.default_binary()
-<<<<<<< HEAD
     _keplerian_v_nbody(b, verbose=verbose, plot=plot)
 
     b = phoebe.default_binary()
@@ -198,18 +192,6 @@
 
     b = phoebe.default_binary()
     _frontend_v_backend(b, verbose=verbose, plot=plot)
-=======
-    b.get_parameter('dynamics_method')._choices = ['keplerian', 'bs']
-    _keplerian_v_nbody(b, plot=plot)
-
-    b = phoebe.default_binary()
-    b.get_parameter('dynamics_method')._choices = ['keplerian', 'bs']
-    _phoebe_v_photodynam(b, plot=plot)
-
-    b = phoebe.default_binary()
-    b.get_parameter('dynamics_method')._choices = ['keplerian', 'bs']
-    _frontend_v_backend(b, plot=plot)
->>>>>>> 973866c6
 
     phoebe.devel_off() # reset for future tests
 
