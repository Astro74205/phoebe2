--- conflicted
+++ resolved
@@ -33,15 +33,9 @@
     for dperdt in [-0.5, -0.25, 0.25, 0.5]:
         b.set_value('dperdt', dperdt)
 
-<<<<<<< HEAD
         print("running phoebe2 model...")
         b.run_compute(compute='phoebe2', model='phoebe2model')
         print("running phoebe1 model...")
-=======
-        if plot: print "running phoebe2 model..."
-        b.run_compute(compute='phoebe2', model='phoebe2model')
-        if plot: print "running phoebe1 model..."
->>>>>>> 103d4e09
         b.run_compute(compute='phoebe1', model='phoebe1model')
 
         phoebe2_val = b.get_value('fluxes@phoebe2model')
