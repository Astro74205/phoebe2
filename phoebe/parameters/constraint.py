import numpy as np
#from numpy import sin, cos, tan, arcsin, arccos, arctan, sqrt

from phoebe.parameters.parameters import ParameterSet, ConstraintParameter, FloatParameter
from phoebe import u, c

import logging
logger = logging.getLogger("CONSTRAINT")
logger.addHandler(logging.NullHandler())

list_of_constraints_requiring_si = ['logg']

_skip_filter_checks = {'check_default': False, 'check_visible': False}


def _get_system_ps(b, item, context='component'):
    """
    parses the input arg (either twig or PS) to retrieve the actual parametersets
    """
    # TODO: make this a decorator?
    if isinstance(item, list) and len(item)==1:
        item = item[0]

    if isinstance(item, ParameterSet):
        return item.filter(context=context, **_skip_filter_checks)
    elif isinstance(item, str):
        return b.filter(item, context=context, **_skip_filter_checks)
    else:
        logger.debug("_get_system_ps got {}".format(item))
        raise NotImplementedError("_get_system_ps does not support item with type: {}".format(type(item)))

#{ Mathematical expressions

# these all return a constraint expression... everything else in this module is meant
# to be used through b.add_constraint()

def _get_expr(param):
    """
    """
    if hasattr(param, 'expr'):
        return param.expr
    elif hasattr(param, 'uniquetwig'):
        return "{%s}" % param.uniquetwig
    else:
        raise NotImplementedError("could not build constraint expression with type {}".format(type(param)))

def sin(param):
    """
    Allows using the sin function in a constraint

    Arguments
    ------------
    * `param` (<phoebe.parameters.Parameter>)

    Returns
    ---------
    * (<phoebe.parameters.ConstraintParameter>)
    """
    return ConstraintParameter(param._bundle, "sin({})".format(_get_expr(param)))

def cos(param):
    """
    Allows using the cos function in a constraint

    Arguments
    ------------
    * `param` (<phoebe.parameters.Parameter>)

    Returns
    ---------
    * (<phoebe.parameters.ConstraintParameter>)
    """
    return ConstraintParameter(param._bundle, "cos({})".format(_get_expr(param)))

def tan(param):
    """
    Allows using the tan function in a constraint

    Arguments
    ------------
    * `param` (<phoebe.parameters.Parameter>)

    Returns
    ---------
    * (<phoebe.parameters.ConstraintParameter>)
    """
    return ConstraintParameter(param._bundle, "tan({})".format(_get_expr(param)))

def arcsin(param):
    """
    Allows using the arcsin function in a constraint

    Arguments
    ------------
    * `param` (<phoebe.parameters.Parameter>)

    Returns
    ---------
    * (<phoebe.parameters.ConstraintParameter>)
    """
    return ConstraintParameter(param._bundle, "arcsin({})".format(_get_expr(param)))

def arccos(param):
    """
    Allows using the arccos function in a constraint

    Arguments
    ------------
    * `param` (<phoebe.parameters.Parameter>)

    Returns
    ---------
    * (<phoebe.parameters.ConstraintParameter>)
    """
    # print "***", "arccos({})".format(_get_expr(param))
    return ConstraintParameter(param._bundle, "arccos({})".format(_get_expr(param)))

def arctan(param):
    """
    Allows using the arctan function in a constraint

    Arguments
    ------------
    * `param` (<phoebe.parameters.Parameter>)

    Returns
    ---------
    * (<phoebe.parameters.ConstraintParameter>)
    """
    return ConstraintParameter(param._bundle, "arctan({})".format(_get_expr(param)))

def arctan2(param1, param2):
    """
    Allows using the arctan2 function in a constraint

    :parameter param: the :class:`phoebe.parameters.parameters.Parameter`
    :returns: the :class:`phoebe.parameters.parameters.ConstraintParameter`
    """
    return ConstraintParameter(param1._bundle, "arctan2({}, {})".format(_get_expr(param1), _get_expr(param2)))

def arctan2(param1, param2):
    """
    Allows using the arctan2 function in a constraint

    :parameter param: the :class:`phoebe.parameters.parameters.Parameter`
    :returns: the :class:`phoebe.parameters.parameters.ConstraintParameter`
    """
    return ConstraintParameter(param1._bundle, "arctan2({}, {})".format(_get_expr(param1), _get_expr(param2)))

def abs(param):
    """
    Allows using the abs (absolute value) function in a constraint

    Arguments
    ------------
    * `param` (<phoebe.parameters.Parameter>)

    Returns
    ---------
    * (<phoebe.parameters.ConstraintParameter>)
    """
    return ConstraintParameter(param._bundle, "abs({})".format(_get_expr(param)))

def sqrt(param):
    """
    Allows using the sqrt (square root) function in a constraint

    Arguments
    ------------
    * `param` (<phoebe.parameters.Parameter>)

    Returns
    ---------
    * (<phoebe.parameters.ConstraintParameter>)
    """
    return ConstraintParameter(param._bundle, "sqrt({})".format(_get_expr(param)))

def log10(param):
    """
    Allows using the log10 function in a constraint

    Arguments
    ----------------
    * `param` (<phoebe.parameters.Parameter>)

    Returns
    -----------
    * (<phoebe.parameters.ConstraintParameter>)
    """
    return ConstraintParameter(param._bundle, "log10({})".format(_get_expr(param)))

#}
#{ Built-in functions (see phoebe.constraints.builtin for actual functions)
def roche_requiv_L1(q, syncpar, ecc, sma, incl_star, long_an_star, incl_orb, long_an_orb, compno=1):
    return ConstraintParameter(q._bundle, "requiv_L1(%s, %d)" % (", ".join(["{%s}" % (param.uniquetwig if hasattr(param, 'uniquetwig') else param.expr) for param in (q, syncpar, ecc, sma, incl_star, long_an_star, incl_orb, long_an_orb)]), compno))

def roche_requiv_contact_L1(q, sma, compno=1):
    return ConstraintParameter(q._bundle, "requiv_contact_L1(%s, %d)" % (", ".join(["{%s}" % (param.uniquetwig if hasattr(param, 'uniquetwig') else param.expr) for param in (q, sma)]), compno))

def roche_requiv_contact_L23(q, sma, compno=1):
    return ConstraintParameter(q._bundle, "requiv_contact_L23(%s, %d)" % (", ".join(["{%s}" % (param.uniquetwig if hasattr(param, 'uniquetwig') else param.expr) for param in (q, sma)]), compno))

def roche_potential_contact_L1(q):
    return ConstraintParameter(q._bundle, "potential_contact_L1({})".format(_get_expr(q)))

def roche_potential_contact_L23(q):
    return ConstraintParameter(q._bundle, "potential_contact_L23({})".format(_get_expr(q)))

def roche_pot_to_fillout_factor(q, pot):
    return ConstraintParameter(q._bundle, "pot_to_fillout_factor({}, {})".format(_get_expr(q), _get_expr(pot)))

def roche_fillout_factor_to_pot(q, fillout_factor):
    return ConstraintParameter(q._bundle, "fillout_factor_to_pot({}, {})".format(_get_expr(q), _get_expr(fillout_factor)))

def requiv_to_pot_contact(requiv, q, sma, compno=1):
    return ConstraintParameter(requiv._bundle, "requiv_to_pot_contact({}, {}, {}, {})".format(_get_expr(requiv), _get_expr(q), _get_expr(sma), compno))

def pot_to_requiv_contact(pot, q, sma, compno=1):
    return ConstraintParameter(pot._bundle, "pot_to_requiv_contact({}, {}, {}, {})".format(_get_expr(pot), _get_expr(q), _get_expr(sma), compno))

def esinw2per0(ecc, esinw):
    return ConstraintParameter(ecc._bundle, "esinw2per0({}, {})".format(_get_expr(ecc), _get_expr(esinw)))

def ecosw2per0(ecc, ecosw):
    return ConstraintParameter(ecc._bundle, "ecosw2per0({}, {})".format(_get_expr(ecc), _get_expr(ecosw)))

def esinw2ecc(esinw, per0):
    """
    TODO: add documentation
    """
    return ConstraintParameter(esinw._bundle, "esinw2ecc({}, {})".format(_get_expr(esinw), _get_expr(per0)))

<<<<<<< HEAD
def ecosw2ecc(ecosw, per0):
=======
def esinw2ecc(esinw, per0):
    """
    TODO: add documentation
    """
    return ConstraintParameter(esinw._bundle, "esinw2ecc({}, {})".format(_get_expr(esinw), _get_expr(per0)))

def ecosw2ecc(ecosw, per0):
    """
    TODO: add documentation
    """
    return ConstraintParameter(ecosw._bundle, "ecosw2ecc({}, {})".format(_get_expr(ecosw), _get_expr(per0)))

def t0_perpass_to_supconj(t0_perpass, period, ecc, per0):
>>>>>>> dd7b0aa7
    """
    TODO: add documentation
    """
    return ConstraintParameter(ecosw._bundle, "ecosw2ecc({}, {})".format(_get_expr(ecosw), _get_expr(per0)))

def t0_perpass_to_supconj(t0_perpass, period, ecc, per0):
    return ConstraintParameter(t0_perpass._bundle, "t0_perpass_to_supconj({}, {}, {}, {})".format(_get_expr(t0_perpass), _get_expr(period), _get_expr(ecc), _get_expr(per0)))

def t0_supconj_to_perpass(t0_supconj, period, ecc, per0):
    return ConstraintParameter(t0_supconj._bundle, "t0_supconj_to_perpass({}, {}, {}, {})".format(_get_expr(t0_supconj), _get_expr(period), _get_expr(ecc), _get_expr(per0)))

def t0_ref_to_supconj(t0_ref, period, ecc, per0):
    return ConstraintParameter(t0_ref._bundle, "t0_ref_to_supconj({}, {}, {}, {})".format(_get_expr(t0_ref), _get_expr(period), _get_expr(ecc), _get_expr(per0)))

def t0_supconj_to_ref(t0_supconj, period, ecc, per0):
    return ConstraintParameter(t0_supconj._bundle, "t0_supconj_to_ref({}, {}, {}, {})".format(_get_expr(t0_supconj), _get_expr(period), _get_expr(ecc), _get_expr(per0)))

#{ Custom constraints

def custom(b, *args, **kwargs):
    """
    [NOT IMPLEMENTED]

    args can be
    - 2 ConstraintParameters (or parameters which need param.to_constraint()) (lhs, rhs)
    - 2 parsable strings (lhs, rhs)
    - single parsable string (lhs, rhs = args[0].split('=')

    :raise NotImplementedError: because it isn't
    """

    raise NotImplementedError("custom constraints not yet supported")

    # TODO: handle parsing different types of input

    # create parameters
    #~ params = []
    # TODO: fix this to also accept constraint objects for lhs
    #~ params += [TwigParameter(b, qualifier='solve_for', value=lhs.uniquetwig, description='which parameter should be constrained by the others')]
    #~ params += [ConstraintParameter(b, qualifier='expression', value=rhs, description='expression that determines the constraint')]

    #~ return ParameterSet(params)

#}
#{ Intra-orbit constraints

def asini(b, orbit, solve_for=None):
    """
    Create a constraint for asini in an orbit.

    This constraint is automatically included for all orbits, during
    <phoebe.frontend.bundle.Bundle.add_component> for a
    <phoebe.parameters.component.orbit>.

    This is usually passed as an argument to
     <phoebe.frontend.bundle.Bundle.add_constraint> as
     `b.add_constraint('asini', orbit='binary')`, where `orbit` is one of
     <phoebe.parameters.HierarchyParameter.get_orbits>.

    If any of the required parameters ('asini', 'sma', 'incl') do not
    exist in the orbit, they will be created.

    Arguments
    -----------
    * `b` (<phoebe.frontend.bundle.Bundle>): the Bundle
    * `orbit` (string): the label of the orbit in which this constraint should
        be built.
    * `solve_for` (<phoebe.parameters.Parameter>, optional, default=None): if
        'asini' should not be the derived/constrained parameter, provide which
        other parameter should be derived (ie 'sma' or 'incl')

    Returns
    ----------
    * (<phoebe.parameters.Parameter>, <phoebe.parameters.ConstraintParameter>, list):
        lhs (Parameter), rhs (ConstraintParameter), addl_params (list of additional
        parameters that may be included in the constraint), kwargs (dict of
        keyword arguments that were passed to this function).

    Raises
    --------
    * NotImplementedError: if the value of `solve_for` is not implemented.
    """

    orbit_ps = _get_system_ps(b, orbit)

    # We want to get the parameters in THIS orbit, but calling through
    # the bundle in case we need to create it.
    # To do that, we need to know the search parameters to get items from this PS.
    metawargs = orbit_ps.meta
    metawargs.pop('qualifier')

    # Now we'll define the parameters in case they don't exist and need to be created
    sma_def = FloatParameter(qualifier='sma', value=8.0, default_unit=u.solRad, description='Semi major axis')
    incl_def = FloatParameter(qualifier='incl', value=90.0, default_unit=u.deg, description='Orbital inclination angle')
    asini_def = FloatParameter(qualifier='asini', value=8.0, default_unit=u.solRad, description='Projected semi major axis')

    # And now call get_or_create on the bundle
    sma, created = b.get_or_create('sma', sma_def, **metawargs)
    incl, created = b.get_or_create('incl', incl_def, **metawargs)
    asini, created = b.get_or_create('asini', asini_def, **metawargs)

    if solve_for in [None, asini]:
        lhs = asini
        rhs = sma * sin(incl)

    elif solve_for == sma:
        lhs = sma
        rhs = asini / sin(incl)

    elif solve_for == incl:
        lhs = incl
        rhs = arcsin(asini/sma)

    else:
        raise NotImplementedError

    #- return lhs, rhs, args_as_pss
    return lhs, rhs, [], {'orbit': orbit}

def esinw(b, orbit, solve_for=None, **kwargs):
    """
    Create a constraint for esinw in an orbit.

    This constraint is automatically included for all orbits, during
    <phoebe.frontend.bundle.Bundle.add_component> for a
    <phoebe.parameters.component.orbit>.

    This is usually passed as an argument to
     <phoebe.frontend.bundle.Bundle.add_constraint>  as
     `b.add_constraint('esinw', orbit='binary')`, where `orbit` is one of
     <phoebe.parameters.HierarchyParameter.get_orbits>.

    If 'esinw' does not exist in the orbit, it will be created

    Arguments
    -----------
    * `b` (<phoebe.frontend.bundle.Bundle>): the Bundle
    * `orbit` (string): the label of the orbit in which this constraint should
        be built.
    * `solve_for` (<phoebe.parameters.Parameter>, optional, default=None): if
        'esinw' should not be the derived/constrained parameter, provide which
        other parameter should be derived (ie 'ecc' or 'per0')

    Returns
    ----------
    * (<phoebe.parameters.Parameter>, <phoebe.parameters.ConstraintParameter>, list):
        lhs (Parameter), rhs (ConstraintParameter), addl_params (list of additional
        parameters that may be included in the constraint), kwargs (dict of
        keyword arguments that were passed to this function).

    Raises
    --------
    * NotImplementedError: if the value of `solve_for` is not implemented.
    """
    orbit_ps = _get_system_ps(b, orbit)

    metawargs = orbit_ps.meta
    metawargs.pop('qualifier')

    esinw_def = FloatParameter(qualifier='esinw', value=0.0, default_unit=u.dimensionless_unscaled, limits=(-1.0,1.0), description='Eccentricity times sin of argument of periastron')
    esinw, created = b.get_or_create('esinw', esinw_def, **metawargs)

    ecosw_def = FloatParameter(qualifier='ecosw', value=0.0, default_unit=u.dimensionless_unscaled, limits=(-1.0,1.0), description='Eccentricity times cos of argument of periastron')
    ecosw, ecosw_created = b.get_or_create('ecosw', ecosw_def, **metawargs)

    ecosw_constrained = kwargs.get('ecosw_constrained', len(ecosw.constrained_by) > 0)
<<<<<<< HEAD
    logger.debug("esinw constraint: solve_for={}, ecosw_constrained={}, ecosw_created={}".format(solve_for.qualifier if solve_for is not None else "None", ecosw_constrained, ecosw_created))

    ecc = orbit_ps.get_parameter(qualifier='ecc', **_skip_filter_checks)
    per0 = orbit_ps.get_parameter(qualifier='per0', **_skip_filter_checks)
=======
    # print("~~~esinw constraint: solve_for={}, ecosw_constrained={}".format(solve_for.qualifier if solve_for is not None else "None", ecosw_constrained))

    ecc = b.get_parameter(qualifier='ecc', **metawargs)
    per0 = b.get_parameter(qualifier='per0', **metawargs)
>>>>>>> dd7b0aa7

    if solve_for in [None, esinw]:
        lhs = esinw
        rhs = ecc * sin(per0)
        if not ecosw_created and not ecosw_constrained:
            if per0.is_constraint and per0.is_constraint.constraint_func != 'esinw':
                per0.is_constraint.constraint_kwargs['esinw_constrained'] = True
                per0.is_constraint.flip_for('per0', force=True)
            elif ecc.is_constraint and ecc.is_constraint.constraint_func != 'esinw':
                ecc.is_constraint.constraint_kwargs['esinw_constrained'] = True
                ecc.is_constraint.flip_for('ecc', force=True)

    elif solve_for == ecc:
        lhs = ecc
        if ecosw_constrained:
            # cannot just do esinw/sin(per0) because sin(per0) may be zero
            rhs = esinw2ecc(esinw, per0)
        else:
            rhs = (esinw**2 + ecosw**2)**0.5
            # the other constraint needs to also follow the alternate equations
            if per0.is_constraint and 'esinw_constrained' not in per0.is_constraint.constraint_kwargs.keys():
<<<<<<< HEAD
                logger.debug("esinw constraint: attempting to also flip per0 constraint")
=======
                # print("~~~esinw constraint: attempting to also flip per0 constraint")
>>>>>>> dd7b0aa7
                per0.is_constraint.constraint_kwargs['esinw_constrained'] = False
                per0.is_constraint.flip_for('per0', force=True)

    elif solve_for == per0:
        lhs = per0
        if ecosw_constrained:
            # cannot just do arcsin because ecc may be zero
            rhs = esinw2per0(ecc, esinw)
        else:
            rhs = arctan2(esinw, ecosw)
            # the other constraint needs to also follow the alternate equations
            if ecc.is_constraint and 'esinw_constrained' not in ecc.is_constraint.constraint_kwargs.keys():
<<<<<<< HEAD
                logger.debug("esinw constraint: attempting to also flip ecc constraint")
=======
                # print("~~~esinw constraint: attempting to also flip ecc constraint")
>>>>>>> dd7b0aa7
                ecc.is_constraint.constraint_kwargs['esinw_constrained'] = False
                ecc.is_constraint.flip_for('ecc', force=True)
    elif solve_for == ecosw:
        raise NotImplementedError("cannot solve this constraint for 'ecosw' since it was originally 'esinw'")
    else:
        raise NotImplementedError

    return lhs, rhs, [esinw, ecosw, ecc, per0], {'orbit': orbit}

def ecosw(b, orbit, solve_for=None, **kwargs):
    """
    Create a constraint for ecosw in an orbit.

    This constraint is automatically included for all orbits, during
    <phoebe.frontend.bundle.Bundle.add_component> for a
    <phoebe.parameters.component.orbit>.

    This is usually passed as an argument to
     <phoebe.frontend.bundle.Bundle.add_constraint> as
     `b.add_constraint('ecosw', orbit='binary')`, where `orbit` is one of
     <phoebe.parameters.HierarchyParameter.get_orbits>.

    If 'ecosw' does not exist in the orbit, it will be created

    Arguments
    -----------
    * `b` (<phoebe.frontend.bundle.Bundle>): the Bundle
    * `orbit` (string): the label of the orbit in which this constraint should
        be built.
    * `solve_for` (<phoebe.parameters.Parameter>, optional, default=None): if
        'ecosw' should not be the derived/constrained parameter, provide which
        other parameter should be derived (ie 'ecc' or 'per0')

    Returns
    ----------
    * (<phoebe.parameters.Parameter>, <phoebe.parameters.ConstraintParameter>, list):
        lhs (Parameter), rhs (ConstraintParameter), addl_params (list of additional
        parameters that may be included in the constraint), kwargs (dict of
        keyword arguments that were passed to this function).

    Raises
    --------
    * NotImplementedError: if the value of `solve_for` is not implemented.
    """
    orbit_ps = _get_system_ps(b, orbit)

    metawargs = orbit_ps.meta
    metawargs.pop('qualifier')

    ecosw_def = FloatParameter(qualifier='ecosw', value=0.0, default_unit=u.dimensionless_unscaled, limits=(-1.0,1.0), description='Eccentricity times cos of argument of periastron')
    ecosw, created = b.get_or_create('ecosw', ecosw_def, **metawargs)

    esinw_def = FloatParameter(qualifier='esinw', value=0.0, default_unit=u.dimensionless_unscaled, limits=(-1.0,1.0), description='Eccentricity times sin of argument of periastron')
    esinw, esinw_created = b.get_or_create('esinw', esinw_def, **metawargs)

    esinw_constrained = kwargs.get('esinw_constrained', len(esinw.constrained_by) > 0)
<<<<<<< HEAD
    logger.debug("ecosw constraint: solve_for={}, esinw_constrained={}, esinw_created={}".format(solve_for.qualifier if solve_for is not None else "None", esinw_constrained, esinw_created))

    ecc = orbit_ps.get_parameter(qualifier='ecc', **_skip_filter_checks)
    per0 = orbit_ps.get_parameter(qualifier='per0', **_skip_filter_checks)
=======
    # print("~~~ecosw constraint: solve_for={}, esinw_constrained={}".format(solve_for.qualifier if solve_for is not None else "None", esinw_constrained))

    ecc = b.get_parameter(qualifier='ecc', **metawargs)
    per0 = b.get_parameter(qualifier='per0', **metawargs)
>>>>>>> dd7b0aa7

    if solve_for in [None, ecosw]:
        lhs = ecosw
        rhs = ecc * cos(per0)
        if not esinw_created and not esinw_constrained:
            if per0.is_constraint and per0.is_constraint.constraint_func != 'ecosw':
                per0.is_constraint.constraint_kwargs['ecosw_constrained'] = True
                per0.is_constraint.flip_for('per0', force=True)
            elif ecc.is_constraint and ecc.is_constraint.constraint_func != 'ecosw':
                ecc.is_constraint.constraint_kwargs['ecosw_constrained'] = True
                ecc.is_constraint.flip_for('ecc', force=True)

    elif solve_for == ecc:
        lhs = ecc
        if esinw_constrained:
            # cannot just do ecosw/cos(per0) because cos(per0) may be zero
            rhs = ecosw2ecc(ecosw, per0)
        else:
            rhs = (esinw**2 + ecosw**2)**0.5
            # the other constraint needs to also follow the alternate equations
            if per0.is_constraint and 'ecosw_constrained' not in per0.is_constraint.constraint_kwargs.keys():
<<<<<<< HEAD
                logger.debug("ecosw constraint: attempting to also flip per0 constraint")
=======
                # print("~~~ecosw constraint: attempting to also flip per0 constraint")
>>>>>>> dd7b0aa7
                per0.is_constraint.constraint_kwargs['ecosw_constrained'] = False
                per0.is_constraint.flip_for('per0', force=True)

    elif solve_for == per0:
        lhs = per0
        if esinw_constrained:
            # cannot just do arccos because ecc may be 0
            rhs = ecosw2per0(ecc, ecosw)
        else:
            rhs = arctan2(esinw, ecosw)
            # the other constraint needs to also follow the alternate equations
            if ecc.is_constraint and 'ecosw_constrained' not in ecc.is_constraint.constraint_kwargs.keys():
<<<<<<< HEAD
                logger.debug("ecosw constraint: attempting to also flip per0 constraint")
=======
                # print("~~~ecosw constraint: attempting to also flip per0 constraint")
>>>>>>> dd7b0aa7
                ecc.is_constraint.constraint_kwargs['ecosw_constrained'] = False
                ecc.is_constraint.flip_for('ecc', force=True)
    elif solve_for == esinw:
        raise NotImplementedError("cannot solve this constraint for 'esinw' since it was originally 'ecosw'")
    else:
        raise NotImplementedError

    return lhs, rhs, [esinw, ecosw, ecc, per0], {'orbit': orbit}

def t0_perpass_supconj(b, orbit, solve_for=None, **kwargs):
    """
    Create a constraint for t0_perpass in an orbit - allowing translating between
    t0_perpass and t0_supconj.

    This constraint is automatically included for all orbits, during
    <phoebe.frontend.bundle.Bundle.add_component> for a
    <phoebe.parameters.component.orbit>.

    This is usually passed as an argument to
     <phoebe.frontend.bundle.Bundle.add_constraint> as
     `b.add_constraint('t0_perpass_supconj', orbit='binary')`, where `orbit` is
     one of <phoebe.parameters.HierarchyParameter.get_orbits>.

    Arguments
    -----------
    * `b` (<phoebe.frontend.bundle.Bundle>): the Bundle
    * `orbit` (string): the label of the orbit in which this constraint should
        be built.
    * `solve_for` (<phoebe.parameters.Parameter>, optional, default=None): if
        'to_supconj' should not be the derived/constrained parameter, provide which
        other parameter should be derived (ie 't0_perpass', 'period', 'ecc',
        or 'per0')

    Returns
    ----------
    * (<phoebe.parameters.Parameter>, <phoebe.parameters.ConstraintParameter>, list):
        lhs (Parameter), rhs (ConstraintParameter), addl_params (list of additional
        parameters that may be included in the constraint), kwargs (dict of
        keyword arguments that were passed to this function).

    Raises
    --------
    * NotImplementedError: if the value of `solve_for` is not implemented.
    """

    orbit_ps = _get_system_ps(b, orbit)

    # by default both t0s exist in an orbit, so we don't have to worry about creating either
    t0_perpass = orbit_ps.get_parameter(qualifier='t0_perpass', **_skip_filter_checks)
    t0_supconj = orbit_ps.get_parameter(qualifier='t0_supconj', **_skip_filter_checks)
    period = orbit_ps.get_parameter(qualifier='period', **_skip_filter_checks)
    ecc = orbit_ps.get_parameter(qualifier='ecc', **_skip_filter_checks)
    per0 = orbit_ps.get_parameter(qualifier='per0', **_skip_filter_checks)

    if solve_for in [None, t0_perpass]:
        lhs = t0_perpass
        rhs = t0_supconj_to_perpass(t0_supconj, period, ecc, per0)

    elif solve_for == t0_supconj:
        lhs = t0_supconj
        rhs = t0_perpass_to_supconj(t0_perpass, period, ecc, per0)



    else:
        raise NotImplementedError

    return lhs, rhs, [], {'orbit': orbit}

def t0(*args, **kwargs):
    """
    shortcut to <phoebe.parameters.constraint.t0_perpass_supconj> for backwards
    compatibility.
    """
    return t0_perpass_supconj(*args, **kwargs)

def t0_ref_supconj(b, orbit, solve_for=None, **kwargs):
    """
    Create a constraint for t0_ref in an orbit - allowing translating between
    t0_ref and t0_supconj.

    This constraint is automatically included for all orbits, during
    <phoebe.frontend.bundle.Bundle.add_component> for a
    <phoebe.parameters.component.orbit>.

    This is usually passed as an argument to
     <phoebe.frontend.bundle.Bundle.add_constraint> as
     `b.add_constraint('t0_ref_supconj', orbit='binary')`, where `orbit` is
     one of <phoebe.parameters.HierarchyParameter.get_orbits>.

    Arguments
    -----------
    * `b` (<phoebe.frontend.bundle.Bundle>): the Bundle
    * `orbit` (string): the label of the orbit in which this constraint should
        be built.
    * `solve_for` (<phoebe.parameters.Parameter>, optional, default=None): if
        't0_supconj' should not be the derived/constrained parameter, provide which
        other parameter should be derived (ie 't0_ref', 'period', 'ecc', or 'per0')

    Returns
    ----------
    * (<phoebe.parameters.Parameter>, <phoebe.parameters.ConstraintParameter>, list):
        lhs (Parameter), rhs (ConstraintParameter), addl_params (list of additional
        parameters that may be included in the constraint), kwargs (dict of
        keyword arguments that were passed to this function).

    Raises
    --------
    * NotImplementedError: if the value of `solve_for` is not implemented.
    """

    orbit_ps = _get_system_ps(b, orbit)

    # by default both t0s exist in an orbit, so we don't have to worry about creating either
    t0_ref = orbit_ps.get_parameter(qualifier='t0_ref', **_skip_filter_checks)
    t0_supconj = orbit_ps.get_parameter(qualifier='t0_supconj', **_skip_filter_checks)
    period = orbit_ps.get_parameter(qualifier='period', **_skip_filter_checks)
    ecc = orbit_ps.get_parameter(qualifier='ecc', **_skip_filter_checks)
    per0 = orbit_ps.get_parameter(qualifier='per0', **_skip_filter_checks)

    if solve_for in [None, t0_ref]:
        lhs = t0_ref
        rhs = t0_supconj_to_ref(t0_supconj, period, ecc, per0)

    elif solve_for == t0_supconj:
        lhs = t0_supconj
        rhs = t0_ref_to_supconj(t0_ref, period, ecc, per0)

    else:
        raise NotImplementedError

    return lhs, rhs, [], {'orbit': orbit}


def mean_anom(b, orbit, solve_for=None, **kwargs):
    """

    This constraint is automatically included for all orbits, during
    <phoebe.frontend.bundle.Bundle.add_component> for a
    <phoebe.parameters.component.orbit>.

    This is usually passed as an argument to
     <phoebe.frontend.bundle.Bundle.add_constraint> as
     `b.add_constraint('mean_anom', orbit='binary')`, where `orbit` is
     one of <phoebe.parameters.HierarchyParameter.get_orbits>.

    Arguments
    -----------
    * `b` (<phoebe.frontend.bundle.Bundle>): the Bundle
    * `orbit` (string): the label of the orbit in which this constraint should
        be built.
    * `solve_for` (<phoebe.parameters.Parameter>, optional, default=None): if
        'mean_anom' should not be the derived/constrained parameter, provide which
        other parameter should be derived (ie 't0_perpass', 'period', or 't0')

    Returns
    ----------
    * (<phoebe.parameters.Parameter>, <phoebe.parameters.ConstraintParameter>, list):
        lhs (Parameter), rhs (ConstraintParameter), addl_params (list of additional
        parameters that may be included in the constraint), kwargs (dict of
        keyword arguments that were passed to this function).

    Raises
    --------
    * NotImplementedError: if the value of `solve_for` is not implemented.
    """

    orbit_ps = _get_system_ps(b, orbit)

    mean_anom = orbit_ps.get_parameter(qualifier='mean_anom', **_skip_filter_checks)
    t0_perpass = orbit_ps.get_parameter(qualifier='t0_perpass', **_skip_filter_checks)
    period = orbit_ps.get_parameter(qualifier='period', **_skip_filter_checks)
    time0 = b.get_parameter(qualifier='t0', context='system', **_skip_filter_checks)

    if solve_for in [None, mean_anom]:
        lhs = mean_anom
        rhs = 2 * np.pi * (time0 - t0_perpass) / period
    elif solve_for in [t0_perpass]:
        lhs = t0_perpass
        rhs = time0 - (mean_anom*period)/(2*np.pi*u.rad)
    else:
        raise NotImplementedError

    return lhs, rhs, [], {'orbit': orbit}

def _true_anom_to_phase(true_anom, period, ecc, per0):
    """
    TODO: add documentation
    """
    phshift = 0

    mean_anom = true_anom - (ecc*sin(true_anom))*u.deg

    Phi = (mean_anom + per0) / (360*u.deg) - 1./4

    # phase = Phi - (phshift - 0.25 + per0/(360*u.deg)) * period
    phase = (Phi*u.d - (phshift - 0.25 + per0/(360*u.deg)) * period)*(u.cycle/u.d)

    return phase

def ph_supconj(b, orbit, solve_for=None, **kwargs):
    """
    This is usually passed as an argument to
     <phoebe.frontend.bundle.Bundle.add_constraint> as
     `b.add_constraint('ph_supconj', orbit='binary')`, where `orbit` is
     one of <phoebe.parameters.HierarchyParameter.get_orbits>.
    """
    orbit_ps = _get_system_ps(b, orbit)

    # metawargs = orbit_ps.meta
    #metawargs.pop('qualifier')

    # t0_ph0 and phshift both exist by default, so we don't have to worry about creating either
    # t0_ph0 = orbit_ps.get_parameter(qualifier='t0_ph0')
    # phshift = orbit_ps.get_parameter(qualifier='phshift')
    ph_supconj = orbit_ps.get_parameter(qualifier='ph_supconj', **_skip_filter_checks)
    per0 = orbit_ps.get_parameter(qualifier='per0', **_skip_filter_checks)
    ecc = orbit_ps.get_parameter(qualifier='ecc', **_skip_filter_checks)
    period = orbit_ps.get_parameter(qualifier='period', **_skip_filter_checks)

    # true_anom_supconj = pi/2 - per0
    # mean_anom_supconj = true_anom_supconj - ecc*sin(true_anom_supconj)
    # ph_supconj = (mean_anom_supconj + per0) / (2 * pi) - 1/4

    if solve_for in [None, ph_supconj]:
        lhs = ph_supconj

        #true_anom_supconj = np.pi/2*u.rad - per0
        true_anom_supconj = -1*(per0 - 360*u.deg)

        rhs = _true_anom_to_phase(true_anom_supconj, period, ecc, per0)

    #elif solve_for in [per0]:
    #    raise NotImplementedError("phshift constraint does not support solving for per0 yet")
    else:
        raise NotImplementedError

    return lhs, rhs, [], {'orbit': orbit}

def ph_infconj(b, orbit, solve_for=None, **kwargs):
    """
    This constraint is automatically added for binary systems via
    <phoebe.frontend.bundle.Bundle.set_hierarchy>.

    This is usually passed as an argument to
     <phoebe.frontend.bundle.Bundle.add_constraint> as
     `b.add_constraint('ph_infconj', orbit='binary')`, where `orbit` is
     one of <phoebe.parameters.HierarchyParameter.get_orbits>.
    """
    orbit_ps = _get_system_ps(b, orbit)

    ph_infconj = orbit_ps.get_parameter(qualifier='ph_infconj', **_skip_filter_checks)
    per0 = orbit_ps.get_parameter(qualifier='per0', **_skip_filter_checks)
    ecc = orbit_ps.get_parameter(qualifier='ecc', **_skip_filter_checks)
    period = orbit_ps.get_parameter(qualifier='period', **_skip_filter_checks)

    if solve_for in [None, ph_infconj]:
        lhs = ph_infconj

        #true_anom_infconj = 3*np.pi/2 - per0
        # true_anom_infconj = (3*90)*u.deg - per0  # TODO: fix math to allow this
        true_anom_infconj = -1*(per0 - (3*90)*u.deg)

        rhs = _true_anom_to_phase(true_anom_infconj, period, ecc, per0)

    else:
        raise NotImplementedError

    return lhs, rhs, [], {'orbit': orbit}

def ph_perpass(b, orbit, solve_for=None, **kwargs):
    """
    This is usually passed as an argument to
     <phoebe.frontend.bundle.Bundle.add_constraint> as
     `b.add_constraint('ph_perpass', orbit='binary')`, where `orbit` is
     one of <phoebe.parameters.HierarchyParameter.get_orbits>.
    """
    orbit_ps = _get_system_ps(b, orbit)

    ph_perpass = orbit_ps.get_parameter(qualifier='ph_perpass', **_skip_filter_checks)
    per0 = orbit_ps.get_parameter(qualifier='per0', **_skip_filter_checks)
    ecc = orbit_ps.get_parameter(qualifier='ecc', **_skip_filter_checks)
    period = orbit_ps.get_parameter(qualifier='period', **_skip_filter_checks)

    if solve_for in [None, ph_perpass]:
        lhs = ph_perpass

        # true_anom_per0 = (per0 - pi/2) / (2*pi)
        true_anom_per0 = (per0 - 90*u.deg) / (360)

        rhs = _true_anom_to_phase(true_anom_per0, period, ecc, per0)

    else:
        raise NotImplementedError

    return lhs, rhs, [], {'orbit': orbit}





def freq(b, component, solve_for=None, **kwargs):
    """
    Create a constraint for frequency (either orbital or rotational) given a period.

    ```
    freq = 2 * pi / period
    ```

    This constraint is automatically included for all <phoebe.parameters.component.star>
    and <phoebe.parameters.component.orbit> components via
    <phoebe.frontend.bundle.Bundle.add_component>.

    This is usually passed as an argument to
     <phoebe.frontend.bundle.Bundle.add_constraint> as
     `b.add_constraint('freq', component='primary')`, where `component` is
     one of <phoebe.parameters.HierarchyParameter.get_orbits> or
     <phoebe.parameters.HierarchyParameter.get_stars>.

    Arguments
    -----------
    * `b` (<phoebe.frontend.bundle.Bundle>): the Bundle
    * `component` (string): the label of the orbit or star in which this
        constraint should be built.
    * `solve_for` (<phoebe.parameters.Parameter>, optional, default=None): if
        'freq' should not be the derived/constrained parameter, provide which
        other parameter should be derived (ie 'period').

    Returns
    ----------
    * (<phoebe.parameters.Parameter>, <phoebe.parameters.ConstraintParameter>, list):
        lhs (Parameter), rhs (ConstraintParameter), addl_params (list of additional
        parameters that may be included in the constraint), kwargs (dict of
        keyword arguments that were passed to this function).

    Raises
    --------
    * NotImplementedError: if the value of `solve_for` is not implemented.
    """

    component_ps = _get_system_ps(b, component)

    #metawargs = component_ps.meta
    #metawargs.pop('qualifier')

    period = component_ps.get_parameter(qualifier='period', **_skip_filter_checks)
    freq = component_ps.get_parameter(qualifier='freq', **_skip_filter_checks)

    if solve_for in [None, freq]:
        lhs = freq
        rhs = 2 * np.pi / period

    elif solve_for == period:
        lhs = period
        rhs = 2 * np.pi / freq

    else:
        raise NotImplementedError

    return lhs, rhs, [], {'component': component}

#}
#{ Inter-orbit constraints

def keplers_third_law_hierarchical(b, orbit1, orbit2, solve_for=None, **kwargs):
    """
    TODO: add documentation

    This is usually passed as an argument to
     <phoebe.frontend.bundle.Bundle.add_constraint>.
    """

    hier = b.hierarchy

    orbit1_ps = _get_system_ps(b, orbit1)
    orbit2_ps = _get_system_ps(b, orbit2)

    sma1 = orbit1_ps.get_parameter(qualifier='sma', **_skip_filter_checks)
    sma2 = orbit2_ps.get_parameter(qualifier='sma', **_skip_filter_checks)

    q1 = orbit1_ps.get_parameter(qualifier='q', **_skip_filter_checks)
    q2 = orbit2_ps.get_parameter(qualifier='q', **_skip_filter_checks)

    period1 = orbit1_ps.get_parameter(qualifier='period', **_skip_filter_checks)
    period2 = orbit2_ps.get_parameter(qualifier='period', **_skip_filter_checks)

    # NOTE: orbit1 is the outer, so we need to check orbit2... which will
    # be the OPPOSITE component as that of the mass we're solving for
    if hier.get_primary_or_secondary(orbit2_ps.component) == 'primary':
        qthing1 = 1.0+q1
    else:
        qthing1 = 1.0+1./q1

    if solve_for in [None, sma1]:
        lhs = sma1
        rhs = (sma2**3 * qthing1 * period1**2/period2**2)**"(1./3)"
    else:
        # TODO: add other options to solve_for
        raise NotImplementedError

    return lhs, rhs, [], {'orbit1': orbit1, 'orbit2': orbit2}

#}
#{ Intra-component constraints

def irrad_frac(b, component, solve_for=None, **kwargs):
    """
    Create a constraint to ensure that energy is conserved and all incident
    light is accounted for.

    This constraint is automatically included for all
    <phoebe.parameters.component.star> during
    <phoebe.frontend.bundle.Bundle.add_component>.

    This is usually passed as an argument to
     <phoebe.frontend.bundle.Bundle.add_constraint> as
     `b.add_constraint('irrad_frac', component='primary')`, where `component` is
     one of <phoebe.parameters.HierarchyParameter.get_stars>.

    Arguments
    -----------
    * `b` (<phoebe.frontend.bundle.Bundle>): the Bundle
    * `component` (string): the label of the orbit or component in which this
        constraint should be built.
    * `solve_for` (<phoebe.parameters.Parameter>, optional, default=None): if
        'irrad_frac_lost_bol' should not be the derived/constrained parameter, provide which
        other parameter should be derived (ie 'irrad_frac_refl_bol').

    Returns
    ----------
    * (<phoebe.parameters.Parameter>, <phoebe.parameters.ConstraintParameter>, list):
        lhs (Parameter), rhs (ConstraintParameter), addl_params (list of additional
        parameters that may be included in the constraint), kwargs (dict of
        keyword arguments that were passed to this function).

    Raises
    --------
    * NotImplementedError: if the value of `solve_for` is not implemented.
    """

    comp_ps = b.get_component(component=component)

    irrad_frac_refl_bol = comp_ps.get_parameter(qualifier='irrad_frac_refl_bol', **_skip_filter_checks)
    irrad_frac_lost_bol = comp_ps.get_parameter(qualifier='irrad_frac_lost_bol', **_skip_filter_checks)

    if solve_for in [irrad_frac_lost_bol, None]:
        lhs = irrad_frac_lost_bol
        rhs = 1.0 - irrad_frac_refl_bol
    elif solve_for in [irrad_frac_refl_bol]:
        lhs = irrad_frac_refl_bol
        rhs = 1.0 - irrad_frac_lost_bol
    else:
        raise NotImplementedError

    return lhs, rhs, [], {'component': component}

def semidetached(b, component, solve_for=None, **kwargs):
    """
    Create a constraint to force requiv to be semidetached.

    This is usually passed as an argument to
     <phoebe.frontend.bundle.Bundle.add_constraint> as
     `b.add_constraint('semidetached', component='primary')`, where `component` is
     one of <phoebe.parameters.HierarchyParameter.get_stars>.

    Arguments
    -----------
    * `b` (<phoebe.frontend.bundle.Bundle>): the Bundle
    * `component` (string): the label of the orbit or component in which this
        constraint should be built.
    * `solve_for` (<phoebe.parameters.Parameter>, optional, default=None): if
        'requiv' should not be the derived/constrained parameter, provide which
        other parameter should be derived (ie 'requiv_max').

    Returns
    ----------
    * (<phoebe.parameters.Parameter>, <phoebe.parameters.ConstraintParameter>, list):
        lhs (Parameter), rhs (ConstraintParameter), addl_params (list of additional
        parameters that may be included in the constraint), kwargs (dict of
        keyword arguments that were passed to this function).

    Raises
    --------
    * NotImplementedError: if the value of `solve_for` is not implemented.
    """
    comp_ps = b.get_component(component=component, **_skip_filter_checks)

    requiv = comp_ps.get_parameter(qualifier='requiv', **_skip_filter_checks)
    requiv_critical = comp_ps.get_parameter(qualifier='requiv_max', **_skip_filter_checks)

    if solve_for in [requiv, None]:
        lhs = requiv
        rhs = 1.0*requiv_critical
    else:
        raise NotImplementedError

    return lhs, rhs, [], {'component': component}
<<<<<<< HEAD

def logg(b, component, solve_for=None, **kwargs):
    """
    Create a constraint for logg at requiv for a star.

    This constraint is automatically included for all
    <phoebe.parameters.component.star> during
    <phoebe.frontend.bundle.Bundle.add_component>.

    This is usually passed as an argument to
     <phoebe.frontend.bundle.Bundle.add_constraint> as
     `b.add_constraint('logg', component='primary')`, where `component` is
     one of <phoebe.parameters.HierarchyParameter.get_stars>.

    Arguments
    -----------
    * `b` (<phoebe.frontend.bundle.Bundle>): the Bundle
    * `component` (string): the label of the component in which this
        constraint should be built.
    * `solve_for` (<phoebe.parameters.Parameter>, optional, default=None): if
        'logg' should not be the derived/constrained parameter, provide which
        other parameter should be derived (ie 'mass', 'requiv').

    Returns
    ----------
    * (<phoebe.parameters.Parameter>, <phoebe.parameters.ConstraintParameter>, list):
        lhs (Parameter), rhs (ConstraintParameter), addl_params (list of additional
        parameters that may be included in the constraint), kwargs (dict of
        keyword arguments that were passed to this function).

    Raises
    --------
    * NotImplementedError: if the value of `solve_for` is not implemented.
    """
    comp_ps = b.get_component(component=component, **_skip_filter_checks)
=======
>>>>>>> dd7b0aa7

    requiv = comp_ps.get_parameter(qualifier='requiv', **_skip_filter_checks)
    mass = comp_ps.get_parameter(qualifier='mass', **_skip_filter_checks)

    metawargs = comp_ps.meta
    metawargs.pop('qualifier')
    logg_def = FloatParameter(qualifier='logg', value=1.0, default_unit=u.dimensionless_unscaled, description='logg at requiv')
    logg, created = b.get_or_create('logg', logg_def, **metawargs)

    G = c.G

    if solve_for in [logg, None]:
        lhs = logg
        rhs = log10(mass / requiv**2 * G * 100)
    elif solve_for in [requiv]:
        lhs = requiv
        rhs = sqrt((mass*G * 100)/10**logg)
    elif solve_for in [mass]:
        lhs = mass
        rhs = requiv**2 * 10**logg / ( G * 100)
    else:
        raise NotImplementedError

    return lhs, rhs, [], {'component': component}

# def vsini(b, component, solve_for=None, **kwargs):
#     """
#     Create a constraint for vsini at requiv for a star.
#
#     See also:
#     * <phoebe.parameters.constraint.vrot>
#
#     This is usually passed as an argument to
#      <phoebe.frontend.bundle.Bundle.add_constraint>.
#
#     Arguments
#     -----------
#     * `b` (<phoebe.frontend.bundle.Bundle>): the Bundle
#     * `component` (string): the label of the component in which this
#         constraint should be built.
#     * `solve_for` (<phoebe.parameters.Parameter>, optional, default=None): if
#         'vsini' should not be the derived/constrained parameter, provide which
#         other parameter should be derived (ie 'incl', 'freq', 'requiv').
#
#     Returns
#     ----------
#     * (<phoebe.parameters.Parameter>, <phoebe.parameters.ConstraintParameter>, list):
#         lhs (Parameter), rhs (ConstraintParameter), args (list of arguments
#         that were passed to this function)
#
#     Raises
#     --------
#     * NotImplementedError: if the value of `solve_for` is not implemented.
#     """
#     comp_ps = b.get_component(component=component)
#
#     requiv = comp_ps.get_parameter(qualifier='requiv')
#     freq = comp_ps.get_parameter(qualifier='freq')
#     incl = comp_ps.get_parameter(qualifier='incl')
#
#     metawargs = comp_ps.meta
#     metawargs.pop('qualifier')
#     vsini_def = FloatParameter(qualifier='vsini', value=1.0, default_unit=u.km/u.s, description='vsini at requiv')
#     vsini, created = b.get_or_create('vsini', vsini_def, **metawargs)
#
#
#     if solve_for in [vsini, None]:
#         lhs = vsini
#         rhs = requiv * freq / sin(incl)
#     elif solve_for in [freq]:
#         # will likely need to flip freq constraint for period first
#         lhs = freq
#         rhs = vsini / (requiv * sin(incl))
#     else:
#         raise NotImplementedError
#
#     return lhs, rhs, [], {'component': component}

# def vrot(b, component, solve_for=None, **kwargs):
#     """
#     Create a constraint for vrot at requiv for a star.
#
#     See also:
#     * <phoebe.parameters.constraint.vsini>
#
#     This is usually passed as an argument to
#      <phoebe.frontend.bundle.Bundle.add_constraint>.
#
#     Arguments
#     -----------
#     * `b` (<phoebe.frontend.bundle.Bundle>): the Bundle
#     * `component` (string): the label of the component in which this
#         constraint should be built.
#     * `solve_for` (<phoebe.parameters.Parameter>, optional, default=None): if
#         'vrot' should not be the derived/constrained parameter, provide which
#         other parameter should be derived (ie 'freq', 'requiv').
#
#     Returns
#     ----------
#     * (<phoebe.parameters.Parameter>, <phoebe.parameters.ConstraintParameter>, list):
#         lhs (Parameter), rhs (ConstraintParameter), args (list of arguments
#         that were passed to this function)
#
#     Raises
#     --------
#     * NotImplementedError: if the value of `solve_for` is not implemented.
#     """
#     comp_ps = b.get_component(component=component)
#
#     requiv = comp_ps.get_parameter(qualifier='requiv')
#     freq = comp_ps.get_parameter(qualifier='freq')
#
#     metawargs = comp_ps.meta
#     metawargs.pop('qualifier')
#     vrot_def = FloatParameter(qualifier='vrot', value=1.0, default_unit=u.km/u.s, description='vrot at requiv')
#     vrot, created = b.get_or_create('vrot', vrot_def, **metawargs)
#
#
#     if solve_for in [vrot, None]:
#         lhs = vrot
#         rhs = requiv * freq
#     elif solve_for in [freq]:
#         # will likely need to flip freq constraint for period first
#         lhs = freq
#         rhs = vrot / requiv
#     else:
#         raise NotImplementedError
#
#     return lhs, rhs, [], {'component': component}

#}
#{ Inter-component constraints

def teffratio(b, orbit=None, solve_for=None, **kwargs):
<<<<<<< HEAD
    """
    Create a constraint to for the teff ratio between two stars in the same orbit.
    Defined as teffratio = teff@comp2 / teff@comp1, where comp1 and comp2 are
    determined from the primary and secondary components of the orbit `orbit`.

    This is usually passed as an argument to
    <phoebe.frontend.bundle.Bundle.add_constraint> as
    `b.add_constraint('teffratio', orbit='binary')`, where
    `orbit` is one of <phoebe.parameters.HierarchyParameter.get_orbits>.

    Arguments
    -----------
    * `b` (phoebe.frontend.bundle.Bundle): the Bundle
    * `orbit` (string): the label of the orbit in which this constraint should be built.
        Optional if only one orbit exists in the hierarchy.
    * `solve_for` (<phoebe.parameters.Parameter>, optional, default=None): if
        'teffratio' should not be the derived/constrained parameter, provide which
        other parameter should be derived (ie 'teff@...').

    Returns
    ----------
    * (<phoebe.parameters.Parameter>, <phoebe.parameters.ConstraintParameter>, list):
        lhs (Parameter), rhs (ConstraintParameter), addl_params (list of additional
        parameters that may be included in the constraint), kwargs (dict of
        keyword arguments that were passed to this function).

    Raises
    -------------
    * ValueError: if `orbit` is not provided, but more than one orbit exists
        in the hierarchy.
    * NotImplementedError: if the value of `solve_for` is not implemented.
    """
    # TODO: do we need to rebuild this if the hierarchy changes???
    hier = b.hierarchy

    if orbit is None:
        orbits = hier.get_orbits()
        if len(orbits)==1:
            orbit = orbits[0]
        else:
            raise ValueError("must provide orbit since more than one orbit present in the hierarchy")

    comp1, comp2 = hier.get_stars_of_children_of(orbit)

    comp1_ps = b.get_component(component=comp1, **_skip_filter_checks)
    comp2_ps = b.get_component(component=comp2, **_skip_filter_checks)

    teffratio_def = FloatParameter(qualifier='teffratio', value=1.0, default_unit=u.dimensionless_unscaled, limits=[0, None], description='ratio between effective temperatures of children stars')
    teffratio, created = b.get_or_create('teffratio', teffratio_def, component=orbit, context='component')

    teff1 = comp1_ps.get_parameter(qualifier='teff', **_skip_filter_checks)
    teff2 = comp2_ps.get_parameter(qualifier='teff', **_skip_filter_checks)

    if solve_for in [teffratio, None]:
        lhs = teffratio
        rhs = teff2/teff1
    elif solve_for in [teff1]:
        lhs = teff1
        rhs = teff2 / teffratio
    elif solve_for in [teff2]:
        lhs = teff2
        rhs = teffratio * teff1
    else:
        raise NotImplementedError

    return lhs, rhs, [], {'orbit': orbit}



def requivratio(b, orbit=None, solve_for=None, **kwargs):
    """
    Create a constraint to for the requiv ratio between two stars in the same orbit.
    Defined as requivratio = requiv@comp2 / requiv@comp1, where comp1 and comp2 are
=======
    """
    Introduced in 2.1.7

    Create a constraint to for the teff ratio between two stars in the same orbit.
    Defined as teffratio = teff@comp2 / teff@comp1, where comp1 and comp2 are
>>>>>>> dd7b0aa7
    determined from the primary and secondary components of the orbit `orbit`.

    This is usually passed as an argument to
    <phoebe.frontend.bundle.Bundle.add_constraint> as
<<<<<<< HEAD
    `b.add_constraint('requivratio', orbit='binary')`, where
=======
    `b.add_constraint('teffratio', orbit='binary')`, where
>>>>>>> dd7b0aa7
    `orbit` is one of <phoebe.parameters.HierarchyParameter.get_orbits>.

    Arguments
    -----------
    * `b` (phoebe.frontend.bundle.Bundle): the Bundle
    * `orbit` (string): the label of the orbit in which this constraint should be built.
        Optional if only one orbit exists in the hierarchy.
    * `solve_for` (<phoebe.parameters.Parameter>, optional, default=None): if
<<<<<<< HEAD
        'requivratio' should not be the derived/constrained parameter, provide which
        other parameter should be derived (ie 'requiv@...').

    Returns
    ----------
    * (<phoebe.parameters.Parameter>, <phoebe.parameters.ConstraintParameter>, list):
        lhs (Parameter), rhs (ConstraintParameter), addl_params (list of additional
        parameters that may be included in the constraint), kwargs (dict of
        keyword arguments that were passed to this function).
=======
        'teffratio' should not be the derived/constrained parameter, provide which
        other parameter should be derived (ie 'teff@...').

    Returns
    ----------
    * (<phoebe.parameters.Parameter>, <phoebe.parameters.ConstraintParameter>, list): lhs (Parameter), rhs (ConstraintParameter), args (list of arguments that were passed to this function)
>>>>>>> dd7b0aa7

    Raises
    -------------
    * ValueError: if `orbit` is not provided, but more than one orbit exists
        in the hierarchy.
    * NotImplementedError: if the value of `solve_for` is not implemented.
    """
    # TODO: do we need to rebuild this if the hierarchy changes???
    hier = b.hierarchy

    if orbit is None:
        orbits = hier.get_orbits()
        if len(orbits)==1:
            orbit = orbits[0]
        else:
            raise ValueError("must provide orbit since more than one orbit present in the hierarchy")

    comp1, comp2 = hier.get_stars_of_children_of(orbit)

<<<<<<< HEAD
    comp1_ps = b.get_component(component=comp1, **_skip_filter_checks)
    comp2_ps = b.get_component(component=comp2, **_skip_filter_checks)

    requiv1 = comp1_ps.get_parameter(qualifier='requiv', **_skip_filter_checks)
    requiv2 = comp2_ps.get_parameter(qualifier='requiv', **_skip_filter_checks)
=======
    comp1_ps = b.get_component(component=comp1)
    comp2_ps = b.get_component(component=comp2)

    teffratio_def = FloatParameter(qualifier='teffratio', value=1.0, default_unit=u.dimensionless_unscaled, limits=[0, None], description='ratio between effective temperatures of children stars')
    teffratio, created = b.get_or_create('teffratio', teffratio_def, component=orbit, context='component')

    teff1 = comp1_ps.get_parameter(qualifier='teff')
    teff2 = comp2_ps.get_parameter(qualifier='teff')

    if solve_for in [teffratio, None]:
        lhs = teffratio
        rhs = teff2/teff1
    elif solve_for in [teff1]:
        lhs = teff1
        rhs = teff2 / teffratio
    elif solve_for in [teff2]:
        lhs = teff2
        rhs = teffratio * teff1
    else:
        raise NotImplementedError

    return lhs, rhs, [], {'orbit': orbit}



def requivratio(b, orbit=None, solve_for=None, **kwargs):
    """
    Introduced in 2.1.7

    Create a constraint to for the requiv ratio between two stars in the same orbit.
    Defined as requivratio = requiv@comp2 / requiv@comp1, where comp1 and comp2 are
    determined from the primary and secondary components of the orbit `orbit`.

    This is usually passed as an argument to
    <phoebe.frontend.bundle.Bundle.add_constraint> as
    `b.add_constraint('requivratio', orbit='binary')`, where
    `orbit` is one of <phoebe.parameters.HierarchyParameter.get_orbits>.

    Arguments
    -----------
    * `b` (phoebe.frontend.bundle.Bundle): the Bundle
    * `orbit` (string): the label of the orbit in which this constraint should be built.
        Optional if only one orbit exists in the hierarchy.
    * `solve_for` (<phoebe.parameters.Parameter>, optional, default=None): if
        'requivratio' should not be the derived/constrained parameter, provide which
        other parameter should be derived (ie 'requiv@...').

    Returns
    ----------
    * (<phoebe.parameters.Parameter>, <phoebe.parameters.ConstraintParameter>, list): lhs (Parameter), rhs (ConstraintParameter), args (list of arguments that were passed to this function)

    Raises
    -------------
    * ValueError: if `orbit` is not provided, but more than one orbit exists
        in the hierarchy.
    * NotImplementedError: if the value of `solve_for` is not implemented.
    """
    # TODO: do we need to rebuild this if the hierarchy changes???
    hier = b.hierarchy

    if orbit is None:
        orbits = hier.get_orbits()
        if len(orbits)==1:
            orbit = orbits[0]
        else:
            raise ValueError("must provide orbit since more than one orbit present in the hierarchy")

    comp1, comp2 = hier.get_stars_of_children_of(orbit)

    comp1_ps = b.get_component(component=comp1)
    comp2_ps = b.get_component(component=comp2)

    requiv1 = comp1_ps.get_parameter(qualifier='requiv')
    requiv2 = comp2_ps.get_parameter(qualifier='requiv')
>>>>>>> dd7b0aa7

    requivratio_def = FloatParameter(qualifier='requivratio', value=1.0, default_unit=u.dimensionless_unscaled, limits=[0, None], description='ratio between equivalent radii of children stars')
    requivratio, requivratio_created = b.get_or_create('requivratio', requivratio_def, component=orbit, context='component')

    requivsum_def = FloatParameter(qualifier='requivsum', value=1.0, default_unit=u.dimensionless_unscaled, limits=[0, None], description='sum of equivalent radii of children stars')
    requivsum, requivsum_created = b.get_or_create('requivsum', requivsum_def, component=orbit, context='component')

    requivsum_constrained = kwargs.get('requivsum_constrained', len(requivsum.constrained_by) > 0)

    if solve_for in [requivratio, None]:
        lhs = requivratio
        rhs = requiv2/requiv1
        if not requivsum_created and not requivsum_constrained:
            if requiv1.is_constraint:
                requiv1.is_constraint.constraint_kwargs['requivratio_constrained'] = True
                requiv1.is_constraint.flip_for('requiv@{}'.format(requiv1.component), force=True)
            elif requiv2.is_constraint:
                requiv2.is_constraint.constraint_kwargs['requivratio_constrained'] = True
                requiv2.is_constraint.flip_for('requiv@'.format(requiv2.component), force=True)

    elif solve_for in [requiv1]:
        lhs = requiv1
        if requivsum_constrained:
            rhs = requiv2 / requivratio
        else:
            rhs = requivsum / (requivratio + 1)
            # the other constraint needs to also follow the alternate equations
            if requiv2.is_constraint and 'requivratio_constrained' not in requiv2.is_constraint.constraint_kwargs.keys():
                requiv2.is_constraint.constraint_kwargs['requivratio_constrained'] = False
                requiv2.is_constraint.flip_for('requiv@{}'.format(requiv2.component), force=True)

    elif solve_for in [requiv2]:
        lhs = requiv2
        if requivsum_constrained:
            rhs = requivratio * requiv1
        else:
            rhs = (requivratio * requivsum) / (requivratio + 1)
            # the other constraint needs to also follow the alternate equations
            if requiv1.is_constraint and 'requivratio_constrained' not in requiv1.is_constraint.constraint_kwargs.keys():
                requiv1.is_constraint.constraint_kwargs['requivratio_constrained'] = False
                requiv1.is_constraint.flip_for('requiv@{}'.format(requiv1.component), force=True)
    elif solve_for == requivsum:
        raise NotImplementedError("cannot solve this constraint for 'requivsum' since it was originally 'requivratio'")
    else:
        raise NotImplementedError


    return lhs, rhs, [requivratio, requivsum, requiv1, requiv2], {'orbit': orbit}

def requivsum(b, orbit=None, solve_for=None, **kwargs):
    """
<<<<<<< HEAD
=======
    Introduced in 2.1.7

>>>>>>> dd7b0aa7
    Create a constraint to for the requiv sum of two stars in the same orbit.
    Defined as requivsum = requiv@comp2 / requiv@comp1, where comp1 and comp2 are
    determined from the primary and secondary components of the orbit `orbit`.

    This is usually passed as an argument to
    <phoebe.frontend.bundle.Bundle.add_constraint> as
    `b.add_constraint('requivsum', orbit='binary')`, where
    `orbit` is one of <phoebe.parameters.HierarchyParameter.get_orbits>.

    Arguments
    -----------
    * `b` (phoebe.frontend.bundle.Bundle): the Bundle
    * `orbit` (string): the label of the orbit in which this constraint should be built.
        Optional if only one orbit exists in the hierarchy.
    * `solve_for` (<phoebe.parameters.Parameter>, optional, default=None): if
        'requivsum' should not be the derived/constrained parameter, provide which
        other parameter should be derived (ie 'requiv@...').

    Returns
    ----------
<<<<<<< HEAD
    * (<phoebe.parameters.Parameter>, <phoebe.parameters.ConstraintParameter>, list):
        lhs (Parameter), rhs (ConstraintParameter), addl_params (list of additional
        parameters that may be included in the constraint), kwargs (dict of
        keyword arguments that were passed to this function).
=======
    * (<phoebe.parameters.Parameter>, <phoebe.parameters.ConstraintParameter>, list): lhs (Parameter), rhs (ConstraintParameter), args (list of arguments that were passed to this function)
>>>>>>> dd7b0aa7

    Raises
    -------------
    * ValueError: if `orbit` is not provided, but more than one orbit exists
        in the hierarchy.
    * NotImplementedError: if the value of `solve_for` is not implemented.
    """
    # TODO: do we need to rebuild this if the hierarchy changes???
    hier = b.hierarchy

    if orbit is None:
        orbits = hier.get_orbits()
        if len(orbits)==1:
            orbit = orbits[0]
        else:
            raise ValueError("must provide orbit since more than one orbit present in the hierarchy")

    comp1, comp2 = hier.get_stars_of_children_of(orbit)

<<<<<<< HEAD
    comp1_ps = b.get_component(component=comp1, **_skip_filter_checks)
    comp2_ps = b.get_component(component=comp2, **_skip_filter_checks)

    requiv1 = comp1_ps.get_parameter(qualifier='requiv', **_skip_filter_checks)
    requiv2 = comp2_ps.get_parameter(qualifier='requiv', **_skip_filter_checks)
=======
    comp1_ps = b.get_component(component=comp1)
    comp2_ps = b.get_component(component=comp2)

    requiv1 = comp1_ps.get_parameter(qualifier='requiv')
    requiv2 = comp2_ps.get_parameter(qualifier='requiv')
>>>>>>> dd7b0aa7

    requivratio_def = FloatParameter(qualifier='requivratio', value=1.0, default_unit=u.dimensionless_unscaled, limits=[0, None], description='ratio between equivalent radii of children stars')
    requivratio, requivratio_created = b.get_or_create('requivratio', requivratio_def, component=orbit, context='component')

    requivsum_def = FloatParameter(qualifier='requivsum', value=1.0, default_unit=u.dimensionless_unscaled, limits=[0, None], description='sum of equivalent radii of children stars')
    requivsum, requivsum_created = b.get_or_create('requivsum', requivsum_def, component=orbit, context='component')

    requivratio_constrained = kwargs.get('requivratio_constrained', len(requivratio.constrained_by) > 0)

    if solve_for in [requivsum, None]:
        lhs = requivsum
        rhs = requiv1 + requiv2
        if not requivratio_created and not requivratio_constrained:
            if requiv1.is_constraint:
                requiv1.is_constraint.constraint_kwargs['requivsum_constrained'] = True
                requiv1.is_constraint.flip_for('requiv@{}'.format(requiv1.component), force=True)
            elif requiv2.is_constraint:
                requiv2.is_constraint.constraint_kwargs['requivsum_constrained'] = True
                requiv2.is_constraint.flip_for('requiv@'.format(requiv2.component), force=True)

    elif solve_for in [requiv1]:
        lhs = requiv1
        if requivratio_constrained:
            rhs = requivsum - requiv2
        else:
            rhs = requivsum / (requivratio + 1)
            # the other constraint needs to also follow the alternate equations
            if requiv2.is_constraint and 'requivsum_constrained' not in requiv2.is_constraint.constraint_kwargs.keys():
                requiv2.is_constraint.constraint_kwargs['requivsum_constrained'] = False
                requiv2.is_constraint.flip_for('requiv@{}'.format(requiv2.component), force=True)

    elif solve_for in [requiv2]:
        lhs = requiv2
        if requivratio_constrained:
            rhs = requivsum - requiv1
        else:
            rhs = (requivratio * requivsum) / (requivratio + 1)
            # the other constraint needs to also follow the alternate equations
            if requiv1.is_constraint and 'requivsum_constrained' not in requiv1.is_constraint.constraint_kwargs.keys():
                requiv1.is_constraint.constraint_kwargs['requivsum_constrained'] = False
                requiv1.is_constraint.flip_for('requiv@{}'.format(requiv1.component), force=True)

    elif solve_for == requivratio:
        raise NotImplementedError("cannot solve this constraint for 'requivratio' since it was originally 'requivsum'")
    else:
        raise NotImplementedError


    return lhs, rhs, [requivratio, requivsum, requiv1, requiv2], {'orbit': orbit}

#}
#{ Orbit-component constraints


def mass(b, component, solve_for=None, **kwargs):
    """
    Create a constraint for the mass of a star based on Kepler's third
    law from its parent orbit.

    This constraint is automatically created and attached for all stars
    in binary orbits via <phoebe.frontend.bundle.Bundle.set_hierarchy>.

    This is usually passed as an argument to
     <phoebe.frontend.bundle.Bundle.add_constraint> as
     `b.add_constraint('mass', component='primary')`, where `component` is
     one of <phoebe.parameters.HierarchyParameter.get_stars>.

    Arguments
    -----------
    * `b` (<phoebe.frontend.bundle.Bundle>): the Bundle
    * `component` (string): the label of the orbit or component in which this
        constraint should be built.
    * `solve_for` (<phoebe.parameters.Parameter>, optional, default=None): if
        'mass' should not be the derived/constrained parameter, provide which
        other parameter should be derived (ie 'period', 'sma', 'q').  Note:
        you cannot solve_for 'period' and 'sma' in the same orbit as the solution
        will not be unique.

    Returns
    ----------
    * (<phoebe.parameters.Parameter>, <phoebe.parameters.ConstraintParameter>, list):
        lhs (Parameter), rhs (ConstraintParameter), addl_params (list of additional
        parameters that may be included in the constraint), kwargs (dict of
        keyword arguments that were passed to this function).

    Raises
    --------
    * NotImplementedError: if the value of `solve_for` is not implemented.
    """
    # TODO: optimize this - this is currently by far the most expensive constraint (due mostly to the parameter multiplication)

    hier = b.get_hierarchy()
    if not len(hier.get_value()):
        # TODO: change to custom error type to catch in bundle.add_component
        # TODO: check whether the problem is 0 hierarchies or more than 1
        raise NotImplementedError("constraint for mass requires hierarchy")

    component_ps = _get_system_ps(b, component)

    sibling = hier.get_sibling_of(component)
    sibling_ps = _get_system_ps(b, sibling)

    parentorbit = hier.get_parent_of(component)
    parentorbit_ps = _get_system_ps(b, parentorbit)

<<<<<<< HEAD
    mass = component_ps.get_parameter(qualifier='mass', **_skip_filter_checks)
    mass_sibling = sibling_ps.get_parameter(qualifier='mass', **_skip_filter_checks)
=======
    mass = component_ps.get_parameter('mass')
    mass_sibling = sibling_ps.get_parameter('mass')
>>>>>>> dd7b0aa7

    # we need to find the constraint attached to the other component... but we
    # don't know who is constrained, or whether it belongs to the sibling or parent
    # orbit, so we'll have to do a bit of digging.
    mass_constraint_sibling = None
<<<<<<< HEAD
    for p in b.filter(constraint_func='mass', component=[parentorbit, sibling], context='constraint', **_skip_filter_checks).to_list():
=======
    for p in b.filter(constraint_func='mass', component=[parentorbit, sibling], context='constraint').to_list():
>>>>>>> dd7b0aa7
        if p.constraint_kwargs['component'] == sibling:
            mass_constraint_sibling = p
            break
    if mass_constraint_sibling is not None:
        sibling_solve_for = mass_constraint_sibling.qualifier
        logger.debug("constraint.mass for component='{}': sibling ('{}') is solved for '{}'".format(component, sibling, sibling_solve_for))
    else:
        # this could happen when we build the first constraint, before the second has been built
        sibling_solve_for = None

<<<<<<< HEAD
    sma = parentorbit_ps.get_parameter(qualifier='sma', **_skip_filter_checks)
    period = parentorbit_ps.get_parameter(qualifier='period', **_skip_filter_checks)
    q = parentorbit_ps.get_parameter(qualifier='q', **_skip_filter_checks)
=======
    sma = parentorbit_ps.get_parameter(qualifier='sma')
    period = parentorbit_ps.get_parameter(qualifier='period')
    q = parentorbit_ps.get_parameter(qualifier='q')
>>>>>>> dd7b0aa7

    G = c.G.to('solRad3 / (solMass d2)')
    G.keep_in_solar_units = True

    if hier.get_primary_or_secondary(component) == 'primary':
        qthing = 1.0+q
    else:
        qthing = 1.0+1./q

    if solve_for in [None, mass]:
        lhs = mass
        rhs = (4*np.pi**2 * sma**3 ) / (period**2 * qthing * G)

    elif solve_for==sma:
        if sibling_solve_for in ['period', 'sma']:
            raise ValueError("cannot solve for '{}' when sibling ('{}') is solved for '{}'".format(solve_for.twig, sibling, sibling_solve_for))
        lhs = sma
        rhs = ((mass * period**2 * qthing * G)/(4 * np.pi**2))**"(1./3)"

    elif solve_for==period:
        if sibling_solve_for in ['period', 'sma']:
            raise ValueError("cannot solve for '{}' when sibling ('{}') is solved for '{}'".format(solve_for.twig, sibling, sibling_solve_for))
        lhs = period
        rhs = ((4 * np.pi**2 * sma**3)/(mass * qthing * G))**"(1./2)"

    elif solve_for==q:
        lhs = q

        if hier.get_primary_or_secondary(component) == 'primary':
            rhs = mass_sibling / mass
        else:
            rhs = mass / mass_sibling

        # qthing = (4*np.pi**2 * sma**3 ) / (period**2 * mass * G)
        # if hier.get_primary_or_secondary(component) == 'primary':
        #     rhs = qthing - 1.0
        # else:
        #     rhs = 1 / (qthing - 1.0)

    else:
        raise NotImplementedError

    return lhs, rhs, [mass_sibling, period, sma, q], {'component': component}


    # ecosw_def = FloatParameter(qualifier='ecosw', value=0.0, default_unit=u.dimensionless_unscaled, limits=(-1.0,1.0), description='Eccentricity times cos of argument of periastron')
    # ecosw, ecosw_created = b.get_or_create('ecosw', ecosw_def, **metawargs)
    #
    # ecosw_constrained = kwargs.get('ecosw_constrained', len(ecosw.constrained_by) > 0)
    # logger.debug("esinw constraint: solve_for={}, ecosw_constrained={}, ecosw_created={}".format(solve_for.qualifier if solve_for is not None else "None", ecosw_constrained, ecosw_created))
    #
    # ecc = b.get_parameter(qualifier='ecc', **metawargs)
    # per0 = b.get_parameter(qualifier='per0', **metawargs)
    #
    # if solve_for in [None, esinw]:
    #     lhs = esinw
    #     rhs = ecc * sin(per0)
    #     if not ecosw_created and not ecosw_constrained:
    #         if per0.is_constraint:
    #             per0.is_constraint.constraint_kwargs['esinw_constrained'] = True
    #             per0.is_constraint.flip_for('per0', force=True)
    #         elif ecc.is_constraint:
    #             ecc.is_constraint.constraint_kwargs['esinw_constrained'] = True
    #             ecc.is_constraint.flip_for('ecc', force=True)
    #
    # elif solve_for == ecc:
    #     lhs = ecc
    #     if ecosw_constrained:
    #         rhs = esinw / sin(per0)
    #     else:
    #         rhs = (esinw**2 + ecosw**2)**0.5
    #         # the other constraint needs to also follow the alternate equations
    #         if per0.is_constraint and 'esinw_constrained' not in per0.is_constraint.constraint_kwargs.keys():
    #             logger.debug("esinw constraint: attempting to also flip per0 constraint")
    #             per0.is_constraint.constraint_kwargs['esinw_constrained'] = False
    #             per0.is_constraint.flip_for('per0', force=True)
    #
    # elif solve_for == per0:
    #     lhs = per0
    #     if ecosw_constrained:
    #         # cannot just do arcsin because ecc may be zero
    #         rhs = esinw2per0(ecc, esinw)
    #     else:
    #         rhs = arctan2(esinw, ecosw)
    #         # the other constraint needs to also follow the alternate equations
    #         if ecc.is_constraint and 'esinw_constrained' not in ecc.is_constraint.constraint_kwargs.keys():
    #             logger.debug("esinw constraint: attempting to also flip ecc constraint")
    #             ecc.is_constraint.constraint_kwargs['esinw_constrained'] = False
    #             ecc.is_constraint.flip_for('ecc', force=True)
    # elif solve_for == ecosw:
    #     raise NotImplementedError("cannot solve this constraint for 'ecosw' since it was originally 'esinw'")
    # else:
    #     raise NotImplementedError
    #
    # return lhs, rhs, [esinw, ecosw, ecc, per0], {'orbit': orbit}


def comp_sma(b, component, solve_for=None, **kwargs):
    """
    Create a constraint for the star's semi-major axes WITHIN its
    parent orbit.  This is NOT the same as the semi-major axes OF
    the parent orbit

    This constraint is automatically created and attached for all stars
    in binary orbits via <phoebe.frontend.bundle.Bundle.set_hierarchy>.

    This is usually passed as an argument to
     <phoebe.frontend.bundle.Bundle.add_constraint> as
     `b.add_constraint('mass', component='primary')`, where `component` is
     one of <phoebe.parameters.HierarchyParameter.get_stars>.

    If 'sma' does not exist in the component, it will be created

    Arguments
    -----------
    * `b` (<phoebe.frontend.bundle.Bundle>): the Bundle
    * `component` (string): the label of the orbit or component in which this
        constraint should be built.
    * `solve_for` (<phoebe.parameters.Parameter>, optional, default=None): if
        'sma@star' should not be the derived/constrained parameter, provide which
        other parameter should be derived (ie 'q', 'sma@orbit').

    Returns
    ----------
    * (<phoebe.parameters.Parameter>, <phoebe.parameters.ConstraintParameter>, list):
        lhs (Parameter), rhs (ConstraintParameter), addl_params (list of additional
        parameters that may be included in the constraint), kwargs (dict of
        keyword arguments that were passed to this function).

    Raises
    --------
    * NotImplementedError: if the value of `solve_for` is not implemented.
    """
    hier = b.get_hierarchy()
    if not len(hier.get_value()):
        # TODO: change to custom error type to catch in bundle.add_component
        # TODO: check whether the problem is 0 hierarchies or more than 1
        raise NotImplementedError("constraint for comp_sma requires hierarchy")

    component_ps = _get_system_ps(b, component)

    parentorbit = hier.get_parent_of(component)
    parentorbit_ps = _get_system_ps(b, parentorbit)

    metawargs = component_ps.meta
    metawargs.pop('qualifier')
    compsma_def = FloatParameter(qualifier='sma', value=4.0, default_unit=u.solRad, description='Semi major axis of the component in the orbit')
    compsma, created = b.get_or_create('sma', compsma_def, **metawargs)

    sma = parentorbit_ps.get_parameter(qualifier='sma', **_skip_filter_checks)
    q = parentorbit_ps.get_parameter(qualifier='q', **_skip_filter_checks)

    # NOTE: similar logic is also in dynamics.keplerian.dynamics_from_bundle to
    # handle nested hierarchical orbits.  If changing any of the logic here,
    # it should be changed there as well.

    if hier.get_primary_or_secondary(component) == 'primary':
        qthing = (1. + 1./q)
    else:
        qthing = (1. + q)


    if solve_for in [None, compsma]:
        lhs = compsma
        rhs = sma / qthing

    elif solve_for == sma:
        lhs = sma
        rhs = compsma * qthing

    else:
        raise NotImplementedError

    return lhs, rhs, [], {'component': component}


def requiv_detached_max(b, component, solve_for=None, **kwargs):
    """
    Create a constraint to determine the critical (at L1) value of
    requiv.

    This constraint is automatically created and attached for all stars
    in detached binary orbits via <phoebe.frontend.bundle.Bundle.set_hierarchy>.

    This is usually passed as an argument to
     <phoebe.frontend.bundle.Bundle.add_constraint> as
     `b.add_constraint('requiv_detached_max', component='primary')`, where `component` is
     one of <phoebe.parameters.HierarchyParameter.get_stars>.

    Arguments
    -----------
    * `b` (<phoebe.frontend.bundle.Bundle>): the Bundle
    * `component` (string): the label of the orbit or component in which this
        constraint should be built.
    * `solve_for` (<phoebe.parameters.Parameter>, optional, default=None): if
        'requiv_max' should not be the derived/constrained parameter, provide which
        other parameter should be derived (ie 'q', 'syncpar', 'ecc', 'sma'
        'incl@star', 'long_an@star', 'incl@orbit', 'long_an@orbit').

    Returns
    ----------
    * (<phoebe.parameters.Parameter>, <phoebe.parameters.ConstraintParameter>, list):
        lhs (Parameter), rhs (ConstraintParameter), addl_params (list of additional
        parameters that may be included in the constraint), kwargs (dict of
        keyword arguments that were passed to this function).

    Raises
    --------
    * NotImplementedError: if the value of `solve_for` is not implemented.
    """

    hier = b.get_hierarchy()
    if not len(hier.get_value()):
        # TODO: change to custom error type to catch in bundle.add_component
        # TODO: check whether the problem is 0 hierarchies or more than 1
        raise NotImplementedError("constraint for requiv_detached_max requires hierarchy")


    component_ps = _get_system_ps(b, component)

    parentorbit = hier.get_parent_of(component)


    if parentorbit == 'component':
        raise ValueError("cannot constrain requiv_detached_max for single star")

    parentorbit_ps = _get_system_ps(b, parentorbit)

    requiv_max = component_ps.get_parameter(qualifier='requiv_max', **_skip_filter_checks)
    q = parentorbit_ps.get_parameter(qualifier='q', **_skip_filter_checks)
    syncpar = component_ps.get_parameter(qualifier='syncpar', **_skip_filter_checks)
    ecc = parentorbit_ps.get_parameter(qualifier='ecc', **_skip_filter_checks)
    sma = parentorbit_ps.get_parameter(qualifier='sma', **_skip_filter_checks)
    incl_star = component_ps.get_parameter(qualifier='incl', **_skip_filter_checks)
    long_an_star = component_ps.get_parameter(qualifier='long_an', **_skip_filter_checks)
    incl_orbit = parentorbit_ps.get_parameter(qualifier='incl', **_skip_filter_checks)
    long_an_orbit = parentorbit_ps.get_parameter(qualifier='long_an', **_skip_filter_checks)

    if solve_for in [None, requiv_max]:
        lhs = requiv_max

        rhs = roche_requiv_L1(q, syncpar, ecc, sma,
                              incl_star, long_an_star,
                              incl_orbit, long_an_orbit,
                              hier.get_primary_or_secondary(component, return_ind=True))
    else:
        raise NotImplementedError("requiv_detached_max can only be solved for requiv_max")

    return lhs, rhs, [], {'component': component}

def potential_contact_min(b, component, solve_for=None, **kwargs):
    """
    Create a constraint to determine the critical (at L23) value of
    potential at which a constact will underflow.  This will only be used
    for contacts for pot_min.

    This constraint is automatically created and attached for all stars
    in contact binary orbits via <phoebe.frontend.bundle.Bundle.set_hierarchy>.

    This is usually passed as an argument to
     <phoebe.frontend.bundle.Bundle.add_constraint> as
     `b.add_constraint('potential_contact_min', component='common_envelope')`, where `component` is
     one of <phoebe.parameters.HierarchyParameter.get_envelopes>.

    Arguments
    -----------
    * `b` (<phoebe.frontend.bundle.Bundle>): the Bundle
    * `component` (string): the label of the orbit or component in which this
        constraint should be built.
    * `solve_for` (<phoebe.parameters.Parameter>, optional, default=None): if
        'pot_min' should not be the derived/constrained parameter, provide which
        other parameter should be derived (ie 'q').

    Returns
    ----------
    * (<phoebe.parameters.Parameter>, <phoebe.parameters.ConstraintParameter>, list):
        lhs (Parameter), rhs (ConstraintParameter), addl_params (list of additional
        parameters that may be included in the constraint), kwargs (dict of
        keyword arguments that were passed to this function).

    Raises
    --------
    * NotImplementedError: if the value of `solve_for` is not implemented.
    """
    hier = b.get_hierarchy()
    if not len(hier.get_value()):
        # TODO: change to custom error type to catch in bundle.add_component
        # TODO: check whether the problem is 0 hierarchies or more than 1
        raise NotImplementedError("constraint for requiv_contact_min requires hierarchy")


    component_ps = _get_system_ps(b, component)

    parentorbit = hier.get_parent_of(component)
    parentorbit_ps = _get_system_ps(b, parentorbit)

    pot_min = component_ps.get_parameter(qualifier='pot_min', **_skip_filter_checks)
    q = parentorbit_ps.get_parameter(qualifier='q', **_skip_filter_checks)

    if solve_for in [None, pot_min]:
        lhs = pot_min

        rhs = roche_potential_contact_L23(q)
    else:
        raise NotImplementedError("potential_contact_min can only be solved for requiv_min")

    return lhs, rhs, [], {'component': component}

def potential_contact_max(b, component, solve_for=None, **kwargs):
    """
    Create a constraint to determine the critical (at L1) value of
    potential at which a constact will underflow.  This will only be used
    for contacts for pot_min.

    This constraint is automatically created and attached for all stars
    in contact binary orbits via <phoebe.frontend.bundle.Bundle.set_hierarchy>.

    This is usually passed as an argument to
     <phoebe.frontend.bundle.Bundle.add_constraint> as
     `b.add_constraint('potential_contact_min', component='common_envelope')`, where `component` is
     one of <phoebe.parameters.HierarchyParameter.get_envelopes>.

    Arguments
    -----------
    * `b` (<phoebe.frontend.bundle.Bundle>): the Bundle
    * `component` (string): the label of the orbit or component in which this
        constraint should be built.
    * `solve_for` (<phoebe.parameters.Parameter>, optional, default=None): if
        'pot_max' should not be the derived/constrained parameter, provide which
        other parameter should be derived (ie 'q').

    Returns
    ----------
    * (<phoebe.parameters.Parameter>, <phoebe.parameters.ConstraintParameter>, list):
        lhs (Parameter), rhs (ConstraintParameter), addl_params (list of additional
        parameters that may be included in the constraint), kwargs (dict of
        keyword arguments that were passed to this function).

    Raises
    --------
    * NotImplementedError: if the value of `solve_for` is not implemented.
    """
    hier = b.get_hierarchy()
    if not len(hier.get_value()):
        # TODO: change to custom error type to catch in bundle.add_component
        # TODO: check whether the problem is 0 hierarchies or more than 1
        raise NotImplementedError("constraint for requiv_contact_max requires hierarchy")


    component_ps = _get_system_ps(b, component)

    parentorbit = hier.get_parent_of(component)
    parentorbit_ps = _get_system_ps(b, parentorbit)

    pot_max = component_ps.get_parameter(qualifier='pot_max', **_skip_filter_checks)
    q = parentorbit_ps.get_parameter(qualifier='q', **_skip_filter_checks)

    if solve_for in [None, pot_max]:
        lhs = pot_max

        rhs = roche_potential_contact_L1(q)
    else:
        raise NotImplementedError("potential_contact_max can only be solved for requiv_max")

    return lhs, rhs, [], {'component': component}

def requiv_contact_min(b, component, solve_for=None, **kwargs):
    """
    Create a constraint to determine the critical (at L1) value of
    requiv at which a constact will underflow.  This will only be used
    for contacts for requiv_min.

    This constraint is automatically created and attached for all stars
    in contact binary orbits via <phoebe.frontend.bundle.Bundle.set_hierarchy>.

    This is usually passed as an argument to
     <phoebe.frontend.bundle.Bundle.add_constraint> as
     `b.add_constraint('requiv_contact_min', component='primary')`, where `component` is
     one of <phoebe.parameters.HierarchyParameter.get_stars>.

    Arguments
    -----------
    * `b` (<phoebe.frontend.bundle.Bundle>): the Bundle
    * `component` (string): the label of the orbit or component in which this
        constraint should be built.
    * `solve_for` (<phoebe.parameters.Parameter>, optional, default=None): if
        'requiv_min' should not be the derived/constrained parameter, provide which
        other parameter should be derived (ie 'q', 'sma').

    Returns
    ----------
    * (<phoebe.parameters.Parameter>, <phoebe.parameters.ConstraintParameter>, list):
        lhs (Parameter), rhs (ConstraintParameter), addl_params (list of additional
        parameters that may be included in the constraint), kwargs (dict of
        keyword arguments that were passed to this function).

    Raises
    --------
    * NotImplementedError: if the value of `solve_for` is not implemented.
    """
    hier = b.get_hierarchy()
    if not len(hier.get_value()):
        # TODO: change to custom error type to catch in bundle.add_component
        # TODO: check whether the problem is 0 hierarchies or more than 1
        raise NotImplementedError("constraint for requiv_contact_min requires hierarchy")


    component_ps = _get_system_ps(b, component)

    parentorbit = hier.get_parent_of(component)
    parentorbit_ps = _get_system_ps(b, parentorbit)

    requiv_min = component_ps.get_parameter(qualifier='requiv_min', **_skip_filter_checks)
    q = parentorbit_ps.get_parameter(qualifier='q', **_skip_filter_checks)
    sma = parentorbit_ps.get_parameter(qualifier='sma', **_skip_filter_checks)

    if solve_for in [None, requiv_min]:
        lhs = requiv_min

        rhs = roche_requiv_contact_L1(q, sma, hier.get_primary_or_secondary(component, return_ind=True))
    else:
        raise NotImplementedError("requiv_contact_min can only be solved for requiv_min")

    return lhs, rhs, [], {'component': component}

def requiv_contact_max(b, component, solve_for=None, **kwargs):
    """
    Create a constraint to determine the critical (at L2/3) value of
    requiv at which a constact will overflow.  This will only be used
    for contacts for requiv_max.

    This constraint is automatically created and attached for all stars
    in contact binary orbits via <phoebe.frontend.bundle.Bundle.set_hierarchy>.

    This is usually passed as an argument to
     <phoebe.frontend.bundle.Bundle.add_constraint> as
     `b.add_constraint('requiv_contact_min', component='primary')`, where `component` is
     one of <phoebe.parameters.HierarchyParameter.get_stars>.

    Arguments
    -----------
    * `b` (<phoebe.frontend.bundle.Bundle>): the Bundle
    * `component` (string): the label of the orbit or component in which this
        constraint should be built.
    * `solve_for` (<phoebe.parameters.Parameter>, optional, default=None): if
        'requiv_max' should not be the derived/constrained parameter, provide which
        other parameter should be derived (ie 'q', 'sma').

    Returns
    ----------
    * (<phoebe.parameters.Parameter>, <phoebe.parameters.ConstraintParameter>, list):
        lhs (Parameter), rhs (ConstraintParameter), addl_params (list of additional
        parameters that may be included in the constraint), kwargs (dict of
        keyword arguments that were passed to this function).

    Raises
    --------
    * NotImplementedError: if the value of `solve_for` is not implemented.
    """
    hier = b.get_hierarchy()
    if not len(hier.get_value()):
        # TODO: change to custom error type to catch in bundle.add_component
        # TODO: check whether the problem is 0 hierarchies or more than 1
        raise NotImplementedError("constraint for requiv_contact_max requires hierarchy")


    component_ps = _get_system_ps(b, component)

    parentorbit = hier.get_parent_of(component)
    parentorbit_ps = _get_system_ps(b, parentorbit)

    requiv_max = component_ps.get_parameter(qualifier='requiv_max', **_skip_filter_checks)
    q = parentorbit_ps.get_parameter(qualifier='q', **_skip_filter_checks)
    sma = parentorbit_ps.get_parameter(qualifier='sma', **_skip_filter_checks)

    if solve_for in [None, requiv_max]:
        lhs = requiv_max

        rhs = roche_requiv_contact_L23(q, sma, hier.get_primary_or_secondary(component, return_ind=True))
    else:
        raise NotImplementedError("requiv_contact_max can only be solved for requiv_max")

    return lhs, rhs, [], {'component': component}

def fillout_factor(b, component, solve_for=None, **kwargs):
    """
    Create a constraint to determine the fillout factor of a contact envelope.

    This constraint is automatically created and attached for all stars
    in contact binary orbits via <phoebe.frontend.bundle.Bundle.set_hierarchy>.

    This is usually passed as an argument to
     <phoebe.frontend.bundle.Bundle.add_constraint> as
     `b.add_constraint('potential_contact_min', component='common_envelope')`, where `component` is
     one of <phoebe.parameters.HierarchyParameter.get_envelopes>.

    Arguments
    -----------
    * `b` (<phoebe.frontend.bundle.Bundle>): the Bundle
    * `component` (string): the label of the orbit or component in which this
        constraint should be built.
    * `solve_for` (<phoebe.parameters.Parameter>, optional, default=None): if
        'fillout_factor' should not be the derived/constrained parameter, provide which
        other parameter should be derived (ie 'pot', 'q').

    Returns
    ----------
    * (<phoebe.parameters.Parameter>, <phoebe.parameters.ConstraintParameter>, list):
        lhs (Parameter), rhs (ConstraintParameter), addl_params (list of additional
        parameters that may be included in the constraint), kwargs (dict of
        keyword arguments that were passed to this function).

    Raises
    --------
    * NotImplementedError: if the value of `solve_for` is not implemented.
    """
    hier = b.get_hierarchy()
    if not len(hier.get_value()):
        # TODO: change to custom error type to catch in bundle.add_component
        # TODO: check whether the problem is 0 hierarchies or more than 1
        raise NotImplementedError("constraint for requiv_contact_max requires hierarchy")


    component_ps = _get_system_ps(b, component)

    parentorbit = hier.get_parent_of(component)
    parentorbit_ps = _get_system_ps(b, parentorbit)

    pot = component_ps.get_parameter(qualifier='pot', **_skip_filter_checks)
    fillout_factor = component_ps.get_parameter(qualifier='fillout_factor', **_skip_filter_checks)
    q = parentorbit_ps.get_parameter(qualifier='q', **_skip_filter_checks)

    if solve_for in [None, fillout_factor]:
        lhs = fillout_factor

        rhs = roche_pot_to_fillout_factor(q, pot)
    elif solve_for in [pot]:
        lhs = pot

        rhs = roche_fillout_factor_to_pot(q, fillout_factor)
    else:
        raise NotImplementedError("fillout_factor can not be solved for {}".format(solve_for))

    return lhs, rhs, [], {'component': component}

def rotation_period(b, component, solve_for=None, **kwargs):
    """
    Create a constraint for the rotation period of a star given its orbital
    period and synchronicity parameters.

    This constraint is automatically created and attached for all stars
    in detached binary orbits via <phoebe.frontend.bundle.Bundle.set_hierarchy>.

    This is usually passed as an argument to
     <phoebe.frontend.bundle.Bundle.add_constraint> as
     `b.add_constraint('rotation_period', component='primary')`, where `component` is
     one of <phoebe.parameters.HierarchyParameter.get_stars>.

    Arguments
    -----------
    * `b` (<phoebe.frontend.bundle.Bundle>): the Bundle
    * `component` (string): the label of the orbit or component in which this
        constraint should be built.
    * `solve_for` (<phoebe.parameters.Parameter>, optional, default=None): if
        'period@star' should not be the derived/constrained parameter, provide which
        other parameter should be derived (ie 'period@orbit', 'syncpar').

    Returns
    ----------
    * (<phoebe.parameters.Parameter>, <phoebe.parameters.ConstraintParameter>, list):
        lhs (Parameter), rhs (ConstraintParameter), addl_params (list of additional
        parameters that may be included in the constraint), kwargs (dict of
        keyword arguments that were passed to this function).

    Raises
    --------
    * NotImplementedError: if the value of `solve_for` is not implemented.
    """
    hier = b.get_hierarchy()
    if not len(hier.get_value()):
        # TODO: change to custom error type to catch in bundle.add_component
        # TODO: check whether the problem is 0 hierarchies or more than 1
        raise NotImplementedError("constraint for comp_sma requires hierarchy")

    component_ps = _get_system_ps(b, component)

    parentorbit = hier.get_parent_of(component)
    parentorbit_ps = _get_system_ps(b, parentorbit)

    period_star = component_ps.get_parameter(qualifier='period', **_skip_filter_checks)
    syncpar_star = component_ps.get_parameter(qualifier='syncpar', **_skip_filter_checks)

    period_orbit = parentorbit_ps.get_parameter(qualifier='period', **_skip_filter_checks)

    if solve_for in [None, period_star]:
        lhs = period_star
        rhs = period_orbit / syncpar_star

    elif solve_for == syncpar_star:
        lhs = syncpar_star
        rhs = period_orbit / period_star

    elif solve_for == period_orbit:
        lhs = period_orbit
        rhs = syncpar_star * period_star

    else:
        raise NotImplementedError

    return lhs, rhs, [], {'component': component}

def pitch(b, component, solve_for=None, **kwargs):
    """
    Create a constraint for the inclination of a star relative to its parent orbit.

    This constraint is automatically created and attached for all stars
    in detached binary orbits via <phoebe.frontend.bundle.Bundle.set_hierarchy>.

    This is usually passed as an argument to
     <phoebe.frontend.bundle.Bundle.add_constraint> as
     `b.add_constraint('pitch', component='primary')`, where `component` is
     one of <phoebe.parameters.HierarchyParameter.get_stars>.

    Arguments
    -----------
    * `b` (<phoebe.frontend.bundle.Bundle>): the Bundle
    * `component` (string): the label of the orbit or component in which this
        constraint should be built.
    * `solve_for` (<phoebe.parameters.Parameter>, optional, default=None): if
        'pitch' should not be the derived/constrained parameter, provide which
        other parameter should be derived (ie 'incl@star', 'incl@orbit').

    Returns
    ----------
    * (<phoebe.parameters.Parameter>, <phoebe.parameters.ConstraintParameter>, list):
        lhs (Parameter), rhs (ConstraintParameter), addl_params (list of additional
        parameters that may be included in the constraint), kwargs (dict of
        keyword arguments that were passed to this function).

    Raises
    --------
    * NotImplementedError: if the value of `solve_for` is not implemented.
    """

    hier = b.get_hierarchy()
    if not len(hier.get_value()):
        # TODO: change to custom error type to catch in bundle.add_component
        # TODO: check whether the problem is 0 hierarchies or more than 1
        raise NotImplementedError("constraint for pitch requires hierarchy")

    component_ps = _get_system_ps(b, component)

    parentorbit = hier.get_parent_of(component)
    parentorbit_ps = _get_system_ps(b, parentorbit)

    incl_comp = component_ps.get_parameter(qualifier='incl', **_skip_filter_checks)
    pitch_comp = component_ps.get_parameter(qualifier='pitch', **_skip_filter_checks)
    incl_orb = parentorbit_ps.get_parameter(qualifier='incl', **_skip_filter_checks)

    if solve_for in [None, incl_comp]:
        lhs = incl_comp
        rhs = incl_orb + pitch_comp

    elif solve_for == incl_orb:
        lhs = incl_orb
        rhs = incl_comp - pitch_comp

    elif solve_for == pitch_comp:
        lhs = pitch_comp
        rhs = incl_comp - incl_orb

    else:
        raise NotImplementedError

    return lhs, rhs, [], {'component': component}

def yaw(b, component, solve_for=None, **kwargs):
    """
    Create a constraint for the inclination of a star relative to its parent orbit.

    This constraint is automatically created and attached for all stars
    in detached binary orbits via <phoebe.frontend.bundle.Bundle.set_hierarchy>.

    This is usually passed as an argument to
     <phoebe.frontend.bundle.Bundle.add_constraint> as
     `b.add_constraint('yaw', component='primary')`, where `component` is
     one of <phoebe.parameters.HierarchyParameter.get_stars>.

    Arguments
    -----------
    * `b` (<phoebe.frontend.bundle.Bundle>): the Bundle
    * `component` (string): the label of the orbit or component in which this
        constraint should be built.
    * `solve_for` (<phoebe.parameters.Parameter>, optional, default=None): if
        'yaw' should not be the derived/constrained parameter, provide which
        other parameter should be derived (ie 'long_an@star', 'long_an@orbit').

    Returns
    ----------
    * (<phoebe.parameters.Parameter>, <phoebe.parameters.ConstraintParameter>, list):
        lhs (Parameter), rhs (ConstraintParameter), addl_params (list of additional
        parameters that may be included in the constraint), kwargs (dict of
        keyword arguments that were passed to this function).

    Raises
    --------
    * NotImplementedError: if the value of `solve_for` is not implemented.
    """

    hier = b.get_hierarchy()
    if not len(hier.get_value()):
        # TODO: change to custom error type to catch in bundle.add_component
        # TODO: check whether the problem is 0 hierarchies or more than 1
        raise NotImplementedError("constraint for yaw requires hierarchy")

    component_ps = _get_system_ps(b, component)

    parentorbit = hier.get_parent_of(component)
    parentorbit_ps = _get_system_ps(b, parentorbit)

    long_an_comp = component_ps.get_parameter(qualifier='long_an', **_skip_filter_checks)
    yaw_comp = component_ps.get_parameter(qualifier='yaw', **_skip_filter_checks)
    long_an_orb = parentorbit_ps.get_parameter(qualifier='long_an', **_skip_filter_checks)

    if solve_for in [None, long_an_comp]:
        lhs = long_an_comp
        rhs = long_an_orb + yaw_comp

    elif solve_for == long_an_orb:
        lhs = long_an_orb
        rhs = long_an_comp - yaw_comp

    elif solve_for == yaw_comp:
        lhs = yaw_comp
        rhs = long_an_comp - long_an_orb

    else:
        raise NotImplementedError

    return lhs, rhs, [], {'component': component}


#}
#{ Data constraints

def passband_ratio(b, *args, **kwargs):
    """
    ability to constraint pblum ratios (for colors).

    This is usually passed as an argument to
     <phoebe.frontend.bundle.Bundle.add_constraint>.

    :raises NotImplementedError: because it isn't, yet
    """
    raise NotImplementedError

#}
#{ Dataset constraints

def compute_phases(b, component, dataset, solve_for=None, **kwargs):
    """
    Create a constraint for the translation between compute_phases and compute_times.

    This constraint is automatically created and attached for all datasets
    via <phoebe.frontend.bundle.Bundle.add_dataset>.

    This is usually passed as an argument to
     <phoebe.frontend.bundle.Bundle.add_constraint> as
     `b.add_constraint('compute_phase', component=b.hierarchy.get_top(), dataset='dataset')`.

    Arguments
    -----------
    * `b` (<phoebe.frontend.bundle.Bundle>): the Bundle
    * `component` (string): the label of the orbit or component in which the
        `period` should be found.
    * `dataset` (string): the label of the dataset in which to find the
        `compute_times` and `compute_phases` parameters.
    * `solve_for` (<phoebe.parameters.Parameter, optional, default=None): if
        'compute_phases' should not be the derived/constrained parameter, provide which
        other parameter should be derived (ie 'compute_times').

    Returns
    ----------
    * (<phoebe.parameters.Parameter>, <phoebe.parameters.ConstraintParameter>, list):
        lhs (Parameter), rhs (ConstraintParameter), addl_params (list of additional
        parameters that may be included in the constraint), kwargs (dict of
        keyword arguments that were passed to this function).

    Raises
    --------
    * NotImplementedError: if the value of `solve_for` is not implemented.
    """
    ds = b.get_dataset(dataset, check_default=False, check_visible=False)
    compute_times = ds.get_parameter(qualifier='compute_times', **_skip_filter_checks)
    compute_phases = ds.get_parameter(qualifier='compute_phases', component=component, **_skip_filter_checks)
    period = b.get_parameter(qualifier='period', component=component if component!='_default' else b.hierarchy.get_top(), context='component', **_skip_filter_checks)

    if solve_for in [None, compute_phases]:
        lhs = compute_phases
        rhs = (compute_times / period) % 1.0
    elif solve_for in [compute_times]:
        lhs = compute_times
        rhs = compute_phases * period
    else:
        raise NotImplementedError

    return lhs, rhs, [], {'component': component, 'dataset': dataset}

def time_ephem(b, component, dataset, solve_for=None, **kwargs):
    """
    use the ephemeris of component to predict the expected times of eclipse (used
        in the ETV dataset)

    This is usually passed as an argument to
     <phoebe.frontend.bundle.Bundle.add_constraint>.
    """
    hier = b.get_hierarchy()
    if not len(hier.get_value()):
        # TODO: change to custom error type to catch in bundle.add_component
        # TODO: check whether the problem is 0 hierarchies or more than 1
        raise NotImplementedError("constraint for time_ecl requires hierarchy")

    if component=='_default':
        # need to do this so that the constraint won't fail before being copied
        parentorbit = hier.get_top()
    else:
        parentorbit = hier.get_parent_of(component)

    parentorbit_ps = _get_system_ps(b, parentorbit)

    filterwargs = _skip_filter_checks
    if component is not None:
        filterwargs['component'] = component
    if dataset is not None:
        filterwargs['dataset'] = dataset

    time_ephem = b.get_parameter(qualifier='time_ephems', **filterwargs)
    t0 = parentorbit_ps.get_parameter(qualifier='t0_supconj', **_skip_filter_checks)  # TODO: make sure t0_supconj makes sense here
    period = parentorbit_ps.get_parameter(qualifier='period', **_skip_filter_checks)
    phshift = parentorbit_ps.get_parameter(qualifier='phshift', **_skip_filter_checks)
    dpdt = parentorbit_ps.get_parameter(qualifier='dpdt', **_skip_filter_checks)
    esinw_ = parentorbit_ps.get_parameter(qualifier='esinw', **_skip_filter_checks)

    N = b.get_parameter(qualifier='Ns', **filterwargs)

    if solve_for in [None, time_ephem]:

        # TODO: N is always an int, but we want to include the expected phase of eclipse (ie N+ph_ecl) based on which component and esinw/ecosw
        # then we can have bundle.add_component automatically default to add all components instead of just the primary

        # same as Bundle.to_time except phase can be > 1
        lhs = time_ephem
        # we have to do a trick here since dpdt is in sec/yr and floats are
        # assumed to have the same unit during subtraction or addition.
        one = 1.0*(u.s/u.s)
        if component!='_default' and hier.get_primary_or_secondary(component)=='secondary':
            # TODO: make sure this constraint updates if the hierarchy changes?
            N = N + 0.5 + esinw_  # TODO: check this
        rhs = t0 + ((N - phshift) * period) / (-1 * (N - phshift) * dpdt + one)
        #rhs = (N-phshift)*period
    else:
        raise NotImplementedError

    return lhs, rhs, [], {'component': component, 'dataset': dataset}

def etv(b, component, dataset, solve_for=None, **kwargs):
    """
    compute the ETV column from the time_ephem and time_ecl columns (used in the
        ETV dataset).

    This is usually passed as an argument to
     <phoebe.frontend.bundle.Bundle.add_constraint>.
    """

    time_ephem = b.get_parameter(qualifier='time_ephems', component=component, dataset=dataset, context=['dataset', 'model'])  # need to provide context to avoid getting the constraint
    time_ecl = b.get_parameter(qualifier='time_ecls', component=component, dataset=dataset)
    etv = b.get_parameter(qualifier='etvs', component=component, dataset=dataset)

    if solve_for in [None, etv]:
        lhs = etv
        rhs = time_ecl - time_ephem
    else:
        raise NotImplementedError

    return lhs, rhs, [], {'component': component, 'dataset': dataset}

#}

def requiv_to_pot(b, component, solve_for=None, **kwargs):
    """
    This constraint is automatically created and attached for all stars
    in contact binary orbits via <phoebe.frontend.bundle.Bundle.set_hierarchy>.

    This is usually passed as an argument to
     <phoebe.frontend.bundle.Bundle.add_constraint> as
     `b.add_constraint('requiv_to_pot', component='common_envelope')`, where `component` is
     one of <phoebe.parameters.HierarchyParameter.get_envelopes> or
     <phoebe.parameters.HierarchyParameter.get_stars>.

    Arguments
    -----------
    * `b` (<phoebe.frontend.bundle.Bundle>): the Bundle
    * `component` (string): the label of the orbit or component in which this
        constraint should be built.
    * `solve_for` (<phoebe.parameters.Parameter>, optional, default=None): if
        'pot' should not be the derived/constrained parameter, provide which
        other parameter should be derived (ie 'q', 'sma', 'requiv').

    Returns
    ----------
    * (<phoebe.parameters.Parameter>, <phoebe.parameters.ConstraintParameter>, list):
        lhs (Parameter), rhs (ConstraintParameter), addl_params (list of additional
        parameters that may be included in the constraint), kwargs (dict of
        keyword arguments that were passed to this function).

    Raises
    --------
    * NotImplementedError: if the value of `solve_for` is not implemented.
    """

    hier = b.get_hierarchy()
    parentorbit = hier.get_parent_of(component)

    parentorbit_ps = _get_system_ps(b, parentorbit)

    if hier.get_kind_of(component) == 'envelope':
        raise NotImplementedError
        # envelope_ps = _get_system_ps(b, component)
        # component_ps = _get_system_ps(b, hier.get)
    else:
        component_ps = _get_system_ps(b, component)
        envelope_ps = _get_system_ps(b, hier.get_envelope_of(component))

    q = parentorbit_ps.get_parameter(qualifier='q', **_skip_filter_checks)
    sma = parentorbit_ps.get_parameter(qualifier='sma', **_skip_filter_checks)

    # assuming component is always primary or secondary and never envelope
    pot = envelope_ps.get_parameter(qualifier='pot', **_skip_filter_checks)
    requiv = component_ps.get_parameter(qualifier='requiv', **_skip_filter_checks)

    compno = hier.get_primary_or_secondary(component, return_ind=True)

    if solve_for in [None, requiv]:
        lhs = requiv
        rhs = pot_to_requiv_contact(pot, q, sma, compno)
    elif solve_for == pot:
        lhs = pot
        rhs = requiv_to_pot_contact(requiv, q, sma, compno)
    else:
        raise NotImplementedError

    return lhs, rhs, [], {'component': component}<|MERGE_RESOLUTION|>--- conflicted
+++ resolved
@@ -230,23 +230,7 @@
     """
     return ConstraintParameter(esinw._bundle, "esinw2ecc({}, {})".format(_get_expr(esinw), _get_expr(per0)))
 
-<<<<<<< HEAD
 def ecosw2ecc(ecosw, per0):
-=======
-def esinw2ecc(esinw, per0):
-    """
-    TODO: add documentation
-    """
-    return ConstraintParameter(esinw._bundle, "esinw2ecc({}, {})".format(_get_expr(esinw), _get_expr(per0)))
-
-def ecosw2ecc(ecosw, per0):
-    """
-    TODO: add documentation
-    """
-    return ConstraintParameter(ecosw._bundle, "ecosw2ecc({}, {})".format(_get_expr(ecosw), _get_expr(per0)))
-
-def t0_perpass_to_supconj(t0_perpass, period, ecc, per0):
->>>>>>> dd7b0aa7
     """
     TODO: add documentation
     """
@@ -413,17 +397,10 @@
     ecosw, ecosw_created = b.get_or_create('ecosw', ecosw_def, **metawargs)
 
     ecosw_constrained = kwargs.get('ecosw_constrained', len(ecosw.constrained_by) > 0)
-<<<<<<< HEAD
     logger.debug("esinw constraint: solve_for={}, ecosw_constrained={}, ecosw_created={}".format(solve_for.qualifier if solve_for is not None else "None", ecosw_constrained, ecosw_created))
 
     ecc = orbit_ps.get_parameter(qualifier='ecc', **_skip_filter_checks)
     per0 = orbit_ps.get_parameter(qualifier='per0', **_skip_filter_checks)
-=======
-    # print("~~~esinw constraint: solve_for={}, ecosw_constrained={}".format(solve_for.qualifier if solve_for is not None else "None", ecosw_constrained))
-
-    ecc = b.get_parameter(qualifier='ecc', **metawargs)
-    per0 = b.get_parameter(qualifier='per0', **metawargs)
->>>>>>> dd7b0aa7
 
     if solve_for in [None, esinw]:
         lhs = esinw
@@ -445,11 +422,7 @@
             rhs = (esinw**2 + ecosw**2)**0.5
             # the other constraint needs to also follow the alternate equations
             if per0.is_constraint and 'esinw_constrained' not in per0.is_constraint.constraint_kwargs.keys():
-<<<<<<< HEAD
                 logger.debug("esinw constraint: attempting to also flip per0 constraint")
-=======
-                # print("~~~esinw constraint: attempting to also flip per0 constraint")
->>>>>>> dd7b0aa7
                 per0.is_constraint.constraint_kwargs['esinw_constrained'] = False
                 per0.is_constraint.flip_for('per0', force=True)
 
@@ -462,11 +435,7 @@
             rhs = arctan2(esinw, ecosw)
             # the other constraint needs to also follow the alternate equations
             if ecc.is_constraint and 'esinw_constrained' not in ecc.is_constraint.constraint_kwargs.keys():
-<<<<<<< HEAD
                 logger.debug("esinw constraint: attempting to also flip ecc constraint")
-=======
-                # print("~~~esinw constraint: attempting to also flip ecc constraint")
->>>>>>> dd7b0aa7
                 ecc.is_constraint.constraint_kwargs['esinw_constrained'] = False
                 ecc.is_constraint.flip_for('ecc', force=True)
     elif solve_for == ecosw:
@@ -523,17 +492,10 @@
     esinw, esinw_created = b.get_or_create('esinw', esinw_def, **metawargs)
 
     esinw_constrained = kwargs.get('esinw_constrained', len(esinw.constrained_by) > 0)
-<<<<<<< HEAD
     logger.debug("ecosw constraint: solve_for={}, esinw_constrained={}, esinw_created={}".format(solve_for.qualifier if solve_for is not None else "None", esinw_constrained, esinw_created))
 
     ecc = orbit_ps.get_parameter(qualifier='ecc', **_skip_filter_checks)
     per0 = orbit_ps.get_parameter(qualifier='per0', **_skip_filter_checks)
-=======
-    # print("~~~ecosw constraint: solve_for={}, esinw_constrained={}".format(solve_for.qualifier if solve_for is not None else "None", esinw_constrained))
-
-    ecc = b.get_parameter(qualifier='ecc', **metawargs)
-    per0 = b.get_parameter(qualifier='per0', **metawargs)
->>>>>>> dd7b0aa7
 
     if solve_for in [None, ecosw]:
         lhs = ecosw
@@ -555,11 +517,7 @@
             rhs = (esinw**2 + ecosw**2)**0.5
             # the other constraint needs to also follow the alternate equations
             if per0.is_constraint and 'ecosw_constrained' not in per0.is_constraint.constraint_kwargs.keys():
-<<<<<<< HEAD
                 logger.debug("ecosw constraint: attempting to also flip per0 constraint")
-=======
-                # print("~~~ecosw constraint: attempting to also flip per0 constraint")
->>>>>>> dd7b0aa7
                 per0.is_constraint.constraint_kwargs['ecosw_constrained'] = False
                 per0.is_constraint.flip_for('per0', force=True)
 
@@ -572,11 +530,7 @@
             rhs = arctan2(esinw, ecosw)
             # the other constraint needs to also follow the alternate equations
             if ecc.is_constraint and 'ecosw_constrained' not in ecc.is_constraint.constraint_kwargs.keys():
-<<<<<<< HEAD
                 logger.debug("ecosw constraint: attempting to also flip per0 constraint")
-=======
-                # print("~~~ecosw constraint: attempting to also flip per0 constraint")
->>>>>>> dd7b0aa7
                 ecc.is_constraint.constraint_kwargs['ecosw_constrained'] = False
                 ecc.is_constraint.flip_for('ecc', force=True)
     elif solve_for == esinw:
@@ -1074,7 +1028,6 @@
         raise NotImplementedError
 
     return lhs, rhs, [], {'component': component}
-<<<<<<< HEAD
 
 def logg(b, component, solve_for=None, **kwargs):
     """
@@ -1110,8 +1063,6 @@
     * NotImplementedError: if the value of `solve_for` is not implemented.
     """
     comp_ps = b.get_component(component=component, **_skip_filter_checks)
-=======
->>>>>>> dd7b0aa7
 
     requiv = comp_ps.get_parameter(qualifier='requiv', **_skip_filter_checks)
     mass = comp_ps.get_parameter(qualifier='mass', **_skip_filter_checks)
@@ -1246,7 +1197,6 @@
 #{ Inter-component constraints
 
 def teffratio(b, orbit=None, solve_for=None, **kwargs):
-<<<<<<< HEAD
     """
     Create a constraint to for the teff ratio between two stars in the same orbit.
     Defined as teffratio = teff@comp2 / teff@comp1, where comp1 and comp2 are
@@ -1320,22 +1270,11 @@
     """
     Create a constraint to for the requiv ratio between two stars in the same orbit.
     Defined as requivratio = requiv@comp2 / requiv@comp1, where comp1 and comp2 are
-=======
-    """
-    Introduced in 2.1.7
-
-    Create a constraint to for the teff ratio between two stars in the same orbit.
-    Defined as teffratio = teff@comp2 / teff@comp1, where comp1 and comp2 are
->>>>>>> dd7b0aa7
     determined from the primary and secondary components of the orbit `orbit`.
 
     This is usually passed as an argument to
     <phoebe.frontend.bundle.Bundle.add_constraint> as
-<<<<<<< HEAD
     `b.add_constraint('requivratio', orbit='binary')`, where
-=======
-    `b.add_constraint('teffratio', orbit='binary')`, where
->>>>>>> dd7b0aa7
     `orbit` is one of <phoebe.parameters.HierarchyParameter.get_orbits>.
 
     Arguments
@@ -1344,7 +1283,6 @@
     * `orbit` (string): the label of the orbit in which this constraint should be built.
         Optional if only one orbit exists in the hierarchy.
     * `solve_for` (<phoebe.parameters.Parameter>, optional, default=None): if
-<<<<<<< HEAD
         'requivratio' should not be the derived/constrained parameter, provide which
         other parameter should be derived (ie 'requiv@...').
 
@@ -1354,14 +1292,6 @@
         lhs (Parameter), rhs (ConstraintParameter), addl_params (list of additional
         parameters that may be included in the constraint), kwargs (dict of
         keyword arguments that were passed to this function).
-=======
-        'teffratio' should not be the derived/constrained parameter, provide which
-        other parameter should be derived (ie 'teff@...').
-
-    Returns
-    ----------
-    * (<phoebe.parameters.Parameter>, <phoebe.parameters.ConstraintParameter>, list): lhs (Parameter), rhs (ConstraintParameter), args (list of arguments that were passed to this function)
->>>>>>> dd7b0aa7
 
     Raises
     -------------
@@ -1381,88 +1311,11 @@
 
     comp1, comp2 = hier.get_stars_of_children_of(orbit)
 
-<<<<<<< HEAD
     comp1_ps = b.get_component(component=comp1, **_skip_filter_checks)
     comp2_ps = b.get_component(component=comp2, **_skip_filter_checks)
 
     requiv1 = comp1_ps.get_parameter(qualifier='requiv', **_skip_filter_checks)
     requiv2 = comp2_ps.get_parameter(qualifier='requiv', **_skip_filter_checks)
-=======
-    comp1_ps = b.get_component(component=comp1)
-    comp2_ps = b.get_component(component=comp2)
-
-    teffratio_def = FloatParameter(qualifier='teffratio', value=1.0, default_unit=u.dimensionless_unscaled, limits=[0, None], description='ratio between effective temperatures of children stars')
-    teffratio, created = b.get_or_create('teffratio', teffratio_def, component=orbit, context='component')
-
-    teff1 = comp1_ps.get_parameter(qualifier='teff')
-    teff2 = comp2_ps.get_parameter(qualifier='teff')
-
-    if solve_for in [teffratio, None]:
-        lhs = teffratio
-        rhs = teff2/teff1
-    elif solve_for in [teff1]:
-        lhs = teff1
-        rhs = teff2 / teffratio
-    elif solve_for in [teff2]:
-        lhs = teff2
-        rhs = teffratio * teff1
-    else:
-        raise NotImplementedError
-
-    return lhs, rhs, [], {'orbit': orbit}
-
-
-
-def requivratio(b, orbit=None, solve_for=None, **kwargs):
-    """
-    Introduced in 2.1.7
-
-    Create a constraint to for the requiv ratio between two stars in the same orbit.
-    Defined as requivratio = requiv@comp2 / requiv@comp1, where comp1 and comp2 are
-    determined from the primary and secondary components of the orbit `orbit`.
-
-    This is usually passed as an argument to
-    <phoebe.frontend.bundle.Bundle.add_constraint> as
-    `b.add_constraint('requivratio', orbit='binary')`, where
-    `orbit` is one of <phoebe.parameters.HierarchyParameter.get_orbits>.
-
-    Arguments
-    -----------
-    * `b` (phoebe.frontend.bundle.Bundle): the Bundle
-    * `orbit` (string): the label of the orbit in which this constraint should be built.
-        Optional if only one orbit exists in the hierarchy.
-    * `solve_for` (<phoebe.parameters.Parameter>, optional, default=None): if
-        'requivratio' should not be the derived/constrained parameter, provide which
-        other parameter should be derived (ie 'requiv@...').
-
-    Returns
-    ----------
-    * (<phoebe.parameters.Parameter>, <phoebe.parameters.ConstraintParameter>, list): lhs (Parameter), rhs (ConstraintParameter), args (list of arguments that were passed to this function)
-
-    Raises
-    -------------
-    * ValueError: if `orbit` is not provided, but more than one orbit exists
-        in the hierarchy.
-    * NotImplementedError: if the value of `solve_for` is not implemented.
-    """
-    # TODO: do we need to rebuild this if the hierarchy changes???
-    hier = b.hierarchy
-
-    if orbit is None:
-        orbits = hier.get_orbits()
-        if len(orbits)==1:
-            orbit = orbits[0]
-        else:
-            raise ValueError("must provide orbit since more than one orbit present in the hierarchy")
-
-    comp1, comp2 = hier.get_stars_of_children_of(orbit)
-
-    comp1_ps = b.get_component(component=comp1)
-    comp2_ps = b.get_component(component=comp2)
-
-    requiv1 = comp1_ps.get_parameter(qualifier='requiv')
-    requiv2 = comp2_ps.get_parameter(qualifier='requiv')
->>>>>>> dd7b0aa7
 
     requivratio_def = FloatParameter(qualifier='requivratio', value=1.0, default_unit=u.dimensionless_unscaled, limits=[0, None], description='ratio between equivalent radii of children stars')
     requivratio, requivratio_created = b.get_or_create('requivratio', requivratio_def, component=orbit, context='component')
@@ -1514,11 +1367,6 @@
 
 def requivsum(b, orbit=None, solve_for=None, **kwargs):
     """
-<<<<<<< HEAD
-=======
-    Introduced in 2.1.7
-
->>>>>>> dd7b0aa7
     Create a constraint to for the requiv sum of two stars in the same orbit.
     Defined as requivsum = requiv@comp2 / requiv@comp1, where comp1 and comp2 are
     determined from the primary and secondary components of the orbit `orbit`.
@@ -1539,14 +1387,10 @@
 
     Returns
     ----------
-<<<<<<< HEAD
-    * (<phoebe.parameters.Parameter>, <phoebe.parameters.ConstraintParameter>, list):
-        lhs (Parameter), rhs (ConstraintParameter), addl_params (list of additional
-        parameters that may be included in the constraint), kwargs (dict of
-        keyword arguments that were passed to this function).
-=======
-    * (<phoebe.parameters.Parameter>, <phoebe.parameters.ConstraintParameter>, list): lhs (Parameter), rhs (ConstraintParameter), args (list of arguments that were passed to this function)
->>>>>>> dd7b0aa7
+    * (<phoebe.parameters.Parameter>, <phoebe.parameters.ConstraintParameter>, list):
+        lhs (Parameter), rhs (ConstraintParameter), addl_params (list of additional
+        parameters that may be included in the constraint), kwargs (dict of
+        keyword arguments that were passed to this function).
 
     Raises
     -------------
@@ -1566,19 +1410,11 @@
 
     comp1, comp2 = hier.get_stars_of_children_of(orbit)
 
-<<<<<<< HEAD
     comp1_ps = b.get_component(component=comp1, **_skip_filter_checks)
     comp2_ps = b.get_component(component=comp2, **_skip_filter_checks)
 
     requiv1 = comp1_ps.get_parameter(qualifier='requiv', **_skip_filter_checks)
     requiv2 = comp2_ps.get_parameter(qualifier='requiv', **_skip_filter_checks)
-=======
-    comp1_ps = b.get_component(component=comp1)
-    comp2_ps = b.get_component(component=comp2)
-
-    requiv1 = comp1_ps.get_parameter(qualifier='requiv')
-    requiv2 = comp2_ps.get_parameter(qualifier='requiv')
->>>>>>> dd7b0aa7
 
     requivratio_def = FloatParameter(qualifier='requivratio', value=1.0, default_unit=u.dimensionless_unscaled, limits=[0, None], description='ratio between equivalent radii of children stars')
     requivratio, requivratio_created = b.get_or_create('requivratio', requivratio_def, component=orbit, context='component')
@@ -1684,23 +1520,14 @@
     parentorbit = hier.get_parent_of(component)
     parentorbit_ps = _get_system_ps(b, parentorbit)
 
-<<<<<<< HEAD
     mass = component_ps.get_parameter(qualifier='mass', **_skip_filter_checks)
     mass_sibling = sibling_ps.get_parameter(qualifier='mass', **_skip_filter_checks)
-=======
-    mass = component_ps.get_parameter('mass')
-    mass_sibling = sibling_ps.get_parameter('mass')
->>>>>>> dd7b0aa7
 
     # we need to find the constraint attached to the other component... but we
     # don't know who is constrained, or whether it belongs to the sibling or parent
     # orbit, so we'll have to do a bit of digging.
     mass_constraint_sibling = None
-<<<<<<< HEAD
     for p in b.filter(constraint_func='mass', component=[parentorbit, sibling], context='constraint', **_skip_filter_checks).to_list():
-=======
-    for p in b.filter(constraint_func='mass', component=[parentorbit, sibling], context='constraint').to_list():
->>>>>>> dd7b0aa7
         if p.constraint_kwargs['component'] == sibling:
             mass_constraint_sibling = p
             break
@@ -1711,15 +1538,9 @@
         # this could happen when we build the first constraint, before the second has been built
         sibling_solve_for = None
 
-<<<<<<< HEAD
     sma = parentorbit_ps.get_parameter(qualifier='sma', **_skip_filter_checks)
     period = parentorbit_ps.get_parameter(qualifier='period', **_skip_filter_checks)
     q = parentorbit_ps.get_parameter(qualifier='q', **_skip_filter_checks)
-=======
-    sma = parentorbit_ps.get_parameter(qualifier='sma')
-    period = parentorbit_ps.get_parameter(qualifier='period')
-    q = parentorbit_ps.get_parameter(qualifier='q')
->>>>>>> dd7b0aa7
 
     G = c.G.to('solRad3 / (solMass d2)')
     G.keep_in_solar_units = True
