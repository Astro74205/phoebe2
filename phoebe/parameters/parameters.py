"""Parameters and ParameterSets.

General logic for all Parameters and ParameterSets which makeup the overall
framework of the PHOEBE 2.0 frontend.
"""

from phoebe.constraints.expression import ConstraintVar
# from phoebe.constraints import builtin
from phoebe.parameters.twighelpers import _uniqueid_to_uniquetwig
from phoebe.parameters.twighelpers import _twig_to_uniqueid
from phoebe.frontend import tabcomplete
from phoebe.dependencies import nparray
from phoebe.utils import parse_json

import sys
import random
import string
import functools
import itertools
import re
import sys
import os
import difflib
import time
import types
from collections import OrderedDict
from fnmatch import fnmatch
from copy import deepcopy
import readline
import numpy as np

import json
try:
    import ujson
except ImportError:
    _can_ujson = False
else:
    _can_ujson = True

import webbrowser
from datetime import datetime

if os.getenv('PHOEBE_ENABLE_EXTERNAL_JOBS', 'FALSE').upper() == 'TRUE':
    try:
        import requests
    except ImportError:
        _can_requests = False
    else:
        _can_requests = True
else:
    _can_requests = False

if sys.version_info[0] == 3:
  unicode = str

# things needed to be imported at top-level for constraints to solve:
from numpy import sin, cos, tan, arcsin, arccos, arctan, sqrt

from phoebe import u
from phoebe import conf
from phoebe import list_passbands, list_installed_passbands, list_online_passbands, download_passband

if os.getenv('PHOEBE_ENABLE_SYMPY', 'FALSE').upper() == 'TRUE':
    try:
        import sympy
    except ImportError:
        _use_sympy = False
    else:
        _use_sympy = True
else:
    _use_sympy = False

_use_sympy = False
_is_server = False

if os.getenv('PHOEBE_ENABLE_PLOTTING', 'TRUE').upper() == 'TRUE':
    try:
        from phoebe.dependencies import autofig
    except (ImportError, TypeError):
        _use_autofig = False
    else:
        _use_autofig = True
else:
    _use_autofig = False

import logging
logger = logging.getLogger("PARAMETERS")
logger.addHandler(logging.NullHandler())


_parameter_class_that_require_bundle = ['HistoryParameter', 'TwigParameter',
                                        'ConstraintParameter', 'JobParameter']

_meta_fields_twig = ['time', 'qualifier', 'history', 'feature', 'component',
                     'dataset', 'constraint', 'compute', 'model', 'fitting',
                     'feedback', 'plugin', 'kind',
                     'context']

_meta_fields_all = _meta_fields_twig + ['twig', 'uniquetwig', 'uniqueid']
_meta_fields_filter = _meta_fields_all + ['constraint_func', 'value']

_contexts = ['history', 'system', 'component', 'feature',
             'dataset', 'constraint', 'compute', 'model', 'fitting',
             'feedback', 'plugin', 'setting']

# define a list of default_forbidden labels
# an individual ParameterSet may build on this list with components, datasets,
# etc for labels
# components and datasets should also forbid this list
_forbidden_labels = deepcopy(_meta_fields_all)

# forbid all "contexts", although should already be in _meta_fields_all
_forbidden_labels += _contexts

# forbid all "methods"
_forbidden_labels += ['value', 'adjust', 'prior', 'posterior', 'default_unit',
                      'quantity',
                      'unit', 'timederiv', 'visible_if', 'description', 'result']

# forbid some random things
_forbidden_labels += ['protomesh', 'pbmesh']
_forbidden_labels += ['bol']

# forbid all kinds
_forbidden_labels += ['lc', 'rv', 'lp', 'sp', 'orb', 'mesh']
_forbidden_labels += ['star', 'orbit', 'envelope']
_forbidden_labels += ['spot', 'pulsation']
_forbidden_labels += ['phoebe', 'legacy', 'jktebop', 'photodynam', 'ellc']



# we also want to forbid any possible qualifiers
# from system:
_forbidden_labels += ['t0', 'ra', 'dec', 'epoch', 'distance', 'vgamma', 'hierarchy']

# from setting:
_forbidden_labels += ['phoebe_version', 'log_history', 'dict_filter', 'dict_set_all']

# from component
_forbidden_labels += ['requiv', 'requiv_max', 'requiv_min', 'teff', 'abun', 'logg',
                      'fillout_factor', 'pot_min', 'pot_max',
                      'syncpar', 'period', 'pitch', 'yaw', 'incl', 'long_an',
                      'gravb_bol', 'irrad_frac_refl_bol', 'irrad_frac_lost_bol',
                      'ld_func_bol', 'ld_coeffs_bol', 'mass', 'dpdt', 'per0',
                      'dperdt', 'ecc', 'deccdt', 't0_perpass', 't0_supconj',
                      't0_ref', 'mean_anom', 'q', 'sma', 'asini', 'ecosw', 'esinw',
                      ]

# from dataset:
_forbidden_labels += ['times', 'fluxes', 'sigmas',
                     'compute_times', 'compute_phases', 'compute_phases_t0',
                     'ld_mode', 'ld_func', 'ld_coeffs', 'ld_coeffs_source',
                     'passband', 'intens_weighting',
                     'pblum_mode', 'pblum_ref', 'pblum', 'pbflux',
                     'pblum_dataset', 'pblum_component',
                     'l3_mode', 'l3', 'l3_frac',
                     'exptime', 'rvs', 'wavelengths',
                     'flux_densities', 'profile_func', 'profile_rest', 'profile_sv',
                     'Ns', 'time_ecls', 'time_ephems', 'etvs',
                     'us', 'vs', 'ws', 'vus', 'vvs', 'vws',
                     'include_times', 'columns', 'coordinates',
                     'uvw_elements', 'xyz_elements',
                     'pot', 'rpole', 'volume',
                     'xs', 'ys', 'zs', 'vxs', 'vys', 'vzs',
                     'nxs', 'nys', 'nzs', 'nus', 'nvs', 'nws',
                     'areas', 'rs', 'rprojs', 'loggs', 'teffs', 'mus',
                     'visible_centroids', 'visibilities',
                     'intensities', 'abs_intensities',
                     'normal_intensities', 'abs_normal_intensities',
                     'boost_factors', 'ldint', 'ptfarea',
                     'pblum', 'pblum_ext', 'abs_pblum', 'abs_pblum_ext']


# from compute:
_forbidden_labels += ['enabled', 'dynamics_method', 'ltte',
                      'gr', 'stepsize', 'integrator',
                      'irrad_method', 'boosting_method', 'mesh_method', 'distortion_method',
                      'ntriangles', 'rv_grav',
                      'mesh_offset', 'mesh_init_phi', 'horizon_method', 'eclipse_method',
                      'atm', 'lc_method', 'rv_method', 'fti_method', 'fti_oversample',
                      'etv_method', 'etv_tol',
                      'gridsize', 'refl_num', 'ie',
                      'stepsize', 'orbiterror', 'ringsize',
                      'exact_grav', 'grid', 'hf'
                      ]

# from feature:
_forbidden_labels += ['colat', 'long', 'radius', 'relteff',
                      'radamp', 'freq', 'l', 'm', 'teffext'
                      ]

# ? and * used for wildcards in twigs
_twig_delims = ' \t\n`~!#$%^&)-=+]{}\\|;,<>/:'


_singular_to_plural = {'time': 'times', 'flux': 'fluxes', 'sigma': 'sigmas',
                       'rv': 'rvs', 'flux_density': 'flux_densities',
                       'time_ecl': 'time_ecls', 'time_ephem': 'time_ephems', 'N': 'Ns',
                       'x': 'xs', 'y': 'ys', 'z': 'zs', 'vx': 'vxs', 'vy': 'vys',
                       'vz': 'vzs', 'nx': 'nxs', 'ny': 'nys', 'nz': 'nzs',
                       'u': 'us', 'v': 'vs', 'w': 'ws', 'vu': 'vus', 'vv': 'vvs',
                       'vw': 'vws', 'nu': 'nus', 'nv': 'nvs', 'nw': 'nws',
                       'cosbeta': 'cosbetas', 'logg': 'loggs', 'teff': 'teffs',
                       'r': 'rs', 'rproj': 'rprojs', 'mu': 'mus',
                       'visibility': 'visibilities'}
_plural_to_singular = {v:k for k,v in _singular_to_plural.items()}

def send_if_client(fctn):
    """Intercept and send to the server if bundle is in client mode."""
    @functools.wraps(fctn)
    def _send_if_client(self, *args, **kwargs):
        fctn_map = {'set_quantity': 'set_value'}
        b = self._bundle
        if b is not None and b.is_client:
            # TODO: self._filter???
            # TODO: args???
            method = fctn_map.get(fctn.__name__, fctn.__name__)
            d = self._filter if hasattr(self, '_filter') \
                else {'twig': self.twig}
            d['bundleid'] = b._bundleid
            for k, v in kwargs.items():
                d[k] = v

            logger.info('emitting to {}({}) to server'.format(method, d))
            b._socketio.emit(method, d)

            if fctn.__name__ in ['run_compute', 'run_fitting']:
                # then we're expecting a quick response with an added jobparam
                # let's add that now
                self._bundle.client_update()
        else:
            return fctn(self, *args, **kwargs)
    return _send_if_client


def update_if_client(fctn):
    """Intercept and check updates from server if bundle is in client mode."""
    @functools.wraps(fctn)
    def _update_if_client(self, *args, **kwargs):
        b = self._bundle
        if b is None or not hasattr(b, 'is_client'):
            return fctn(self, *args, **kwargs)
        elif b.is_client and \
                (b._last_client_update is None or
                (datetime.now() - b._last_client_update).seconds > 1):

            b.client_update()
        return fctn(self, *args, **kwargs)
    return _update_if_client


def _uniqueid(n=30):
    """Return a unique string with length n.

    :parameter int N: number of character in the uniqueid
    :return: the uniqueid
    :rtype: str
    """
    return ''.join(random.SystemRandom().choice(
                   string.ascii_uppercase + string.ascii_lowercase)
                   for _ in range(n))

def _is_unit(unit):
    return isinstance(unit, u.Unit) or isinstance(unit, u.CompositeUnit) or isinstance(unit, u.IrreducibleUnit)

def _value_for_constraint(item, constraintparam=None):
    if getattr(item, 'keep_in_solar_units', False):
        # for example, constants defined in the constraint itself can have
        # this attribute added to force them to stay in solar units in the constraint
        return item.value
    elif constraintparam is not None and constraintparam.in_solar_units:
        return u.to_solar(item).value
    else:
        return item.si.value


def parameter_from_json(dictionary, bundle=None):
    """Load a single parameter from a JSON dictionary.

    Arguments
    ----------
    * `parameter` (dict): the dictionarry containing the parameter information
    * `bundle` (<phoebe.frontend.bundle.Bundle>, optional): the bundle object
        that the parameter will be attached to

    Returns
    --------
    * an instantiated <phoebe.parameters.Parameter> object>
    """
    if isinstance(dictionary, str):
        dictionary = json.loads(dictionary, object_pairs_hook=parse_json)

    classname = dictionary.pop('Class')

    if classname not in _parameter_class_that_require_bundle:
        bundle = None

    # now let's do some dirty magic and get the actual classitself
    # from THIS module.  __name__ is a string to lookup this module
    # from the sys.modules dictionary
    cls = getattr(sys.modules[__name__], classname)

    return cls._from_json(bundle, **dictionary)

def _instance_in(obj, *types):
    for typ in types:
        if isinstance(obj, typ):
            return True

    return False

def _fnmatch(to_this, expression_or_string):
    if '*' in expression_or_string or '?' in expression_or_string:
        return fnmatch(to_this, expression_or_string)
    else:
        return expression_or_string == to_this


class ParameterSet(object):
    """ParameterSet.

    The ParameterSet is an abstract list of Parameters which can then be
    filtered into another ParameterSet or Parameter by filtering on set tags of
    the Parameter or on "twig" notation (a single string using '@' symbols to
    separate these same tags).
    """

    def __init__(self, params=[]):
        """Initialize a new ParameterSet.

        Arguments
        ---------
        * `params` (list, optional, default=[]): list of
            <phoebe.parameters.Parameter> objects.

        Returns:
        --------
        * an instantiated <phoebe.parameters.ParameterSet>.
        """
        self._bundle = None
        self._filter = {}

        if len(params) and not isinstance(params[0], Parameter):
            # then attempt to load as if json
            self._params = []
            for param_dict in params:
                self._params += [parameter_from_json(param_dict, self)]

            for param in self._params:
                param._bundle = self
        else:
            self._params = params

        self._qualifier = None
        self._time = None
        self._history = None
        self._component = None
        self._dataset = None
        self._constraint = None
        self._compute = None
        self._model = None
        self._fitting = None
        self._feedback = None
        self._plugin = None
        self._kind = None
        self._context = None

        # just as a dummy, this'll be filled and handled by to_dict()
        self._next_field = 'key'

        self._set_meta()

        # force an update to _next_field
        self.to_dict(skip_return=True)

        # set tab completer
        readline.set_completer(tabcomplete.Completer().complete)
        readline.set_completer_delims(_twig_delims)
        readline.parse_and_bind("tab: complete")

    def __repr__(self):
        """Representation for the ParameterSet."""
        self.to_dict()  # <-- to force an update to _next_field
        if len(self._params):
            if len(self.keys()) and self.keys()[0] is not None:
                return "<ParameterSet: {} parameters | {}s: {}>"\
                    .format(len(self._params),
                            self._next_field,
                            ', '.join(self.keys()))
            else:
                return "<ParameterSet: {} parameters>"\
                    .format(len(self._params))
        else:
            return "<ParameterSet: EMPTY>"

    def __str__(self):
        """String representation for the ParameterSet."""
        if len(self._params):
            param_info = "\n".join([p.to_string_short() for p in self._params])
        else:
            param_info = "NO PARAMETERS"

        return "ParameterSet: {} parameters\n".format(len(self._params))+param_info

    def __lt__(self, other):
        raise NotImplementedError("comparison operators with ParameterSets are not supported")

    def __le__(self, other):
        raise NotImplementedError("comparison operators with ParameterSets are not supported")

    def __gt__(self, other):
        raise NotImplementedError("comparison operators with ParameterSets are not supported")

    def __ge__(self, other):
        raise NotImplementedError("comparison operators with ParameterSets are not supported")

    def __eq__(self, other):
        raise NotImplementedError("comparison operators with ParameterSets are not supported")

    def __ne__(self, other):
        raise NotImplementedError("comparison operators with ParameterSets are not supported")


    @property
    def meta(self):
        """Dictionary of all meta-tags.

        This is a shortcut to the <phoebe.parameters.ParameterSet.get_meta> method.
        See <phoebe.parameters.ParameterSet.get_meta> for the ability to ignore
        certain keys.

        See all the meta-tag properties that are shared by ALL Parameters. If a
        given value is 'None', that means that it is not shared among ALL
        Parameters.  To see the different values among the Parameters, you can
        access that attribute.

        For example: if `ps.meta['context'] == None`, you can see all values
        through `ps.contexts`.

        See also:
        * <phoebe.parameters.ParameterSet.tags>

        Returns
        ----------
        * (dict) an ordered dictionary of all tag properties
        """
        return self.get_meta()

    def get_meta(self, ignore=['uniqueid']):
        """Dictionary of all meta-tags, with option to ignore certain tags.

        See all the meta-tag properties that are shared by ALL Parameters.
        If a given value is 'None', that means that it is not shared
        among ALL Parameters.  To see the different values among the
        Parameters, you can access that attribute.

        For example: if `ps.meta['context'] == None`, you can see all values
        through `ps.contexts`.

        See also:
        * <phoebe.parameters.ParameterSet.meta>
        * <phoebe.parameters.ParameterSet.tags>
        * <phoebe.parameters.Parameter.get_meta>

        Arguments
        -----------
        * `ignore` (list, optional, default=['uniqueid']): list of keys to exclude
            from the returned dictionary.

        Returns
        ----------
        * (dict) an ordered dictionary of all tag properties
        """
        return OrderedDict([(k, getattr(self, k))
                            for k in _meta_fields_twig
                            if k not in ignore])

    def set_meta(self, **kwargs):
        """Set the value of tags for all Parameters in this ParameterSet.

        Arguments
        -----------
        * `**kwargs`: tag value pairs to be set for all <phoebe.parameters.Parameter>
            objects in this <phoebe.parameters.ParameterSet>
        """
        for param in self.to_list():
            for k, v in kwargs.items():
                # Here we'll set the attributes (_context, _qualifier, etc)
                if getattr(param, '_{}'.format(k)) is None:
                    setattr(param, '_{}'.format(k), v)

    def _options_for_tag(self, tag, include_default=True):
        # keys_for_this_field = set([getattr(p, tag)
        #                            for p in self.to_list()
        #                            if getattr(p, tag) is not None])

        # especially as the PS gets larger, this is actually somewhat cheaper
        # than building the large list and taking the set.
        keys_for_this_field = []
        for p in self.to_list():
            key = getattr(p, tag)
            if key is not None and key not in keys_for_this_field and (include_default or key!='_default'):
                keys_for_this_field.append(key)

        return keys_for_this_field

    @property
    def tags(self):
        """Returns a dictionary that lists all available tags that can be used
        for further filtering.

        See also:
        * <phoebe.parameters.ParameterSet.meta>
        * <phoebe.parameters.Parameter.meta>

        Will include entries from the plural attributes:
        * <phoebe.parameters.ParameterSet.contexts>
        * <phoebe.parameters.ParameterSet.kinds>
        * <phoebe.parameters.ParameterSet.models>
        * <phoebe.parameters.ParameterSet.computes>
        * <phoebe.parameters.ParameterSet.constraints>
        * <phoebe.parameters.ParameterSet.datasets>
        * <phoebe.parameters.ParameterSet.components>
        * <phoebe.parameters.ParameterSet.features>
        * <phoebe.parameters.ParameterSet.times>
        * <phoebe.parameters.ParameterSet.qualifiers>

        Returns
        ----------
        * (dict) a dictionary of all plural tag attributes.
        """
        ret = {}
        for typ in _meta_fields_twig:
            if typ in ['uniqueid', 'plugin', 'feedback', 'fitting', 'history', 'twig', 'uniquetwig']:
                continue

            k = '{}s'.format(typ)
            ret[k] = getattr(self, k)

        return ret

    @property
    def uniqueids(self):
        """Return a list of all uniqueids in this ParameterSet.

        See also:
        * <phoebe.parameters.ParameterSet.tags>

        There is no singular version for uniqueid for a ParameterSet.  At the
        <phoebe.parameters.Parameter>, see <phoebe.parameters.Parameter.uniqueid>.

        Returns
        --------
        * (list) a list of all uniqueids for each <phoebe.parameters.Parameter>
            in this <phoebe.parmaeters.ParameterSet>
        """
        return [p.uniqueid for p in self.to_list()]

    @property
    def twigs(self):
        """Return a list of all twigs in this ParameterSet.

        See also:
        * <phoebe.parameters.ParameterSet.common_twig>
        * <phoebe.parameters.ParameterSet.tags>

        There is no singular version for twig for a ParameterSet.  At the
        <phoebe.parameters.Parameter>, see <phoebe.parameters.Parameter.twig>.

        Returns
        --------
        * (list) a list of all twigs for each <phoebe.parameters.Parameter>
            in this <phoebe.parmaeters.ParameterSet>
        """
        return [p.twig for p in self.to_list()]

    @property
    def common_twig(self):
        """
        The twig that is common between all items in this ParameterSet.
        This twig gives a single string which can point back to this ParameterSet
        (but may include other entries as well).

        See also:
        * <phoebe.parameters.ParameterSet.twigs>

        Returns
        -----------
        * (string) common twig of Parameters in the ParameterSet
        """
        meta = self.get_meta(ignore=['uniqueid', 'uniquetwig', 'twig'])
        return "@".join([getattr(self, k) for k in _meta_fields_twig if meta.get(k) is not None])

    @property
    def qualifier(self):
        """Return the value for qualifier if shared by ALL Parameters.

        If the value is not shared by ALL, then None will be returned.  To see
        all the qualifiers of all parameters, see <phoebe.parameters.ParameterSet.qualifiers>.

        To see the value of a single <phoebe.parameters.Parameter> object, see
        <phoebe.parameters.Parameter.qualifier>.

        Returns
        --------
        (string or None) the value if shared by ALL <phoebe.parameters.Parameter>
            objects in the <phoebe.parmaters.ParameterSet>, otherwise None
        """
        return self._qualifier

    @property
    def qualifiers(self):
        """Return a list of all qualifiers in this ParameterSet.

        See also:
        * <phoebe.parameters.ParameterSet.tags>

        For the singular version, see:
        * <phoebe.parameters.ParameterSet.qualifier>

        Returns
        --------
        * (list) a list of all qualifiers for each <phoebe.parameters.Parameter>
            in this <phoebe.parmaeters.ParameterSet>
        """
        return self._options_for_tag('qualifier')

    @property
    def time(self):
        """Return the value for time if shared by ALL Parameters.

        If the value is not shared by ALL, then None will be returned.  To see
        all the qualifiers of all parameters, see <phoebe.parameters.ParameterSet.times>.

        To see the value of a single <phoebe.parameters.Parameter> object, see
        <phoebe.parameters.Parameter.time>.

        Returns
        --------
        (string or None) the value if shared by ALL <phoebe.parameters.Parameter>
            objects in the <phoebe.parmaters.ParameterSet>, otherwise None
        """
        return str(self._time) if self._time is not None else None

    @property
    def times(self):
        """Return a list of all the times of the Parameters.

        See also:
        * <phoebe.parameters.ParameterSet.tags>

        For the singular version, see:
        * <phoebe.parameters.ParameterSet.time>

        Returns
        --------
        * (list) a list of all times for each <phoebe.parameters.Parameter>
            in this <phoebe.parmaeters.ParameterSet>
        """
        return self._options_for_tag('time')

    @property
    def history(self):
        """Return the value for history if shared by ALL Parameters.

        If the value is not shared by ALL, then None will be returned.  To see
        all the qualifiers of all parameters, see <phoebe.parameters.ParameterSet.histories>
        or <phoebe.parameters.ParameterSet.historys>.

        To see the value of a single <phoebe.parameters.Parameter> object, see
        <phoebe.parameters.Parameter.history>.

        Returns
        --------
        (string or None) the value if shared by ALL <phoebe.parameters.Parameter>
            objects in the <phoebe.parmaters.ParameterSet>, otherwise None
        """
        return self._history

    @property
    def histories(self):
        """Return a list of all the histories of the Parameters.

        See also:
        * <phoebe.parameters.ParameterSet.tags>

        For the singular version, see:
        * <phoebe.parameters.ParameterSet.history>

        Returns
        --------
        * (list) a list of all histories for each <phoebe.parameters.Parameter>
            in this <phoebe.parmaeters.ParameterSet>
        """
        return self._options_for_tag('history')

    @property
    def historys(self):
        """Return a list of all the histories of the Parameters.

        Shortcut to <phoebe.parameters.ParameterSet.histories>

        See also:
        * <phoebe.parameters.ParameterSet.tags>

        For the singular version, see:
        * <phoebe.parameters.ParameterSet.history>

        Returns
        --------
        * (list) a list of all twigs for each <phoebe.parameters.Parameter>
            in this <phoebe.parmaeters.ParameterSet>
        """
        return self.histories


    @property
    def feature(self):
        """Return the value for feature if shared by ALL Parameters.

        If the value is not shared by ALL, then None will be returned.  To see
        all the qualifiers of all parameters, see <phoebe.parameters.ParameterSet.features>.

        To see the value of a single <phoebe.parameters.Parameter> object, see
        <phoebe.parameters.Parameter.feature>.

        Returns
        --------
        (string or None) the value if shared by ALL <phoebe.parameters.Parameter>
            objects in the <phoebe.parmaters.ParameterSet>, otherwise None
        """
        return self._feature

    @property
    def features(self):
        """Return a list of all this features of teh Parameters.

        See also:
        * <phoebe.parameters.ParameterSet.tags>

        For the singular version, see:
        * <phoebe.parameters.ParameterSet.feature>

        Returns
        --------
        * (list) a list of all features for each <phoebe.parameters.Parameter>
            in this <phoebe.parmaeters.ParameterSet>
        """
        return self._options_for_tag('feature', include_default=False)


    # @property
    # def properties(self):
    #     """Return a list of all the properties of the Parameters.
    #
    #     :return: list of strings
    #     """
    #     return self.to_dict(field='feature').keys()

    @property
    def component(self):
        """Return the value for component if shared by ALL Parameters.

        If the value is not shared by ALL, then None will be returned.  To see
        all the qualifiers of all parameters, see <phoebe.parameters.ParameterSet.components>.

        To see the value of a single <phoebe.parameters.Parameter> object, see
        <phoebe.parameters.Parameter.component>.

        Returns
        --------
        (string or None) the value if shared by ALL <phoebe.parameters.Parameter>
            objects in the <phoebe.parmaters.ParameterSet>, otherwise None
        """
        return self._component

    @property
    def components(self):
        """Return a list of all the components of the Parameters.

        See also:
        * <phoebe.parameters.ParameterSet.tags>

        For the singular version, see:
        * <phoebe.parameters.ParameterSet.component>

        Returns
        --------
        * (list) a list of all components for each <phoebe.parameters.Parameter>
            in this <phoebe.parmaeters.ParameterSet>
        """
        return self._options_for_tag('component', include_default=False)

    @property
    def dataset(self):
        """Return the value for dataset if shared by ALL Parameters.

        If the value is not shared by ALL, then None will be returned.  To see
        all the qualifiers of all parameters, see <phoebe.parameters.ParameterSet.datasets>.

        To see the value of a single <phoebe.parameters.Parameter> object, see
        <phoebe.parameters.Parameter.dataset>.

        Returns
        --------
        (string or None) the value if shared by ALL <phoebe.parameters.Parameter>
            objects in the <phoebe.parmaters.ParameterSet>, otherwise None
        """
        return self._dataset

    @property
    def datasets(self):
        """Return a list of all the datasets of the Parameters.

        See also:
        * <phoebe.parameters.ParameterSet.tags>

        For the singular version, see:
        * <phoebe.parameters.ParameterSet.dataset>

        Returns
        --------
        * (list) a list of all datasets for each <phoebe.parameters.Parameter>
            in this <phoebe.parmaeters.ParameterSet>
        """
        return self._options_for_tag('dataset', include_default=False)

    @property
    def constraint(self):
        """Return the value for constraint if shared by ALL Parameters.

        If the value is not shared by ALL, then None will be returned.  To see
        all the qualifiers of all parameters, see <phoebe.parameters.ParameterSet.constraints>.

        To see the value of a single <phoebe.parameters.Parameter> object, see
        <phoebe.parameters.Parameter.constraint>.

        Returns
        --------
        (string or None) the value if shared by ALL <phoebe.parameters.Parameter>
            objects in the <phoebe.parmaters.ParameterSet>, otherwise None
        """
        return self._constraint

    @property
    def constraints(self):
        """Return a list of all the constraints of the Parameters.

        See also:
        * <phoebe.parameters.ParameterSet.tags>

        For the singular version, see:
        * <phoebe.parameters.ParameterSet.constraint>

        Returns
        --------
        * (list) a list of all constraints for each <phoebe.parameters.Parameter>
            in this <phoebe.parmaeters.ParameterSet>
        """
        return self._options_for_tag('constraint')

    @property
    def compute(self):
        """Return the value for compute if shared by ALL Parameters.

        If the value is not shared by ALL, then None will be returned.  To see
        all the qualifiers of all parameters, see <phoebe.parameters.ParameterSet.computes>.

        To see the value of a single <phoebe.parameters.Parameter> object, see
        <phoebe.parameters.Parameter.compute>.

        Returns
        --------
        (string or None) the value if shared by ALL <phoebe.parameters.Parameter>
            objects in the <phoebe.parmaters.ParameterSet>, otherwise None
        """
        return self._compute

    @property
    def computes(self):
        """Return a list of all the computes of the Parameters.

        See also:
        * <phoebe.parameters.ParameterSet.tags>

        For the singular version, see:
        * <phoebe.parameters.ParameterSet.compute>

        Returns
        --------
        * (list) a list of all computes for each <phoebe.parameters.Parameter>
            in this <phoebe.parmaeters.ParameterSet>
        """
        return self._options_for_tag('compute')

    @property
    def model(self):
        """Return the value for model if shared by ALL Parameters.

        If the value is not shared by ALL, then None will be returned.  To see
        all the qualifiers of all parameters, see <phoebe.parameters.ParameterSet.models>.

        To see the value of a single <phoebe.parameters.Parameter> object, see
        <phoebe.parameters.Parameter.model>.

        Returns
        --------
        (string or None) the value if shared by ALL <phoebe.parameters.Parameter>
            objects in the <phoebe.parmaters.ParameterSet>, otherwise None
        """
        return self._model

    @property
    def models(self):
        """Return a list of all the models of the Parameters.

        See also:
        * <phoebe.parameters.ParameterSet.tags>

        For the singular version, see:
        * <phoebe.parameters.ParameterSet.model>

        Returns
        --------
        * (list) a list of all models for each <phoebe.parameters.Parameter>
            in this <phoebe.parmaeters.ParameterSet>
        """
        return self._options_for_tag('model')

    @property
    def fitting(self):
        """Return the value for fitting if shared by ALL Parameters.

        If the value is not shared by ALL, then None will be returned.  To see
        all the qualifiers of all parameters, see <phoebe.parameters.ParameterSet.fittings>.

        To see the value of a single <phoebe.parameters.Parameter> object, see
        <phoebe.parameters.Parameter.fitting>.

        Returns
        --------
        (string or None) the value if shared by ALL <phoebe.parameters.Parameter>
            objects in the <phoebe.parmaters.ParameterSet>, otherwise None
        """
        return self._fitting

    @property
    def fittings(self):
        """Return a list of all the fittings of the Parameters.

        See also:
        * <phoebe.parameters.ParameterSet.tags>

        For the singular version, see:
        * <phoebe.parameters.ParameterSet.fitting>

        Returns
        --------
        * (list) a list of all fittings for each <phoebe.parameters.Parameter>
            in this <phoebe.parmaeters.ParameterSet>
        """
        return self._options_for_tag('fitting')

    @property
    def feedback(self):
        """Return the value for feedback if shared by ALL Parameters.

        If the value is not shared by ALL, then None will be returned.  To see
        all the qualifiers of all parameters, see <phoebe.parameters.ParameterSet.feedbacks>.

        To see the value of a single <phoebe.parameters.Parameter> object, see
        <phoebe.parameters.Parameter.feedback>.

        Returns
        --------
        (string or None) the value if shared by ALL <phoebe.parameters.Parameter>
            objects in the <phoebe.parmaters.ParameterSet>, otherwise None
        """
        return self._feedback

    @property
    def feedbacks(self):
        """Return a list of all the feedbacks of the Parameters.

        See also:
        * <phoebe.parameters.ParameterSet.tags>

        For the singular version, see:
        * <phoebe.parameters.ParameterSet.feedback>

        Returns
        --------
        * (list) a list of all feedbacks for each <phoebe.parameters.Parameter>
            in this <phoebe.parmaeters.ParameterSet>
        """
        return self._options_for_tag('feedback')

    @property
    def plugin(self):
        """Return the value for plugin if shared by ALL Parameters.

        If the value is not shared by ALL, then None will be returned.  To see
        all the qualifiers of all parameters, see <phoebe.parameters.ParameterSet.plugins>.

        To see the value of a single <phoebe.parameters.Parameter> object, see
        <phoebe.parameters.Parameter.plugin>.

        Returns
        --------
        (string or None) the value if shared by ALL <phoebe.parameters.Parameter>
            objects in the <phoebe.parmaters.ParameterSet>, otherwise None
        """
        return self._plugin

    @property
    def plugins(self):
        """Return a list of all the plugins of the Parameters.

        See also:
        * <phoebe.parameters.ParameterSet.tags>

        For the singular version, see:
        * <phoebe.parameters.ParameterSet.plugin>

        Returns
        --------
        * (list) a list of all plugins for each <phoebe.parameters.Parameter>
            in this <phoebe.parmaeters.ParameterSet>
        """
        return self._options_for_tag('plugin')

    @property
    def kind(self):
        """Return the value for kind if shared by ALL Parameters.

        If the value is not shared by ALL, then None will be returned.  To see
        all the qualifiers of all parameters, see <phoebe.parameters.ParameterSet.kinds>.

        To see the value of a single <phoebe.parameters.Parameter> object, see
        <phoebe.parameters.Parameter.kind>.

        Returns
        --------
        (string or None) the value if shared by ALL <phoebe.parameters.Parameter>
            objects in the <phoebe.parmaters.ParameterSet>, otherwise None
        """
        return self._kind

    @property
    def kinds(self):
        """Return a list of all the kinds of the Parameters.

        See also:
        * <phoebe.parameters.ParameterSet.tags>

        For the singular version, see:
        * <phoebe.parameters.ParameterSet.kind>

        Returns
        --------
        * (list) a list of all kinds for each <phoebe.parameters.Parameter>
            in this <phoebe.parmaeters.ParameterSet>
        """
        return self._options_for_tag('kind')

    @property
    def context(self):
        """Return the value for context if shared by ALL Parameters.

        If the value is not shared by ALL, then None will be returned.  To see
        all the qualifiers of all parameters, see <phoebe.parameters.ParameterSet.contexts>.

        To see the value of a single <phoebe.parameters.Parameter> object, see
        <phoebe.parameters.Parameter.context>.

        Returns
        --------
        (string or None) the value if shared by ALL <phoebe.parameters.Parameter>
            objects in the <phoebe.parmaters.ParameterSet>, otherwise None
        """
        return self._context

    @property
    def contexts(self):
        """Return a list of all the contexts of the Parameters.

        See also:
        * <phoebe.parameters.ParameterSet.tags>

        For the singular version, see:
        * <phoebe.parameters.ParameterSet.context>

        Returns
        --------
        * (list) a list of all contexts for each <phoebe.parameters.Parameter>
            in this <phoebe.parmaeters.ParameterSet>
        """
        return self._options_for_tag('context')

    def _set_meta(self):
        """
        set the meta fields of the ParameterSet as those that are shared
        by ALL parameters in the ParameterSet.  For any fields that are
        not
        """
        # we want to set meta-fields that are shared by ALL params in the PS
        for field in _meta_fields_twig:
            keys_for_this_field = self._options_for_tag(field)

            if len(keys_for_this_field)==1:
                setattr(self, '_'+field, keys_for_this_field[0])
            else:
                setattr(self, '_'+field, None)

    def _uniquetwig(self, param_or_twig, force_levels=['qualifier']):
        """
        get the least unique twig for the parameter given by twig that
        will return this single result for THIS PS

        :parameter str twig: a twig that will return a single Parameter from
                THIS PS
        :parameter list force_levels: (optional) a list of "levels"
            (eg. context) that should be included whether or not they are
            necessary
        :return: the unique twig
        :rtype: str
        """
        for_this_param = param_or_twig if isinstance(param_or_twig, Parameter) else self.get_parameter(twig, check_default=False, check_visible=False)

        metawargs = {}

        # NOTE: self.contexts is INCREDIBLY expensive
        # if len(self.contexts) and 'context' not in force_levels:
        if 'context' not in force_levels:
            # then let's force context to be included
            force_levels.append('context')

        for k in force_levels:
            metawargs[k] = getattr(for_this_param, k)

        prev_count = len(self)
        # just to fake in case no metawargs are passed at all
        ps_for_this_search = []
        for k in _meta_fields_twig:
            metawargs[k] = getattr(for_this_param, k)
            if getattr(for_this_param, k) is None:
                continue

            ps_for_this_search = self.filter(check_visible=False, **metawargs)

            if len(ps_for_this_search) < prev_count and k not in force_levels:
                prev_count = len(ps_for_this_search)
            elif k not in force_levels:
                # this didn't help us
                metawargs[k] = None

        if len(ps_for_this_search) != 1:
            # TODO: after fixing regex in twig (t0type vs t0)
            # change this to raise Error instead of return
            return for_this_param.twig

        # now we go in the other direction and try to remove each to make sure
        # the count goes up
        for k in _meta_fields_twig:
            if metawargs[k] is None or k in force_levels:
                continue

            ps_for_this_search = self.filter(check_visible=False,
                                             **{ki: metawargs[ki]
                                                for ki in _meta_fields_twig
                                                if ki != k})

            if len(ps_for_this_search) == 1:
                # then we didn't need to use this tag
                metawargs[k] = None

        # and lastly, we make sure that the tag corresponding to the context
        # is present
        context = for_this_param.context
        if hasattr(for_this_param, context):
            metawargs[context] = getattr(for_this_param, context)

        return "@".join([metawargs[k]
                         for k in _meta_fields_twig
                         if metawargs[k] is not None])

    def _attach_params(self, params, check_copy_for=True, **kwargs):
        """Attach a list of parameters (or ParameterSet) to this ParameterSet.

        :parameter list params: list of parameters, or ParameterSet
        :parameter **kwargs: attributes to set for each parameter (ie tags)
        """
        lst = params.to_list() if isinstance(params, ParameterSet) else params
        ps = params if isinstance(params, ParameterSet) else ParameterSet(params)
        for param in lst:
            param._bundle = self

            for k, v in kwargs.items():
                # Here we'll set the attributes (_context, _qualifier, etc)
                if k in ['check_default', 'check_visible']: continue
                if getattr(param, '_{}'.format(k)) is None:
                    setattr(param, '_{}'.format(k), v)
            self._params.append(param)

        if check_copy_for:
            self._check_copy_for()

        return

    def _check_copy_for(self):
        """Check the value of copy_for and make appropriate copies."""
        if not self._bundle:
            return

        # read the following at your own risk - I just wrote it and it still
        # confuses me and baffles me that it works
        pss = {}
        for param in self.to_list():
            if param.copy_for:
                # copy_for tells us how to filter and what set of attributes
                # needs a copy of this parameter
                #
                # copy_for = {'kind': ['star', 'disk', 'custombody'], 'component': '*'}
                # means that this should exist for each component (since that has a wildcard) which
                # has a kind in [star, disk, custombody]
                #
                # copy_for = {'kind': ['rv'], 'component': '*', 'dataset': '*'}
                # or
                # copy_for = {'component': {}, 'dataset': {'kind': 'rv'}}
                # means that this should exist for each component/dataset pair with the
                # rv kind
                #
                # copy_for = {'component': {'kind': 'star'}, 'dataset': {'kind': 'rv'}}
                # means that this should exist for each component/dataset pair
                # in which the component has kind='star' and dataset has kind='rv'


                attrs = [k for k,v in param.copy_for.items() if '*' in v or isinstance(v, dict)]
                # attrs is a list of the attributes for which we need a copy of
                # this parameter for any pair

                def force_list(v):
                    if isinstance(v, list):
                        return v
                    elif v=='*':
                        return v
                    else:
                        return [v]

                filter_ = {}
                for k,v in param.copy_for.items():
                    if isinstance(v,dict):
                        for dk,dv in v.items():
                            if dk in filter_.keys():
                                filter_[dk] += force_list(dv)
                            else:
                                filter_[dk] = force_list(dv)
                    else:
                        filter_[k] = force_list(v)

                # making this filter call repeatedly is expensive, so since
                # we're filtering for the same thing multiple times, let's
                # cache the filter by the json string of the filter dictionary
                filter_json = json.dumps(filter_)
                if filter_json in pss.keys():
                    ps = pss.get(filter_json)
                else:
                    ps = self.filter(check_visible=False,
                                     check_default=False,
                                     force_ps=True, **filter_)
                    pss[filter_json] = ps

                metawargs = {k:v for k,v in ps.get_meta(ignore=['uniqueid', 'uniquetwig', 'twig']).items() if v is not None and k in attrs}
                # print("*** check_copy_for {} attrs={} filter_={}, metawargs={}".format(param.copy_for, attrs, filter_, metawargs))

                for k,v in param.get_meta(ignore=['uniqueid', 'uniquetwig', 'twig']).items():
                    if k not in attrs:
                        metawargs[k] = v
                # metawargs is a list of the shared tags that will be used to filter for
                # existing parameters so that we know whether they already exist or
                # still need to be created

                # logger.debug("_check_copy_for {}: attrs={}".format(param.twig, attrs))
                for attrvalues in itertools.product(*(getattr(ps, '{}s'.format(attr)) for attr in attrs)):
                    # logger.debug("_check_copy_for {}: attrvalues={}".format(param.twig, attrvalues))
                    # for each attrs[i] (ie component), attrvalues[i] (star01)
                    # we need to look for this parameter, and if it does not exist
                    # then create it by copying param

                    valid = True

                    for attr, attrvalue in zip(attrs, attrvalues):
                        #if attrvalue=='_default' and not getattr(param, attr):
                        #    print "SKIPPING", attr, attrvalue
                        #    continue

                        # make sure valid from the copy_for dictionary
                        if isinstance(param.copy_for[attr], dict):
                            filter_ = {k:v for k,v in param.copy_for[attr].items()}
                            filter_[attr] = attrvalue
                            if not len(ps.filter(check_visible=False, check_default=False, check_advanced=False, check_single=False, force_ps=True, **filter_)):
                                valid = False

                        metawargs[attr] = attrvalue

                    # logger.debug("_check_copy_for {}: metawargs={}".format(param.twig, metawargs))
                    if valid and not len(self._bundle.filter(check_visible=False, check_default=False, **metawargs)):
                        # then we need to make a new copy
                        logger.debug("copying '{}' parameter for {}".format(param.qualifier, {attr: attrvalue for attr, attrvalue in zip(attrs, attrvalues)}))

                        newparam = param.copy()

                        for attr, attrvalue in zip(attrs, attrvalues):
                            setattr(newparam, '_{}'.format(attr), attrvalue)

                        newparam._copy_for = False
                        if newparam._visible_if and newparam._visible_if.lower() == 'false':
                            newparam._visible_if = None
                        newparam._bundle = self._bundle

                        self._params.append(newparam)


                    # Now we need to handle copying constraints.  This can't be
                    # in the previous if statement because the parameters can be
                    # copied before constraints are ever attached.
                    if valid and hasattr(param, 'is_constraint') and param.is_constraint:

                        param_constraint = param.is_constraint

                        copied_param = self._bundle.get_parameter(check_visible=False, check_default=False, **metawargs)

                        if not copied_param.is_constraint:
                            constraint_kwargs = param_constraint.constraint_kwargs.copy()
                            for attr, attrvalue in zip(attrs, attrvalues):
                                if attr in constraint_kwargs.keys():
                                    constraint_kwargs[attr] = attrvalue

                            logger.debug("copying constraint '{}' parameter for {}".format(param_constraint.constraint_func, {attr: attrvalue for attr, attrvalue in zip(attrs, attrvalues)}))
                            self.add_constraint(func=param_constraint.constraint_func, **constraint_kwargs)

        return

    def _check_label(self, label, allow_overwrite=False):
        """Check to see if the label is allowed."""

        if not isinstance(label, str):
            label = str(label)

        if label.lower() in _forbidden_labels:
            raise ValueError("'{}' is forbidden to be used as a label"
                             .format(label))
        if not re.match("^[a-z,A-Z,0-9,_]*$", label):
            raise ValueError("label '{}' is forbidden - only alphabetic, numeric, and '_' characters are allowed in labels".format(label))
        if len(self.filter(twig=label, check_visible=False)) and not allow_overwrite:
            raise ValueError("label '{}' is already in use.  Remove first or pass overwrite=True, if available.".format(label))
        if label[0] in ['_']:
            raise ValueError("first character of label is a forbidden character")

    def __add__(self, other):
        """Adding 2 PSs returns a new PS with items that are in either."""
        if isinstance(other, Parameter):
            other = ParameterSet([other])

        if isinstance(other, ParameterSet):
            # NOTE: used to have the following but doesn't work in python3
            # because the Parameters aren't hashable:
            # return ParameterSet(list(set(self._params+other._params)))
            lst = self._params
            for p in other._params:
                if p not in lst:
                    lst.append(p)

            ps = ParameterSet(lst)
            ps._bundle = self._bundle
            return ps
        else:
            raise NotImplementedError

    def __sub__(self, other):
        """Subtracting 2 PSs returns a new PS with items in the first but not second."""

        if isinstance(other, Parameter):
            other = ParameterSet([other])

        if isinstance(other, ParameterSet):
            ps = ParameterSet([p for p in self._params if p not in other._params])
            ps._bundle = self._bundle
            return ps
        else:
            raise NotImplementedError

    def __mul__(self, other):
        """
        multiplying 2 PSs should return a new PS with items that are in both (ie AND logic)

        this is the same as chaining filter calls
        """
        if isinstance(other, Parameter):
            other = ParameterSet([other])

        if isinstance(other, ParameterSet):
            ps = ParameterSet([p for p in self._params if p in other._params])
            ps._bundle = self._bundle
            return ps
        else:
            raise NotImplementedError

    @classmethod
    def open(cls, filename):
        """
        Open a ParameterSet from a JSON-formatted file.
        This is a constructor so should be called as:

        ```py
        ps = ParameterSet.open('test.json')
        ```

        See also:
        * <phoebe.parameters.Parameter.open>
        * <phoebe.frontend.bundle.Bundle.open>

        Arguments
        ---------
        * `filename` (string): relative or full path to the file

        Returns
        ---------
        * an instantiated <phoebe.parameters.ParameterSet> object
        """
        filename = os.path.expanduser(filename)
        f = open(filename, 'r')
        if _can_ujson:
            # NOTE: this will not parse the unicode.  Bundle.open always calls
            # json instead of ujson for this reason.
            data = ujson.load(f)
        else:
            data = json.load(f, object_pairs_hook=parse_json)
        f.close()
        return cls(data)

    def save(self, filename, incl_uniqueid=False, compact=False):
        """
        Save the ParameterSet to a JSON-formatted ASCII file.

        See also:
        * <phoebe.parameters.Parameter.save>
        * <phoebe.frontend.bundle.Bundle.save>

        Arguments
        ----------
        * `filename` (string): relative or full path to the file
        * `incl_uniqueid` (bool, optional, default=False): whether to include
            uniqueids in the file (only needed if its necessary to maintain the
            uniqueids when reloading)
        * `compact` (bool, optional, default=False): whether to use compact
            file-formatting (may be quicker to save/load, but not as easily readable)

        Returns
        --------
        * (string) filename
        """
        filename = os.path.expanduser(filename)
        f = open(filename, 'w')
        if compact:
            if _can_ujson:
                ujson.dump(self.to_json(incl_uniqueid=incl_uniqueid), f,
                           sort_keys=False, indent=0)
            else:
                logger.warning("for faster compact saving, install ujson")
                json.dump(self.to_json(incl_uniqueid=incl_uniqueid), f,
                          sort_keys=False, indent=0)
        else:
            json.dump(self.to_json(incl_uniqueid=incl_uniqueid), f,
                      sort_keys=True, indent=0, separators=(',', ': '))
        f.close()

        return filename

    def ui(self, client='http://localhost:4200', **kwargs):
        """
        [NOT IMPLEMENTED]

        The bundle must be in client mode in order to open the web-interface.
        See <phoebe.frontend.bundle.Bundle.as_client> to switch to client mode.

        :parameter str client: URL of the running client which must be connected
            to the same server as the bundle
        :return: URL of the parameterset of this bundle in the client (will also
            attempt to open webbrowser)
        :rtype: str
        """
        if self._bundle is None or not self._bundle.is_client:
            raise ValueError("bundle must be in client mode")

        if len(kwargs):
            return self.filter(**kwargs).ui(client=client)

        querystr = "&".join(["{}={}".format(k, v)
                             for k, v in self._filter.items()])
        # print self._filter
        url = "{}/{}?{}".format(client, self._bundle._bundleid, querystr)

        logger.info("opening {} in browser".format(url))
        webbrowser.open(url)
        return url

    def to_list(self, **kwargs):
        """
        Convert the <phoebe.parameters.ParameterSet> to a list of
        <phoebe.parameters.Parameter> objects.

        Arguments
        ---------
        * `**kwargs`: filter arguments sent to
            <phoebe.parameters.ParameterSet.filter>

        Returns
        --------
        * (list) list of <phoebe.parameter.Parameter> objects
        """
        if kwargs:
            return self.filter(**kwargs).to_list()
        return self._params

    def tolist(self, **kwargs):
        """
        Alias of <phoebe.parameters.ParameterSet.to_list>

        Arguments
        ---------
        * `**kwargs`: filter arguments sent to
            <phoebe.parameters.ParameterSet.filter>

        Returns
        --------
        * (list) list of <phoebe.parameter.Parameter> objects
        """
        return self.to_list(**kwargs)

    def to_list_of_dicts(self, **kwargs):
        """
        Convert the <phoebe.parameters.ParameterSet> to a list of the dictionary
        representation of each <phoebe.parameters.Parameter>.

        See also:
        * <phoebe.parameters.Parameter.to_dict>

        Arguments
        ----------
        * `**kwargs`: filter arguments sent to
            <phoebe.parameters.ParameterSet.filter>

        Returns
        --------
        * (list of dicts) list of dictionaries, with each entry in the list
            representing a single <phoebe.parameters.Parameter> object converted
            to a dictionary via <phoebe.parameters.Parameter.to_dict>.
        """
        if kwargs:
            return self.filter(**kwargs).to_list_of_dicts()
        return [param.to_dict() for param in self._params]

    def __dict__(self):
        """Dictionary representation of a ParameterSet."""
        return self.to_dict()

    def to_flat_dict(self, **kwargs):
        """
        Convert the <phoebe.parameters.ParameterSet> to a flat dictionary, with
        keys being uniquetwigs to access the parameter and values being the
        <phoebe.parameters.Parameter> objects themselves.

        See also:
        * <phoebe.parameters.Parameter.uniquetwig>

        Arguments
        ----------
        * `**kwargs`: filter arguments sent to
            <phoebe.parameters.ParameterSet.filter>

        Returns
        --------
        * (dict) uniquetwig: Parameter pairs.
        """
        if kwargs:
            return self.filter(**kwargs).to_flat_dict()
        return {param.uniquetwig: param for param in self._params}

    def to_dict(self, field=None, **kwargs):
        """
        Convert the <phoebe.parameters.ParameterSet> to a structured (nested)
        dictionary to allow traversing the structure from the bottom up.

        See also:
        * <phoebe.parameters.ParameterSet.to_json>
        * <phoebe.parameters.ParameterSet.keys>
        * <phoebe.parameters.ParameterSet.values>
        * <phoebe.parameters.ParameterSet.items>

        Arguments
        ----------
        * `field` (string, optional, default=None): build the dictionary with
            keys at a given level/field.  Can be any of the keys in
            <phoebe.parameters.ParameterSet.meta>.  If None, the keys will be
            the lowest level in which Parameters have different values.

        Returns
        ---------
        * (dict) dictionary of <phoebe.parameters.ParameterSet> or
            <phoebe.parameters.Parameter> objects.
        """
        # skip_return is used internally when we want to call this just to update
        # self._next field, but don't want to waste time on the actual dictionary
        # comprehension
        skip_return = kwargs.pop('skip_return', False)

        if kwargs:
            return self.filter(**kwargs).to_dict(field=field)

        if field is not None:
            keys_for_this_field = self._options_for_tag(field)
            if skip_return: return
            return {k: self.filter(check_visible=False, **{field: k}) for k in keys_for_this_field}

        # we want to find the first level (from the bottom) in which filtering
        # further would shorten the list (ie there are more than one unique
        # item for that field)

        # so let's go through the fields in reverse (context up to (but not
        # including) qualifier)
        for field in reversed(_meta_fields_twig[1:]):
            # then get the unique keys in this field among the params in this
            # PS
            keys_for_this_field = set([getattr(p, field)
                                       for p in self.to_list()
                                       if getattr(p, field) is not None])
            # and if there are more than one, then return a dictionary with
            # those keys and the ParameterSet of the matching items
            if len(keys_for_this_field) > 1:
                self._next_field = field
                if skip_return: return
                return {k: self.filter(check_visible=False, **{field: k})
                        for k in keys_for_this_field}

        # if we've survived, then we're at the bottom and only have times or
        # qualifier left
        if self.context in ['hierarchy']:
            self._next_field = 'qualifier'
            if skip_return: return
            return {param.qualifier: param for param in self._params}
        else:
            self._next_field = 'time'
            if skip_return: return
            return {param.time: param for param in self._params}

    def keys(self):
        """
        Return the keys from <phoebe.parameters.ParameterSet.to_dict>

        Returns
        ---------
        * (list) list of strings
        """
        return list(self.__dict__().keys())

    def values(self):
        """
        Return the values from <phoebe.parmaeters.ParameterSet.to_dict>

        Returns
        -------
        * (list) list of <phoebe.paramters.ParameterSet> or
            <phoebe.parameters.Parameter> objects.
        """
        return self.__dict__().values()

    def items(self):
        """
        Returns the items (key, value pairs) from
        <phoebe.parmaeters.ParameterSet.to_dict>.

        :return: string, :class:`Parameter` or :class:`ParameterSet` pairs
        """
        return self.__dict__().items()

    def set(self, key, value, **kwargs):
        """
        Set the value of a <phoebe.parameters.Parameter> in the
        <phoebe.parameters.ParameterSet>.

        If <phoebe.parameters.ParameterSet.get> with the same value for
        `key`/`twig` and `**kwargs` would retrieve a single Parameter,
        this will set the value of that parameter.

        Or you can provide 'value@...' or 'default_unit@...', etc
        to specify what attribute to set.

        Arguments
        -----------
        * `key` (string): the twig (called key here to be analagous to a python
            dictionary) used for filtering.
        * `value` (valid value for the matching Parameter): value to set
        * `**kwargs`: other filter parameters

        Returns
        --------
        * (float/array/string/etc): the value of the <phoebe.parameters.Parameter>
            after setting the value (including converting units if applicable).
        """
        twig = key

        method = None
        twigsplit = re.findall(r"[\w']+", twig)
        if twigsplit[0] == 'value':
            twig = '@'.join(twigsplit[1:])
            method = 'set_value'
        elif twigsplit[0] == 'quantity':
            twig = '@'.join(twigsplit[1:])
            method = 'set_quantity'
        elif twigsplit[0] in ['unit', 'default_unit']:
            twig = '@'.join(twigsplit[1:])
            method = 'set_default_unit'
        elif twigsplit[0] in ['timederiv']:
            twig = '@'.join(twigsplit[1:])
            method = 'set_timederiv'
        elif twigsplit[0] in ['description']:
            raise KeyError("cannot set {} of {}".format(twigsplit[0], '@'.join(twigsplit[1:])))

        if self._bundle is not None and self._bundle.get_setting('dict_set_all').get_value() and len(self.filter(twig=twig, **kwargs)) > 1:
            # then we need to loop through all the returned parameters and call set on them
            for param in self.filter(twig=twig, **kwargs).to_list():
                self.set('{}@{}'.format(method, param.twig) if method is not None else param.twig, value)
        else:

            if method is None:
                return self.set_value(twig=twig, value=value, **kwargs)
            else:
                param = self.get_parameter(twig=twig, **kwargs)

                return getattr(param, method)(value)

    def __getitem__(self, key):
        """
        """
        if self._bundle is not None:
            kwargs = self._bundle.get_value(qualifier='dict_filter',
                                            context='setting',
                                            default={})
        else:
            kwargs = {}

        if isinstance(key, int):
            return self.filter(**kwargs).to_list()[key]

        return self.filter_or_get(twig=key, **kwargs)

    def __setitem__(self, twig, value):
        """
        """
        if self._bundle is not None:
            kwargs = self._bundle.get_setting('dict_filter').get_value()
        else:
            kwargs = {}

        self.set(twig, value, allow_value_as_first_arg=False, **kwargs)

    def __contains__(self, twig):
        """
        """
        # may not be an exact match with __dict__.keys()
        return len(self.filter(twig=twig))

    def __len__(self):
        """
        """
        return len(self._params)

    def __iter__(self):
        """
        """
        return iter(self.__dict__())

    def to_json(self, incl_uniqueid=False):
        """
        Convert the <phoebe.parameters.ParameterSet> to a json-compatible
        object.

        The resulting object will be a list, with one entry per-Parameter
        being the json representation of that Parameter from
        <phoebe.parameters.Parameter.to_json>.

        See also:
        * <phoebe.parameters.Parameter.to_json>
        * <phoebe.parameters.ParameterSet.to_dict>
        * <phoebe.parameters.ParameterSet.save>

        Arguments
        --------
        * `incl_uniqueid` (bool, optional, default=False): whether to include
            uniqueids in the file (only needed if its necessary to maintain the
            uniqueids when reloading)

        Returns
        -----------
        * (list of dicts)
        """
        lst = []
        for context in _contexts:
            lst += [v.to_json(incl_uniqueid=incl_uniqueid)
                    for v in self.filter(context=context,
                                         check_visible=False,
                                         check_default=False).to_list()]
        return lst
        # return {k: v.to_json() for k,v in self.to_flat_dict().items()}

    def filter(self, twig=None, check_visible=True, check_default=True, **kwargs):
        """
        Filter the <phoebe.parameters.ParameterSet> based on the meta-tags of the
        children <phoebe.parameters.Parameter> objects and return another
        <phoebe.parameters.ParameterSet>.

        Because another ParameterSet is returned, these filter calls are
        chainable.

        ```py
        b.filter(context='component').filter(component='starA')
        ```

        See also:
        * <phoebe.parameters.ParameterSet.filter_or_get>
        * <phoebe.parameters.ParameterSet.exclude>
        * <phoebe.parameters.ParameterSet.get>
        * <phoebe.parameters.ParameterSet.get_parameter>
        * <phoebe.parameters.ParameterSet.get_or_create>

        Arguments
        -----------
        * `twig` (str, optional, default=None): the search twig - essentially a single
            string with any delimiter (ie '@') that will be parsed
            into any of the meta-tags.  Example: instead of
            `b.filter(context='component', component='starA')`, you
            could do `b.filter('starA@component')`.
        * `check_visible` (bool, optional, default=True): whether to hide invisible
            parameters.  These are usually parameters that do not
            play a role unless the value of another parameter meets
            some condition.
        * `check_default` (bool, optional, default=True): whether to exclude parameters which
            have a _default tag (these are parameters which solely exist
            to provide defaults for when new parameters or datasets are
            added and the parameter needs to be copied appropriately).
            Defaults to True.
        * `**kwargs`:  meta-tags to search (ie. 'context', 'component',
            'model', etc).  See <phoebe.parameters.ParameterSet.meta>
            for all possible options.

        Returns
        ----------
        * the resulting <phoebe.parameters.ParameterSet>.
        """
        kwargs['check_visible'] = check_visible
        kwargs['check_default'] = check_default
        kwargs['force_ps'] = True
        return self.filter_or_get(twig=twig, **kwargs)

    def get(self, twig=None, check_visible=True, check_default=True, **kwargs):
        """
        Get a single <phoebe.parameters.Parameter> from this
        <phoebe.parameters.ParameterSet>.  This works exactly the
        same as <phoebe.parameters.ParameterSet.filter> except there must be only
        a single result, and the Parameter itself is returned instead of a
        ParameterSet.

        This is identical to <phoebe.parameters.ParameterSet.get_parameter>

        See also:
        * <phoebe.parameters.ParameterSet.filter>
        * <phoebe.parameters.ParameterSet.filter_or_get>
        * <phoebe.parameters.ParameterSet.exclude>
        * <phoebe.parameters.ParameterSet.get_or_create>

        Arguments
        -----------
        * `twig` (str, optional, default=None): the search twig - essentially a single
            string with any delimiter (ie '@') that will be parsed
            into any of the meta-tags.  Example: instead of
            `b.filter(context='component', component='starA')`, you
            could do `b.filter('starA@component')`.
        * `check_visible` (bool, optional, default=True): whether to hide invisible
            parameters.  These are usually parameters that do not
            play a role unless the value of another parameter meets
            some condition.
        * `check_default` (bool, optional, default=True): whether to exclude parameters which
            have a _default tag (these are parameters which solely exist
            to provide defaults for when new parameters or datasets are
            added and the parameter needs to be copied appropriately).
            Defaults to True.
        * `**kwargs`:  meta-tags to search (ie. 'context', 'component',
            'model', etc).  See <phoebe.parameters.ParameterSet.meta>
            for all possible options.

        Returns
        --------
        * the resulting <phoebe.parameters.Parameter>.

        Raises
        -------
        * ValueError: if either 0 or more than 1 results are found
            matching the search.
        """
        kwargs['check_visible'] = check_visible
        kwargs['check_default'] = check_default
        # print "***", kwargs
        ps = self.filter(twig=twig, **kwargs)
        if not len(ps):
            # TODO: custom exception?
            raise ValueError("0 results found for twig: '{}', {}".format(twig, kwargs))
        elif len(ps) != 1:
            # TODO: custom exception?
            raise ValueError("{} results found: {}".format(len(ps), ps.twigs))
        else:
            # then only 1 item, so return the parameter
            return ps._params[0]

    def filter_or_get(self, twig=None, autocomplete=False, force_ps=False,
                      check_visible=True, check_default=True, **kwargs):
        """

        Filter the <phoebe.parameters.ParameterSet> based on the meta-tags of its
        Parameters and return another <phoebe.parameters.ParameterSet> unless there is
        exactly 1 result, in which case the <phoebe.parameters.Parameter> itself is
        returned (set `force_ps=True` to avoid this from happening or call
        <phoebe.parameters.ParameterSet.filter> instead).

        In the case when another <phoebe.parameters.ParameterSet> is returned, these
        calls are chainable.

        ```py
        b.filter_or_get(context='component').filter_or_get(component='starA')
        ```

        See also:
        * <phoebe.parameters.ParameterSet.filter>
        * <phoebe.parameters.ParameterSet.exclude>
        * <phoebe.parameters.ParameterSet.get>
        * <phoebe.parameters.ParameterSet.get_parameter>
        * <phoebe.parameters.ParameterSet.get_or_create>

        Arguments
        -----------
        * `twig` (str, optional, default=None): the search twig - essentially a single
            string with any delimiter (ie '@') that will be parsed
            into any of the meta-tags.  Example: instead of
            `b.filter(context='component', component='starA')`, you
            could do `b.filter('starA@component')`.
        * `check_visible` (bool, optional, default=True): whether to hide invisible
            parameters.  These are usually parameters that do not
            play a role unless the value of another parameter meets
            some condition.
        * `check_default` (bool, optional, default=True): whether to exclude parameters which
            have a _default tag (these are parameters which solely exist
            to provide defaults for when new parameters or datasets are
            added and the parameter needs to be copied appropriately).
            Defaults to True.
        * `force_ps` (bool, optional, default=False): whether to force a
            <phoebe.parameters.ParameterSet> to be returned, even if more than
            1 result (see also: <phoebe.parameters.ParameterSet.filter>)
        * `**kwargs`:  meta-tags to search (ie. 'context', 'component',
            'model', etc).  See <phoebe.parameters.ParameterSet.meta>
            for all possible options.

        Returns
        ----------
        * the resulting <phoebe.parameters.Parameter> object if the length
            of the results is exactly 1 and `force_ps=False`, otherwise the
            resulting <phoebe.parameters.ParameterSet>.
        """

        if self._bundle is None:
            # then override check_default to False - its annoying when building
            # a ParameterSet say by calling datasets.lc() and having half
            # of the Parameters hidden by this switch
            check_default = False

        if not (twig is None or isinstance(twig, str)):
            raise TypeError("first argument (twig) must be of type str or None")

        if kwargs.get('component', None) == '_default' or\
                kwargs.get('dataset', None) == '_default' or\
                kwargs.get('uniqueid', None) is not None or\
                kwargs.get('uniquetwig', None) is not None:
            # then override the default for check_default and make sure to
            # return a result
            check_default = False

        time = kwargs.get('time', None)
        if hasattr(time, '__iter__') and not isinstance(time, str):
            # then we should loop here rather than forcing complicated logic
            # below
            kwargs['twig'] = twig
            kwargs['autocomplete'] = autocomplete
            kwargs['force_ps'] = force_ps
            kwargs['check_visible'] = check_visible
            kwargs['check_default'] = check_default
            return_ = ParameterSet()
            for t in time:
                kwargs['time'] = t
                return_ += self.filter_or_get(**kwargs)
            return return_

        params = self.to_list()

        def string_to_time(string):
            try:
                return float(string)
            except ValueError:
                # allow for passing a twig that needs to resolve a float (ie. 't0_supconj')
                if self._bundle is None:
                    return self.get_value(string, context=['system', 'component'], check_default=False, check_visible=False)
                else:
                    return self._bundle.get_value(string, context=['system', 'component'], check_default=False, check_visible=False)

        # TODO: replace with key,value in kwargs.items()... unless there was
        # some reason that won't work?
        for key in kwargs.keys():
            if len(params) and \
                    key in _meta_fields_filter and \
                    kwargs[key] is not None:

                #if kwargs[key] is None:
                #    params = [pi for pi in params if getattr(pi,key) is None]
                #else:
                if isinstance(kwargs[key], unicode):
                    # unicodes can cause all sorts of confusions with fnmatch,
                    # so let's just cast now and be done with it
                    kwargs[key] = str(kwargs[key])

                params = [pi for pi in params if (hasattr(pi,key) and getattr(pi,key) is not None) and
                    (getattr(pi,key)==kwargs[key] or
                    (isinstance(kwargs[key],list) and getattr(pi,key) in kwargs[key]) or
                    (isinstance(kwargs[key],list) and np.any([_fnmatch(getattr(pi,key),keyi) for keyi in kwargs[key]])) or
                    (isinstance(kwargs[key],str) and isinstance(getattr(pi,key),str) and _fnmatch(getattr(pi,key),kwargs[key])) or
                    (key=='kind' and isinstance(kwargs[key],str) and getattr(pi,key).lower()==kwargs[key].lower()) or
                    (key=='kind' and hasattr(kwargs[key],'__iter__') and getattr(pi,key).lower() in [k.lower() for k in kwargs[key]]) or
                    (key=='time' and abs(float(getattr(pi,key))-string_to_time(kwargs[key]))<1e-6))]
                    #(key=='time' and abs(float(getattr(pi,key))-float(kwargs[key]))<=abs(np.array([p._time for p in params])-float(kwargs[key]))))]

        # handle hiding _default (cheaper than visible_if so let's do first)
        if check_default and conf.check_default:
            params = [pi for pi in params if pi.component != '_default' and pi.dataset != '_default']

        # handle visible_if
        if check_visible and conf.check_visible:
            params = [pi for pi in params if pi.is_visible]

        if isinstance(twig, int):
            # then act as a list index
            return params[twig]

        # TODO: handle isinstance(twig, float) as passing time?

        # TODO: smarter error if trying to slice on a PS instead of value (ie
        # b['value@blah'][::8] where b['value@blah'] is returning an empty PS
        # and ::8 is being passed here as twig)

        # now do twig matching
        method = None
        if twig is not None:
            _user_twig = deepcopy(twig)
            twigsplit = twig.split('@')
            if twigsplit[0] == 'value':
                twig = '@'.join(twigsplit[1:])
                method = 'get_value'
            elif twigsplit[0] == 'quantity':
                twig = '@'.join(twigsplit[1:])
                method = 'get_quantity'
            elif twigsplit[0] in ['unit', 'default_unit']:
                twig = '@'.join(twigsplit[1:])
                method = 'get_default_unit'
            elif twigsplit[0] in ['timederiv']:
                twig = '@'.join(twigsplit[1:])
                method = 'get_timederiv'
            elif twigsplit[0] == 'description':
                twig = '@'.join(twigsplit[1:])
                method = 'get_description'
            elif twigsplit[0] == 'choices':
                twig = '@'.join(twigsplit[1:])
                method = 'get_choices'
            elif twigsplit[0] == 'result':
                twig = '@'.join(twigsplit[1:])
                method = 'get_result'

            # twigsplit = re.findall(r"[\w']+", twig)
            twigsplit = twig.split('@')

            if autocomplete:
                # then we want to do matching based on all but the
                # last item in the twig and then try to autocomplete
                # based on the last item
                if re.findall(r"[^\w]", _user_twig[-1]):
                    # then we will autocomplete on an empty entry
                    twigautocomplete = ''
                else:
                    # the last item in twig is incomplete
                    twigautocomplete = twigsplit[-1]
                    twigsplit = twigsplit[:-1]

            for ti in twigsplit:
                # TODO: need to fix repeating twigs (ie
                # period@period@period@period still matches and causes problems
                # with the tabcomplete)
                params = [pi for pi in params if ti in pi.twig.split('@') or _fnmatch(pi.twig, ti)]

            if autocomplete:
                # we want to provide options for what twigautomplete
                # could be to produce matches
                options = []
                for pi in params:
                    for twiglet in pi.twig.split('@'):
                        if twigautocomplete == twiglet[:len(twigautocomplete)]:
                            if len(twigautocomplete):
                                completed_twig = _user_twig.replace(twigautocomplete, twiglet)
                            else:
                                completed_twig = _user_twig + twiglet
                            if completed_twig not in options:
                                options.append(completed_twig)
                return options

        if len(params) == 1 and not force_ps:
            # then just return the parameter itself
            if method is None:
                return params[0]
            else:
                return getattr(params[0], method)()

        elif method is not None:
            raise ValueError("{} results found, could not call {}".format(len(params), method))

        # TODO: handle returning 0 results better

        ps = ParameterSet(params)
        ps._bundle = self._bundle
        ps._filter = self._filter.copy()
        for k, v in kwargs.items():
            if k in _meta_fields_filter:
                ps._filter[k] = v
        if twig is not None:
            # try to guess necessary additions to filter
            # twigsplit = twig.split('@')
            for attr in _meta_fields_twig:
                tag = getattr(ps, attr)
                if tag in twigsplit:
                    ps._filter[attr] = tag
        return ps

    def exclude(self, twig=None, check_visible=True, check_default=True, **kwargs):
        """
        Exclude the results from this filter from the current
        <phoebe.parameters.ParameterSet>.

        See also:
        * <phoebe.parameters.ParameterSet.filter>
        * <phoebe.parameters.ParameterSet.filter_or_get>
        * <phoebe.parameters.ParameterSet.get>
        * <phoebe.parameters.ParameterSet.get_parameter>
        * <phoebe.parameters.ParameterSet.get_or_create>

        Arguments
        -----------
        * `twig` (str, optional, default=None): the search twig - essentially a single
            string with any delimiter (ie '@') that will be parsed
            into any of the meta-tags.  Example: instead of
            `b.filter(context='component', component='starA')`, you
            could do `b.filter('starA@component')`.
        * `check_visible` (bool, optional, default=True): whether to hide invisible
            parameters.  These are usually parameters that do not
            play a role unless the value of another parameter meets
            some condition.
        * `check_default` (bool, optional, default=True): whether to exclude parameters which
            have a _default tag (these are parameters which solely exist
            to provide defaults for when new parameters or datasets are
            added and the parameter needs to be copied appropriately).
            Defaults to True.
        * `**kwargs`:  meta-tags to search (ie. 'context', 'component',
            'model', etc).  See <phoebe.parameters.ParameterSet.meta>
            for all possible options.

        Returns
        ----------
        * the resulting <phoebe.parameters.ParameterSet>.
        """
        return self - self.filter(twig=twig,
                                  check_visible=check_visible,
                                  check_default=check_default,
                                  **kwargs)

    def get_parameter(self, twig=None, **kwargs):
        """
        Get a <phoebe.parameters.Parameter> from this
        <phoebe.parameters.ParameterSet>.  This is identical to
        <phoebe.parameters.ParameterSet.get>.

        See also:
        * <phoebe.parameters.ParameterSet.filter>
        * <phoebe.parameters.ParameterSet.filter_or_get>
        * <phoebe.parameters.ParameterSet.exclude>
        * <phoebe.parameters.ParameterSet.get_or_create>

        Arguments
        -----------
        * `twig` (str, optional, default=None): the search twig - essentially a single
            string with any delimiter (ie '@') that will be parsed
            into any of the meta-tags.  Example: instead of
            `b.filter(context='component', component='starA')`, you
            could do `b.filter('starA@component')`.
        * `check_visible` (bool, optional, default=True): whether to hide invisible
            parameters.  These are usually parameters that do not
            play a role unless the value of another parameter meets
            some condition.
        * `check_default` (bool, optional, default=True): whether to exclude parameters which
            have a _default tag (these are parameters which solely exist
            to provide defaults for when new parameters or datasets are
            added and the parameter needs to be copied appropriately).
            Defaults to True.
        * `**kwargs`:  meta-tags to search (ie. 'context', 'component',
            'model', etc).  See <phoebe.parameters.ParameterSet.meta>
            for all possible options.

        Returns
        --------
        * the resulting <phoebe.parameters.Parameter>.

        Raises
        -------
        * ValueError: if either 0 or more than 1 results are found
            matching the search.
        """
        return self.get(twig=twig, **kwargs)

    def get_or_create(self, qualifier, new_parameter, attach_to_bundle=False, **kwargs):
        """
        Get a <phoebe.parameters.Parameter> from the
        <phoebe.parameters.ParameterSet>. If it does not exist,
        create and attach it.

        Note: running this on a ParameterSet that is NOT a
        <phoebe.frontend.bundle.Bundle>,
        will NOT add the Parameter to the Bundle, but only the temporary
        ParameterSet, unless `attach_to_bundle` is set to True and the bundle
        can be found.

        See also:
        * <phoebe.parameters.ParameterSet.filter>
        * <phoebe.parameters.ParameterSet.filter_or_get>
        * <phoebe.parameters.ParameterSet.exclude>
        * <phoebe.parameters.ParameterSet.get>
        * <phoebe.parameters.ParameterSet.get_parameter>

        Arguments
        ----------
        * `qualifier` (string): the qualifier of the Parameter.
            **NOTE**: this must be a qualifier, not a twig.
        * `new_parameter`: (<phoebe.parameters.Parameter>): the parameter to
            attach if no result is found.
        * `attach_to_bundle` (bool, optional, default=False): whether to attach
            the added parameter (if created) to the bundle.
        * `**kwargs`: meta-tags to use when filtering, including `check_visible` and
            `check_default`.  See <phoebe.parameters.ParameterSet.filter_or_get>.

        Returns
        ---------
        * (<phoebe.parameters.Parameter, bool): the Parameter object (either
            from filtering or newly created) and a boolean telling whether the
            Parameter was created or not.

        Raises
        -----------
        * ValueError: if more than 1 result was found using the filter criteria.
        """
        ps = self.filter_or_get(qualifier=qualifier, **kwargs)
        if isinstance(ps, Parameter):
            return ps, False
        elif len(ps):
            # TODO: custom exception?
            raise ValueError("more than 1 result was found")
        else:
            logger.debug("creating and attaching new parameter: {}".format(new_parameter.qualifier))

            if attach_to_bundle:
                self._bundle._attach_params(ParameterSet([new_parameter]), **kwargs)
                return self._bundle.get_parameter(uniqueid=new_parameter.uniqueid), True
            else:
                self._attach_params(ParameterSet([new_parameter]), **kwargs)
                return self.get_parameter(uniqueid=new_parameter.uniqueid), True

    def _remove_parameter(self, param):
        """
        Remove a Parameter from the ParameterSet

        :parameter param: the :class:`Parameter` object to be removed
        :type param: :class:`Parameter`
        """
        # TODO: check to see if protected (required by a current constraint or
        # by a backend)
        self._params = [p for p in self._params if p.uniqueid != param.uniqueid]

    def remove_parameter(self, twig=None, **kwargs):
        """
        Remove a <phoebe.parameters.Parameter> from the
        <phoebe.parameters.ParameterSet>.

        Note: removing Parameters from a ParameterSet will not remove
        them from any parent ParameterSets
        (including the <phoebe.fontend.bundle.Bundle>).

        Arguments
        --------
        * `twig` (string, optional, default=None): the twig to search for the
            parameter (see <phoebe.parameters.ParameterSet.get>)
        * `**kwargs`: meta-tags to use when filtering, including `check_visible` and
            `check_default`.  See <phoebe.parameters.ParameterSet.get>.

        Raises
        ------
        * ValueError: if 0 or more than 1 results are found using the
                provided filter criteria.
        """
        param = self.get(twig=twig, **kwargs)

        self._remove_parameter(param)

    def remove_parameters_all(self, twig=None, **kwargs):
        """
        Remove all <phoebe.parameters.Parameter> objects that match the filter
        from the <phoebe.parameters.ParameterSet>.

        Any Parameter that would be included in the resulting ParameterSet
        from a <phoebe.parameters.ParameterSet.filter> call with the same
        arguments will be removed from this ParameterSet.

        Note: removing Parameters from a ParameterSet will not remove
        them from any parent ParameterSets
        (including the <phoebe.frontend.bundle.Bundle>)

        Arguments
        --------
        * `twig` (string, optional, default=None): the twig to search for the
            parameter (see <phoebe.parameters.ParameterSet.get>)
        * `**kwargs`: meta-tags to use when filtering, including `check_visible` and
            `check_default`.  See <phoebe.parameters.ParameterSet.filter>.
        """
        params = self.filter(twig=twig, check_visible=False, check_default=False, **kwargs)

        for param in params.to_list():
            self._remove_parameter(param)

    def get_quantity(self, twig=None, unit=None,
                     default=None, t=None, **kwargs):
        """
        Get the quantity of a <phoebe.parameters.Parameter> in this
        <phoebe.parameters.ParameterSet>.

        Note: this only works for Parameter objects with a `get_quantity` method.
        These include:
        * <phoebe.parameters.FloatParameter> (see <phoebe.parameters.FloatParameter.get_quantity>)
        * <phoebe.parameters.FloatArrayParameter>

        See also:
        * <phoebe.parameters.ParameterSet.set_quantity>
        * <phoebe.parameters.ParameterSet.get_value>
        * <phoebe.parameters.ParameterSet.set_value>
        * <phoebe.parameters.ParameterSet.set_value_all>
        * <phoebe.parameters.ParameterSet.get_default_unit>
        * <phoebe.parameters.ParameterSet.set_default_unit>
        * <phoebe.parameters.ParameterSet.set_default_unit_all>

        Arguments
        ----------
        * `twig` (string, optional, default=None): twig to be used to access
            the Parameter.  See <phoebe.parameters.ParameterSet.get_parameter>.
        * `unit` (string or unit, optional, default=None): unit to convert the
            quantity.  If not provided or None, will use the default unit.  See
            <phoebe.parameters.ParameterSet.get_default_unit>.
        * `default` (quantity, optional, default=None): value to return if
            no results are returned by <phoebe.parameters.ParameterSet.get_parameter>
            given the value of `twig` and `**kwargs`.
        * `**kwargs`: filter options to be passed along to
            <phoebe.parameters.ParameterSet.get_parameter>.

        Returns
        --------
        * an astropy quantity object
        """
        # TODO: for time derivatives will need to use t instead of time (time
        # gets passed to twig filtering)

        if default is not None:
            # then we need to do a filter first to see if parameter exists
            if not len(self.filter(twig=twig, **kwargs)):
                return default

        param = self.get_parameter(twig=twig, **kwargs)

        if param.qualifier in kwargs.keys():
            # then we have an "override" value that was passed, and we should
            # just return that.
            # Example b.get_value('teff', teff=6000) returns 6000
            return kwargs.get(param.qualifier)

        return param.get_quantity(unit=unit, t=t)

    def set_quantity(self, twig=None, value=None, **kwargs):
        """
        Set the quantity of a <phoebe.parameters.Parameter> in the
        <phoebe.parameters.ParameterSet>.

        Note: this only works for Parameter objects with a `set_quantity` method.
        These include:
        * <phoebe.parameters.FloatParameter> (see <phoebe.parameters.FloatParameter>)
        * <phoebe.parameters.FloatArrayParameter>

        See also:
        * <phoebe.parameters.ParameterSet.get_quantity>
        * <phoebe.parameters.ParameterSet.get_value>
        * <phoebe.parameters.ParameterSet.set_value>
        * <phoebe.parameters.ParameterSet.set_value_all>
        * <phoebe.parameters.ParameterSet.get_default_unit>
        * <phoebe.parameters.ParameterSet.set_default_unit>
        * <phoebe.parameters.ParameterSet.set_default_unit_all>

        Arguments
        ----------
        * `twig` (string, optional, default=None): twig to be used to access
            the Parameter.  See <phoebe.parameters.ParameterSet.get_parameter>.
        * `value` (quantity, optional, default=None): quantity to set for the
            matched Parameter.
        * `**kwargs`: filter options to be passed along to
            <phoebe.parameters.ParameterSet.get_parameter> and `set_quantity`.

        Raises
        --------
        * ValueError: if a unique match could not be found via
            <phoebe.parameters.ParameterSet.get_parameter>
        """
        # TODO: handle twig having parameter key (value@, default_unit@, adjust@, etc)
        # TODO: does this return anything (update the docstring)?
        return self.get_parameter(twig=twig, **kwargs).set_quantity(value=value, **kwargs)

    def get_value(self, twig=None, unit=None, default=None, t=None, **kwargs):
        """
        Get the value of a <phoebe.parameters.Parameter> in this
        <phoebe.parameters.ParameterSet>.

        See also:
        * <phoebe.parameters.ParameterSet.get_quantity>
        * <phoebe.parameters.ParameterSet.set_quantity>
        * <phoebe.parameters.ParameterSet.set_value>
        * <phoebe.parameters.ParameterSet.set_value_all>
        * <phoebe.parameters.ParameterSet.get_default_unit>
        * <phoebe.parameters.ParameterSet.set_default_unit>
        * <phoebe.parameters.ParameterSet.set_default_unit_all>

        Arguments
        ----------
        * `twig` (string, optional, default=None): twig to be used to access
            the Parameter.  See <phoebe.parameters.ParameterSet.get_parameter>.
        * `unit` (string or unit, optional, default=None): unit to convert the
            value.  If not provided or None, will use the default unit.  See
            <phoebe.parameters.ParameterSet.get_default_unit>. `unit` will
            be ignored for Parameters that do not store quantities.
        * `default` (quantity, optional, default=None): value to return if
            no results are returned by <phoebe.parameters.ParameterSet.get_parameter>
            given the value of `twig` and `**kwargs`.
        * `**kwargs`: filter options to be passed along to
            <phoebe.parameters.ParameterSet.get_parameter>.

        Returns
        --------
        * (float/array/string) the value of the filtered
            <phoebe.parameters.Parameter>.
        """
        # TODO: for time derivatives will need to use t instead of time (time
        # gets passed to twig filtering)

        if default is not None:
            # then we need to do a filter first to see if parameter exists
            if not len(self.filter(twig=twig, **kwargs)):
                return default

        param = self.get_parameter(twig=twig, **kwargs)

        # if hasattr(param, 'default_unit'):
        # This breaks for constraint parameters
        if isinstance(param, FloatParameter) or\
                isinstance(param,FloatArrayParameter):
            return param.get_value(unit=unit, t=t, **kwargs)

        return param.get_value(**kwargs)

    def set_value(self, twig=None, value=None, **kwargs):
        """
        Set the value of a <phoebe.parameters.Parameter> in this
        <phoebe.parameters.ParameterSet>.

        Note: setting the value of a Parameter in a ParameterSet WILL
        change that Parameter across any parent ParameterSets (including
        the <phoebe.frontend.bundle.Bundle>).

        See also:
        * <phoebe.parameters.ParameterSet.get_quantity>
        * <phoebe.parameters.ParameterSet.set_quantity>
        * <phoebe.parameters.ParameterSet.get_value>
        * <phoebe.parameters.ParameterSet.set_value_all>
        * <phoebe.parameters.ParameterSet.get_default_unit>
        * <phoebe.parameters.ParameterSet.set_default_unit>
        * <phoebe.parameters.ParameterSet.set_default_unit_all>

        Arguments
        ----------
        * `twig` (string, optional, default=None): twig to be used to access
            the Parameter.  See <phoebe.parameters.ParameterSet.get_parameter>.
        * `value` (optional, default=None): valid value to set for the
            matched Parameter.
        * `index` (int, optional): only applicable for
            <phoebe.parmaeters.FloatArrayParameter>.  Passing `index` will call
            <phoebe.parameters.FloatArrayParameter.set_index_value> and pass
            `index` instead of <phoebe.parameters.FloatArrayParameter.set_value>.
        * `**kwargs`: filter options to be passed along to
            <phoebe.parameters.ParameterSet.get_parameter> and
            <phoebe.parameters.Parameter.set_value>.

        Raises
        --------
        * ValueError: if a unique match could not be found via
            <phoebe.parameters.ParameterSet.get_parameter>
        """
        # TODO: handle twig having parameter key (value@, default_unit@, adjust@, etc)
        # TODO: does this return anything (update the docstring)?
        if twig is not None and value is None and kwargs.get('allow_value_as_first_arg', True):
            # then try to support value as the first argument if no matches with twigs
            if not isinstance(twig, str):
                value = twig
                twig = None

            elif not len(self.filter(twig=twig, check_default=False, **kwargs)):
                value = twig
                twig = None

        if "index" in kwargs.keys():
            return self.get_parameter(twig=twig,
                                      **kwargs).set_index_value(value=value,
                                                                **kwargs)

        if "time" in kwargs.keys():
            if not len(self.filter(**kwargs)):
                # then let's try filtering without time and seeing if we get a
                # FloatArrayParameter so that we can use set_index_value instead
                time = kwargs.pop("time")

                param = self.get_parameter(twig=twig, **kwargs)
                if not isinstance(param, FloatArrayParameter):
                    raise TypeError

                # TODO: do we need to be more clever about time qualifier for
                # ETV datasets? TODO: is this robust enough... this won't search
                # for times outside the existing ParameterSet.  We could also
                # try param.get_parent_ps().get_parameter('time'), but this
                # won't work when outside the bundle (which is used within
                # backends.py to set fluxes, etc) print "***
                # get_parameter(qualifier='times', **kwargs)", {k:v for k,v in
                # kwargs.items() if k not in ['qualifier']}
                time_param = self.get_parameter(qualifier='times', **{k:v for k,v in kwargs.items() if k not in ['qualifier']})
                index = np.where(time_param.get_value()==time)[0]

                return param.set_index_value(value=value, index=index, **kwargs)

        return self.get_parameter(twig=twig,
                                  **kwargs).set_value(value=value,
                                                      **kwargs)

    def set_value_all(self, twig=None, value=None, check_default=False, **kwargs):
        """
        Set the value of all returned <phoebe.parameters.Parameter> objects
        in this <phoebe.parameters.ParameterSet>.

        Any Parameter that would be included in the resulting ParameterSet
        from a <phoebe.parameters.ParametSet.filter> call with the same arguments
        will have their value set.

        Note: setting the value of a Parameter in a ParameterSet WILL
        change that Parameter across any parent ParameterSets (including
        the <phoebe.frontend.bundle.Bundle>)

        See also:
        * <phoebe.parameters.ParameterSet.get_quantity>
        * <phoebe.parameters.ParameterSet.set_quantity>
        * <phoebe.parameters.ParameterSet.get_value>
        * <phoebe.parameters.ParameterSet.set_value>
        * <phoebe.parameters.ParameterSet.get_default_unit>
        * <phoebe.parameters.ParameterSet.set_default_unit>
        * <phoebe.parameters.ParameterSet.set_default_unit_all>

        Arguments
        ----------
        * `twig` (string, optional, default=None): twig to be used to access
            the Parameters.  See <phoebe.parameters.ParameterSet.filter>.
        * `value` (optional, default=None): valid value to set for each
            matched Parameter.
        * `index` (int, optional): only applicable for
            <phoebe.parmaeters.FloatArrayParameter>.  Passing `index` will call
            <phoebe.parameters.FloatArrayParameter.set_index_value> and pass
            `index` instead of <phoebe.parameters.FloatArrayParameter.set_value>.
        * `ignore_none` (bool, optional, default=False): if `ignore_none=True`,
            no error will be raised if the filter returns 0 results.
        * `**kwargs`: filter options to be passed along to
            <phoebe.parameters.ParameterSet.get_parameter> and
            <phoebe.parameters.Parameter.set_value>.

        Raises
        -------
        * ValueError: if the <phoebe.parameters.ParameterSet.filter> call with
            the given `twig` and `**kwargs` returns 0 results.  This error
            is ignored if `ignore_none=True`.
        """
        if twig is not None and value is None:
            # then try to support value as the first argument if no matches with twigs
            if not isinstance(twig, str):
                value = twig
                twig = None

            elif not len(self.filter(twig=twig, check_default=check_default, **kwargs)):
                value = twig
                twig = None

        params = self.filter(twig=twig,
                             check_default=check_default,
                             **kwargs).to_list()

        if not kwargs.pop('ignore_none', False) and not len(params):
            raise ValueError("no parameters found")

        for param in params:
            if "index" in kwargs.keys():
                return self.get_parameter(twig=twig,
                                          **kwargs).set_index_value(value=value,
                                                                    **kwargs)
            param.set_value(value=value, **kwargs)

    def get_default_unit(self, twig=None, **kwargs):
        """
        Get the default unit for a <phoebe.parameters.Parameter> in the
        <phoebe.parameters.ParameterSet>.

        Note: this only works for Parameter objects with a `get_default_unit` method.
        These include:
        * <phoebe.parameters.FloatParameter.get_default_unit>
        * <phoebe.parameters.FloatArrayParameter.get_default_unit>

        See also:
        * <phoebe.parameters.ParameterSet.get_quantity>
        * <phoebe.parameters.ParameterSet.set_quantity>
        * <phoebe.parameters.ParameterSet.get_value>
        * <phoebe.parameters.ParameterSet.set_value>
        * <phoebe.parameters.ParameterSet.set_value_all>
        * <phoebe.parameters.ParameterSet.set_default_unit>
        * <phoebe.parameters.ParameterSet.set_default_unit_all>
        """
        return self.get_parameter(twig=twig, **kwargs).get_default_unit()

    def set_default_unit(self, twig=None, unit=None, **kwargs):
        """
        Set the default unit for a <phoebe.parameters.Parameter> in the
        <phoebe.parameters.ParameterSet>.

        Note: setting the default_unit of a Parameter in a ParameterSet WILL
        change that Parameter across any parent ParameterSets (including
        the <phoebe.frontend.bundle.Bundle>).

        Note: this only works for Parameter objects with a `set_default_unit` method.
        These include:
        * <phoebe.parameters.FloatParameter.set_default_unit>
        * <phoebe.parameters.FloatArrayParameter.set_default_unit>

        See also:
        * <phoebe.parameters.ParameterSet.get_quantity>
        * <phoebe.parameters.ParameterSet.set_quantity>
        * <phoebe.parameters.ParameterSet.get_value>
        * <phoebe.parameters.ParameterSet.set_value>
        * <phoebe.parameters.ParameterSet.set_value_all>
        * <phoebe.parameters.ParameterSet.get_default_unit>
        * <phoebe.parameters.ParameterSet.set_default_unit_all>

        Arguments
        ----------
        * `twig` (string, optional, default=None): twig to be used to access
            the Parameter.  See <phoebe.parameters.ParameterSet.get_parameter>.
        * `unit` (unit, optional, default=None): valid unit to set for the
            matched Parameter.
        * `**kwargs`: filter options to be passed along to
            <phoebe.parameters.ParameterSet.get_parameter> and
            <phoebe.parameters.Parameter.set_value>.

        Raises
        --------
        * ValueError: if a unique match could not be found via
            <phoebe.parameters.ParameterSet.get_parameter>
        """
        if twig is not None and unit is None:
            # then try to support value as the first argument if no matches with twigs
            if isinstance(unit, u.Unit) or not isinstance(twig, str):
                unit = twig
                twig = None

            elif not len(self.filter(twig=twig, check_default=check_default, **kwargs)):
                unit = twig
                twig = None

        return self.get_parameter(twig=twig, **kwargs).set_default_unit(unit)

    def set_default_unit_all(self, twig=None, unit=None, **kwargs):
        """
        Set the default unit for all <phoebe.parameters.Parameter> objects in the
        <phoebe.parameters.ParameterSet>.

        Any Parameter that would be included in the resulting ParameterSet
        from a <phoebe.parameters.ParametSet.filter> call with the same arguments
        will have their default_unit set.

        Note: setting the default_unit of a Parameter in a ParameterSet WILL
        change that Parameter across any parent ParameterSets (including
        the <phoebe.frontend.bundle.Bundle>).

        Note: this only works for Parameter objects with a `set_default_unit` method.
        These include:
        * <phoebe.parameters.FloatParameter.set_default_unit>
        * <phoebe.parameters.FloatArrayParameter.set_default_unit>

        See also:
        * <phoebe.parameters.ParameterSet.get_quantity>
        * <phoebe.parameters.ParameterSet.set_quantity>
        * <phoebe.parameters.ParameterSet.get_value>
        * <phoebe.parameters.ParameterSet.set_value>
        * <phoebe.parameters.ParameterSet.set_value_all>
        * <phoebe.parameters.ParameterSet.get_default_unit>
        * <phoebe.parameters.ParameterSet.set_default_unit>


        Arguments
        ----------
        * `twig` (string, optional, default=None): twig to be used to access
            the Parameters.  See <phoebe.parameters.ParameterSet.filter>.
        * `unit` (unit, optional, default=None): valid unit to set for each
            matched Parameter.
        * `**kwargs`: filter options to be passed along to
            <phoebe.parameters.ParameterSet.get_parameter> and
            `set_default_unit`.
        """
        # TODO: add support for ignore_none as per set_value_all
        if twig is not None and unit is None:
            # then try to support value as the first argument if no matches with twigs
            if isinstance(unit, u.Unit) or not isinstance(twig, str):
                unit = twig
                twig = None

            elif not len(self.filter(twig=twig, **kwargs)):
                unit = twig
                twig = None

        for param in self.filter(twig=twig, **kwargs).to_list():
            param.set_default_unit(unit)

    def get_adjust(self, twig=None, **kwargs):
        """
        [NOT IMPLEMENTED]

        raises NotImplementedError: because it isn't
        """
        raise NotImplementedError

    def set_adjust(self):
        """
        [NOT IMPLEMENTED]

        raises NotImplementedError: because it isn't
        """
        raise NotImplementedError

    def set_adjust_all(self):
        """
        [NOT IMPLEMENTED]

        raises NotImplementedError: because it isn't
        """
        raise NotImplementedError

    def get_enabled(self, twig=None, **kwargs):
        """
        [NOT IMPLEMENTED]

        raises NotImplementedError: because it isn't
        """
        raise NotImplementedError

    def set_enabled(self):
        """
        [NOT IMPLEMENTED]

        raises NotImplementedError: because it isn't
        """
        raise NotImplementedError

    def get_description(self, twig=None, **kwargs):
        """
        Get the description of a <phoebe.parameters.Parameter> in the
        <phoebe.parameters.ParameterSet>.

        This is simply a shortcut to <phoebe.parameters.ParameterSet.get_parameter>
        and <phoebe.parameters.Parameter.get_description>.

        Arguments
        ----------
        * `twig` (string, optional, default=None): twig to be used to access
            the Parameter.  See <phoebe.parameters.ParameterSet.get_parameter>.
        * `**kwargs`: filter options to be passed along to
            <phoebe.parameters.ParameterSet.get_parameter>.

        Returns
        --------
        * (string) the description of the filtered
            <phoebe.parameters.Parameter>.
        """
        return self.get_parameter(twig=twig, **kwargs).get_description()

    def get_prior(self, twig=None, **kwargs):
        """
        [NOT IMPLEMENTED]

        raises NotImplementedError: because it isn't
        """
        raise NotImplementedError

    def set_prior(self):
        """
        [NOT IMPLEMENTED]

        raises NotImplementedError: because it isn't
        """
        raise NotImplementedError

    def remove_prior(self):
        """
        [NOT IMPLEMENTED]

        raises NotImplementedError: because it isn't
        """
        raise NotImplementedError

    def get_posterior(self, twig=None, **kwargs):
        """
        [NOT IMPLEMENTED]

        raises NotImplementedError: because it isn't
        """
        raise NotImplementedError

    def remove_posterior(self):
        """
        [NOT IMPLEMENTED]

        raises NotImplementedError: because it isn't
        """
        raise NotImplementedError


    def compute_residuals(self, model=None, dataset=None, component=None, as_quantity=True):
        """
        Compute residuals between the observed values in a dataset and the
        corresponding model.

        Currently supports the following datasets:
        * <phoebe.parameters.dataset.lc>
        * <phoebe.parameters.dataset.rv>

        If necessary (due to the `compute_times`/`compute_phases` parameters
        or a change in the dataset `times` since the model was computed),
        interpolation will be handled, in time-space if possible, and in
        phase-space otherwise. See
        <phoebe.parameters.FloatArrayParameter.interp_value>.

        See also:
        * <phoebe.parameters.ParameterSet.compute_chi2>

        Arguments
        -----------
        * `model` (string, optional, default=None): model to compare against
            observations.  Required if more than one model exist.
        * `dataset` (string, optional, default=None): dataset for comparison.
            Required if more than one dataset exist.
        * `component` (string, optional, default=None): component for comparison.
            Required only if more than one component exist in the dataset (for
            RVs, for example)
        * `as_quantity` (bool, default=True): whether to return a quantity object.

        Returns
        -----------
        * (array) array of residuals with same length as the times array of the
            corresponding dataset.

        Raises
        ----------
        * ValueError: if the provided filter options (`model`, `dataset`,
            `component`) do not result in a single parameter for comparison.
        * NotImplementedError: if the dataset kind is not supported for residuals.
        """
        if not len(self.filter(context='dataset').datasets):
            dataset_ps = self._bundle.get_dataset(dataset=dataset)
        else:
            dataset_ps = self.filter(dataset=dataset, context='dataset')

        dataset_kind = dataset_ps.kind

        if not len(self.filter(context='model').models):
            model_ps = self._bundle.get_model(model=model).filter(dataset=dataset, component=component)
        else:
            model_ps = self.filter(model=model, context='model').filter(dataset=dataset, component=component)

        if dataset_kind == 'lc':
            qualifier = 'fluxes'
        elif dataset_kind == 'rv':
            qualifier = 'rvs'
        else:
            # TODO: lp compared for a given time interpolating in wavelength?
            # NOTE: add to documentation if adding support for other datasets
            raise NotImplementedError("compute_residuals not implemented for dataset with kind='{}' (model={}, dataset={}, component={})".format(dataset_kind, model, dataset, component))

        dataset_param = dataset_ps.get_parameter(qualifier, component=component)
        model_param = model_ps.get_parameter(qualifier)

        # TODO: do we need to worry about conflicting units?
        # NOTE: this should automatically handle interpolating in phases, if necessary
        times = dataset_ps.get_value(qualifier='times', component=component)
        if not len(times):
            raise ValueError("no times in the dataset: {}@{}".format(dataset, component))
        if not len(dataset_param.get_value()) == len(times):
            if len(dataset_param.get_value())==0:
                # then the dataset was empty, so let's just return an empty array
                if as_quantity:
                    return np.asarray([]) * dataset_param.default_unit
                else:
                    return np.asarray([])
            else:
                raise ValueError("{}@{}@{} and {}@{}@{} do not have the same length, cannot compute residuals".format(qualifier, component, dataset, 'times', component, dataset))

        if dataset_param.default_unit != model_param.default_unit:
            raise ValueError("model and dataset do not have the same default_unit, cannot interpolate")

        residuals = np.asarray(dataset_param.interp_value(times=times) - model_param.interp_value(times=times))

        if as_quantity:
            return residuals * dataset_param.default_unit
        else:
            return residuals

    def compute_chi2(self, model=None, dataset=None, component=None):
        """
        Compute the chi2 between a model and the observed values in the dataset(s).

        Currently supports the following datasets:
        * <phoebe.parameters.dataset.lc>
        * <phoebe.parameters.dataset.rv>

        If necessary (due to the `compute_times`/`compute_phases` parameters
        or a change in the dataset `times` since the model was computed),
        interpolation will be handled, in time-space if possible, and in
        phase-space otherwise. See
        <phoebe.parameters.FloatArrayParameter.interp_value>.

        Residuals per-dataset for the given model are computed by
        <phoebe.parameters.ParameterSet.compute_residuals>.  The returned
        chi2 value is then the sum over the chi2 of each dataset, where each
        dataset's chi2 value is computed as the sum of squares of residuals
        over the squares of sigmas (if available).

        See also:
        * <phoebe.parameters.ParameterSet.compute_residuals>

        Arguments
        -----------
        * `model` (string, optional, default=None): model to compare against
            observations.  Required if more than one model exist.
        * `dataset` (string or list, optional, default=None): dataset(s) for comparison.
            Will sum over chi2 values of all datasets that match the filter.  So
            if not provided, will default to all datasets exposed in the model.
        * `component` (string or list, optional, default=None): component(s) for
            comparison.  Required only if more than one component exist in the
            dataset (for RVs, for example) and not all should be included in
            the chi2

        Returns
        -----------
        * (float) chi2 value

        Raises
        ----------
        * NotImplementedError: if the dataset kind is not supported for residuals.
        """

        chi2 = 0

        if not len(self.filter(context='model').models):
            model_ps = self._bundle.get_model(model=model).filter(dataset=dataset, component=component)
        else:
            model_ps = self.filter(model=model, context='model').filter(dataset=dataset, component=component)

        for ds in model_ps.datasets:
            ds_comps = model_ps.filter(dataset=ds).components
            if not len(ds_comps):
                ds_comps = [None]

            for ds_comp in ds_comps:
                residuals = self.compute_residuals(model=model, dataset=ds, component=ds_comp, as_quantity=True)
                sigmas = self._bundle.get_dataset(dataset=ds).get_value('sigmas', component=ds_comp, unit=residuals.unit)

                if len(sigmas):
                    chi2 += np.sum(residuals.value**2 / sigmas.value**2)
                else:
                    chi2 += np.sum(residuals.value**2)

        return chi2


    def _unpack_plotting_kwargs(self, **kwargs):



        # We now need to unpack if the contents within kwargs contain multiple
        # contexts/datasets/kinds/components/etc.
        # the dataset tag can appear in the compute context as well, so if the
        # context tag isn't in kwargs, let's default it to dataset or model
        kwargs.setdefault('context', ['dataset', 'model'])

        filter_kwargs = {}
        for k in list(self.get_meta(ignore=['uniqueid', 'uniquetwig', 'twig']).keys())+['twig']:
            if k in ['time']:
                # time handled later
                continue
            filter_kwargs[k] = kwargs.pop(k, None)

        ps = self.filter(**filter_kwargs).exclude(qualifier=['compute_times', 'compute_phases', 'compute_phases_t0'])

        if 'time' in kwargs.keys() and ps.kind in ['mesh', 'lp']:
            ps = ps.filter(time=kwargs.get('time'))

        # If ps returns more than one dataset/model/component, then we need to
        # loop and plot all.  This will automatically rotate through colors
        # (unless the user provided color in a kwarg).  To choose individual
        # styling, the user must make individual calls and provide the styling
        # options as kwargs.

        # we'll return a list of dictionaries, with each dictionary prepared
        # to pass directly to autofig
        return_ = []

        if len(ps.contexts) > 1:
            for context in ps.contexts:
                this_return = ps.filter(check_visible=False, context=context)._unpack_plotting_kwargs(**kwargs)
                return_ += this_return
            return return_

        if len(ps.datasets)>1 and ps.kind not in ['mesh']:
            for dataset in ps.datasets:
                this_return = ps.filter(check_visible=False, dataset=dataset)._unpack_plotting_kwargs(**kwargs)
                return_ += this_return
            return return_

        # If we are asking to plot a dataset that also shows up in columns in
        # the mesh, then remove the mesh kind.  In other words: mesh stuff
        # will only be plotted if mesh is the only kind in the filter.
        pskinds = ps.kinds
        if len(pskinds) > 1 and 'mesh' in pskinds:
            pskinds.remove('mesh')

        if len(ps.kinds) > 1:
            for kind in pskinds:
                this_return = ps.filter(kind=kind)._unpack_plotting_kwargs(**kwargs)
                return_ += this_return
            return return_

        if len(ps.models) > 1:
            for model in ps.models:
                # TODO: change linestyle for models instead of color?
                this_return = ps.filter(check_visible=False, model=model)._unpack_plotting_kwargs(**kwargs)
                return_ += this_return
            return return_

        if len(ps.times) > 1 and kwargs.get('x', None) not in ['time', 'times'] and kwargs.get('y', None) not in ['time', 'times'] and kwargs.get('z', None) not in ['time', 'times']:
            # only meshes, lp, spectra, etc will be able to iterate over times
            for time in ps.times:
                this_return = ps.filter(check_visible=False, time=time)._unpack_plotting_kwargs(**kwargs)
                return_ += this_return
            return return_

        if len(ps.components) > 1 and ps.kind not in ['lc']:
            # lc has per-component passband-dependent parameters in the dataset which are not plottable
            return_ = []
            for component in ps.components:
                this_return = ps.filter(check_visible=False, component=component)._unpack_plotting_kwargs(**kwargs)
                return_ += this_return
            return return_


        if ps.kind in ['mesh', 'orb'] and \
                ps.context == 'dataset':
            # nothing to plot here... at least for now
            return []

        if ps.kind in ['lp'] and not len(ps.filter(qualifier='flux_densities', check_visible=False)):
            # then maybe we're in the dataset where just compute_times is defined
            return []

        if not len(ps):
            return []

        # Now that we've looped over everything, we can assume that we are dealing
        # with a SINGLE call.  We need to prepare kwargs so that it can be passed
        # to autofig.plot or autofig.mesh


        #### SUPPORT DICTIONARIES IN KWARGS
        # like color={'primary': 'red', 'secondary': 'blue'} or
        # linestyle={'rv01': 'solid', 'rv02': 'dashed'}
        # here we need to filter any kwargs that are dictionaries if they match
        # the current ps
        for k,v in kwargs.items():
            if isinstance(v, dict) and 'kwargs' not in k:
                # overwrite kwargs[k] based on any match in v
                match = None
                for kk,vv in v.items():
                    meta = ps.get_meta(ignore=['uniqueid', 'uniquetwig', 'twig'])
                    # support twigs as well as wildcards in the dictionary keys
                    # for example: color={'lc*': 'blue', 'primary@rv*': 'green'}
                    # this will likely be a little expensive, but we only do it
                    # in the case where a dictionary is passed.
                    if np.all([np.any([_fnmatch(mv, kksplit) for mv in meta.values() if mv is not None]) for kksplit in kk.split('@')]):
                        if match is not None:
                            raise ValueError("dictionary {}={} is not unique for {}".format(k,v, meta))
                        match = vv

                logger.debug("_unpack_plotting_kwargs: trying to find match for dictionary {}={} in kwargs against meta={}.  match={}".format(k,v,meta,match))
                if match is not None:
                    kwargs[k] = match
                else:
                    # remove from the dictionary and fallback on defaults
                    _dump = kwargs.pop(k)

        #### ALIASES
        if 'color' in kwargs.keys() and 'colors' not in kwargs.keys() and 'c' not in kwargs.keys():
            logger.warning("assuming you meant 'c' instead of 'color'")
            kwargs['c'] = kwargs.pop('color')
        elif 'colors' in kwargs.keys() and 'c' not in kwargs.keys():
            logger.warning("assuming you meant 'c' instead of 'colors'")
            kwargs['c'] = kwargs.pop('colors')
        if 'facecolor' in kwargs.keys() and 'facecolors' not in kwargs.keys() and 'fc' not in kwargs.keys():
            logger.warning("assuming you meant 'fc' instead of 'facecolor'")
            kwargs['fc'] = kwargs.pop('facecolor')
        elif 'facecolors' in kwargs.keys() and 'fc' not in kwargs.keys():
            logger.warning("assuming you meant 'fc' instead of 'facecolors'")
            kwargs['fc'] = kwargs.pop('facecolors')
        if 'edgecolor' in kwargs.keys() and 'edgecolors' not in kwargs.keys() and 'ec' not in kwargs.keys():
            logger.warning("assuming you meant 'ec' instead of 'edgecolor'")
            kwargs['ec'] = kwargs.pop('edgecolor')
        elif 'edgecolors' in kwargs.keys() and 'ec' not in kwargs.keys():
            logger.warning("assuming you meant 'ec' instead of 'edgecolors'")
            kwargs['ec'] = kwargs.pop('edgecolors')

        for d in ['x', 'y', 'z']:
            if '{}error'.format(d) not in kwargs.keys():
                if '{}errors'.format(d) in kwargs.keys():
                    logger.warning("assuming you meant '{}error' instead of '{}errors'".format(d,d))
                    kwargs['{}error'.format(d)] = kwargs.pop('{}errors'.format(d))

        def _kwargs_fill_dimension(kwargs, direction, ps):
            # kwargs[direction] is currently one of the following:
            # * twig/qualifier
            # * array/float
            # * string (applicable for color dimensions)
            #
            # if kwargs[direction] is a twig, then we need to change the
            # entry in the dictionary to be the data-array itself

            current_value = kwargs.get(direction, None)

            #### RETRIEVE DATA ARRAYS
            if isinstance(current_value, str):
                if ps.kind != 'mesh' and direction in ['fc', 'ec']:
                    logger.warning("fc and ec are not allowable for dataset={} with kind={}, ignoring {}={}".format(ps.dataset, ps.kind, direction, current_value))
                    _dump = kwargs.pop(direction)
                    return kwargs

                elif current_value in ['None', 'none']:
                    return kwargs

                elif '@' in current_value or current_value in ps.qualifiers or \
                        (current_value in ['xs', 'ys', 'zs'] and 'xyz_elements' in ps.qualifiers) or \
                        (current_value in ['us', 'vs', 'ws'] and 'uvw_elements' in ps.qualifiers):

                    if kwargs['autofig_method'] == 'mesh' and current_value in ['xs', 'ys', 'zs']:
                        # then we actually need to unpack from the xyz_elements
                        verts = ps.get_quantity(qualifier='xyz_elements')
                        if not verts.shape[0]:
                            return None
                        array_value = verts.value[:, :, ['xs', 'ys', 'zs'].index(current_value)] * verts.unit

                        if direction == 'z':
                            try:
                                norms = ps.get_quantity(qualifier='xyz_normals')
                            except ValueError:
                                # if importing from 2.1, uvw_elements may exist, but uvw_normals won't
                                array_value_norms = None
                            else:
                                array_value_norms = norms.value[:, ['xs', 'ys', 'zs'].index(current_value)]
                                # TODO: flip if necessary for a right-handed axes?  (currently the z-values aren't flipped)
                                # if
                                    # array_value_norms *= -1
                            kwargs['{}normals'.format(direction)] = array_value_norms

                    elif kwargs['autofig_method'] == 'mesh' and current_value in ['us', 'vs', 'ws']:
                        # then we actually need to unpack from the uvw_elements
                        verts = ps.get_quantity(qualifier='uvw_elements')
                        if not verts.shape[0]:
                            return None
                        array_value = verts.value[:, :, ['us', 'vs', 'ws'].index(current_value)] * verts.unit

                        if direction == 'z':
                            try:
                                norms = ps.get_quantity(qualifier='uvw_normals')
                            except ValueError:
                                # if importing from 2.1, uvw_elements may exist, but uvw_normals won't
                                array_value_norms = None
                            else:
                                array_value_norms = norms.value[:, ['us', 'vs', 'ws'].index(current_value)]
                                # TODO: flip if necessary for a right-handed axes?  (currently the z-values aren't flipped)
                                # if
                                    # array_value_norms *= -1
                            kwargs['{}normals'.format(direction)] = array_value_norms

                    elif current_value in ['time', 'times'] and 'residuals' in kwargs.values():
                        # then we actually need to pull the times from the dataset instead of the model since the length may not match
                        array_value = ps._bundle.get_value(qualifier='times', dataset=ps.dataset, component=ps.component, context='dataset')
                    else:
                        if '@' in current_value:
                            # then we need to remove the dataset from the filter
                            psf = self._bundle.filter(**{k:v for k,v in ps.get_meta(ignore=['uniqueid', 'uniquetwig', 'twig']).items() if k!='dataset'})
                        else:
                            psf = ps

                        psff = psf.filter(twig=current_value)
                        if len(psff)==1:
                            array_value = psff.get_quantity()
                        elif len(psff.times) > 1 and psff.get_value(time=psff.times[0]):
                            # then we'll assume we have something like volume vs times.  If not, then there may be a length mismatch issue later
                            unit = psff.get_quantity(time=psff.times[0]).unit
                            array_value = np.array([psff.get_quantity(time=time).to(unit).value for time in psff.times])*unit
                        else:
                            raise ValueError("could not find Parameter for {} in {}".format(current_value, psf.get_meta(ignore=['uniqueid', 'uniquetwig', 'twig'])))

                    kwargs[direction] = array_value

                    if ps.context == 'dataset' and current_value in sigmas_avail:
                        # then let's see if there are errors
                        errorkey = '{}error'.format(direction)
                        errors = kwargs.get(errorkey, None)
                        if isinstance(errors, np.ndarray) or isinstance(errors, float) or isinstance(errors, int):
                            kwargs[errorkey] = errors
                        elif isinstance(errors, str):
                            errors = ps.get_quantity(kwargs.get(errorkey), check_visible=False)
                            kwargs[errorkey] = errors
                        else:
                            sigmas = ps.get_quantity(qualifier='sigmas')
                            if len(sigmas):
                                kwargs.setdefault(errorkey, sigmas)

                    # now let's set the label for the dimension from the qualifier/twig
                    kwargs.setdefault('{}label'.format(direction), _plural_to_singular.get(current_value, current_value))

                    # we'll also keep the qualifier around - autofig doesn't use this
                    # but we'll keep it so we can set some defaults
                    kwargs['{}qualifier'.format(direction)] = current_value

                    return kwargs

                elif current_value in ['time', 'times'] and len(ps.times):
                    kwargs[direction] = sorted([float(t) for t in ps.times])
                    kwargs['{}qualifier'] = None
                    return kwargs

                elif current_value in ['wavelengths'] and ps.time is not None:
                    # these are not tagged with the time, so we need to find them
                    full_dataset_meta = ps.get_meta(ignore=['uniqueid', 'uniquetwig', 'twig', 'qualifier', 'time'])
                    full_dataset_ps = ps._bundle.filter(**full_dataset_meta)
                    candidate_params = full_dataset_ps.filter(qualifier=current_value)
                    if len(candidate_params) == 1:
                        kwargs[direction] = candidate_params.get_quantity()
                        kwargs.setdefault('{}label'.format(direction), _plural_to_singular.get(current_value, current_value))
                        kwargs['{}qualifier'.format(direction)] = current_value
                        return kwargs
                    elif len(candidate_params) > 1:
                        raise ValueError("could not find single match for {}={}, found: {}".format(direction, current_value, candidate_params.twigs))
                    else:
                        # then len(candidate_params) == 0
                        raise ValueError("could not find a match for {}={}".format(direction, current_value))

                elif current_value.split(':')[0] in ['phase', 'phases']:
                    component_phase = current_value.split(':')[1] \
                                        if len(current_value.split(':')) > 1 \
                                        else None


                    if 'residuals' in kwargs.values():
                        # then we actually need to pull the times from the dataset instead of the model since the length may not match
                        times = ps._bundle.get_value(qualifier='times', dataset=ps.dataset, component=ps.component, context='dataset')
                    elif ps.kind == 'etvs':
                        times = ps.get_value(qualifier='time_ecls', unit=u.d)
                    else:
                        times = ps.get_value(qualifier='times', unit=u.d)

                    kwargs[direction] = self._bundle.to_phase(times, component=component_phase, t0=kwargs.get('t0', 't0_supconj')) * u.dimensionless_unscaled

                    kwargs.setdefault('{}label'.format(direction), 'phase:{}'.format(component_phase) if component_phase is not None else 'phase')

                    kwargs['{}qualifier'.format(direction)] = current_value

                    # and we'll set the linebreak so that decreasing phase breaks any lines (allowing for phase wrapping)
                    kwargs.setdefault('linebreak', '{}-'.format(direction))

                    return kwargs

                elif current_value in ['residuals']:
                    if ps.model is None:
                        logger.info("skipping residuals for dataset")
                        return {}

                    # we're currently within the MODEL context
                    kwargs[direction] = ps.compute_residuals(model=ps.model, dataset=ps.dataset, component=ps.component, as_quantity=True)
                    kwargs.setdefault('{}label'.format(direction), '{} residuals'.format({'lc': 'flux', 'rv': 'rv'}.get(ps.kind, '')))
                    kwargs['{}qualifier'.format(direction)] = current_value
                    kwargs.setdefault('linestyle', 'none')
                    kwargs.setdefault('marker', '+')

                    return kwargs

                elif direction in ['c', 'fc', 'ec']:
                    # then there is the possibility of referring to a column
                    # that technnically is attached to a different dataset in
                    # the same mesh (e.g. rvs@rv01 inside kind=mesh).  Let's
                    # check for that first.

                    if ps.kind == 'mesh' and ps._bundle is not None:
                        full_mesh_meta = ps.get_meta(ignore=['uniqueid', 'uniquetwig', 'twig', 'qualifier', 'dataset'])
                        full_mesh_ps = ps._bundle.filter(**full_mesh_meta)
                        candidate_params = full_mesh_ps.filter(current_value)
                        if len(candidate_params) == 1:
                            kwargs[direction] = candidate_params.get_quantity()
                            kwargs.setdefault('{}label'.format(direction), _plural_to_singular.get(current_value, current_value))
                            kwargs['{}qualifier'.format(direction)] = current_value
                            return kwargs
                        elif len(candidate_params) > 1:
                            raise ValueError("could not find single match for {}={}, found: {}".format(direction, current_value, candidate_params.twigs))
                        elif current_value in autofig.cyclers._mplcolors:
                            # no need to raise a warning, this is a valid color
                            pass
                        else:
                            # maybe a hex or anything not in the cycler? or should we raise an error instead?
                            logger.warning("could not find Parameter match for {}={} at time={}, assuming named color".format(direction, current_value, full_mesh_meta['time']))

                    # Nothing has been found, so we'll assume the string is
                    # the name of a color.  If the color isn't accepted by
                    # autofig then autofig will raise an error listing the
                    # list of allowed colors.
                    return kwargs

                else:
                    raise ValueError("could not recognize '{}' for {} direction in dataset='{}', ps.meta={}".format(current_value, direction, ps.dataset, ps.meta))

            elif _instance_in(current_value, np.ndarray, list, tuple, float, int):
                # then leave it as-is
                return kwargs
            elif current_value is None:
                return kwargs
            else:
                raise NotImplementedError


        #### DIRECTION DEFAULTS
        # define defaults for directions based on ps.kind
        if ps.kind == 'mesh':
            # TODO: check to make sure axes will be right-handed?
            # first determine from any passed values if we're in xyz or uvw
            # (do not allow mixing between roche and POS)
            detected_qualifiers = [kwargs[af_direction] for af_direction in ['x', 'y', 'z'] if af_direction in kwargs.keys()]
            if len(detected_qualifiers):
                coordinate_systems = set(['uvw' if detected_qualifier in ['us', 'vs', 'ws'] else 'xyz' for detected_qualifier in detected_qualifiers if detected_qualifier in ['us', 'vs', 'ws', 'xs', 'ys', 'zs']])


                if len(coordinate_systems) == 1:
                    coordinates = ['xs', 'ys', 'zs'] if list(coordinate_systems)[0] == 'xyz' else ['us', 'vs', 'ws']
                elif len(coordinate_systems) > 1:
                    # then we're mixing roche and POS
                    raise ValueError("cannot mix xyz (roche) and uvw (pos) coordinates while plotting")
                else:
                    # then len(coordinate_system) == 0
                    coordinates = ['us', 'vs', 'ws']

            elif 'uvw_elements' in ps.qualifiers:
                coordinates = ['us', 'vs', 'ws']
            elif 'xyz_elements' in ps.qualifiers:
                coordinates = ['xs', 'ys', 'zs']
            else:
                # then we're doing a scatter plot
                coordinates = []


            defaults = {}
            # first we need to know if any of the af_directions are set to
            # something other than cartesian by the user (in which case we need
            # to check for the parameter's existence before defaulting and use
            # scatter instead of mesh plot)
            mesh_all_cartesian = True
            for af_direction in ['x', 'y', 'z']:
                if kwargs.get(af_direction, None) not in [None] + coordinates:
                    mesh_all_cartesian = False

            # now we need to loop again and set any missing defaults
            for af_direction in ['x', 'y', 'z']:
                if af_direction in kwargs.keys():
                    # then default doesn't matter, but we'll set it at what it is
                    defaults[af_direction] = kwargs[af_direction]

                    if kwargs[af_direction] in coordinates:
                        # the provided qualifier could be something else (ie teffs)
                        # in which case we'll end up doing a scatter instead of
                        # a mesh plot

                        # now we'll remove from coordinates still available
                        coordinates.remove(kwargs[af_direction])
                elif len(coordinates):
                    # we'll take the first entry remaining in coordinates
                    coordinate = coordinates.pop(0)

                    # if mesh_all_cartesian then we're doing a mesh plot
                    # and know that we have xyz/uvw_elements available.
                    # Otherwise, we need to check and only apply the default
                    # if that parameter (xs, ys, zs, us, vs, ws) is available.
                    # Either way, we've removed this from the coordinates
                    # list so the next direction will fill from the next available
                    if mesh_all_cartesian or coordinate in ps.qualifiers:
                        defaults[af_direction] = coordinate

                else:
                    # then we need defaults for a scatter plot
                    mesh_all_cartesian = False

                    # for now we'll just go based on the order of the qualifiers
                    # but we probably could be a little smarter here, especially
                    # if the user overrides a dimension to make sure we don't
                    # repeat, etc.
                    if af_direction == 'z':
                        # otherwise for 2d scatter plots this just gets
                        # prohibitively expensive
                        defaults['z'] = 0.0
                    else:
                        qualifiers_avail = [q for q in ps.qualifiers if q != 'times']
                        index = ['x', 'y'].index(af_direction)
                        if not len(qualifiers_avail):
                            raise ValueError("cannot plot mesh with no columns")

                        if index > len(qualifiers_avail) - 1:
                            index = len(qualifiers_avail) - 1

                        defaults[af_direction] = qualifiers_avail[index]


            # since we'll be selecting from the time tag, we need a non-zero tolerance
            kwargs.setdefault('itol', 1e-6)

            if mesh_all_cartesian:
                # then we'll be doing a mesh plot, so set some reasonable defaults

                # units will have handled this in POS (uvw) coordinates, but not
                # Roche (xyz) as those are unitless
                kwargs.setdefault('equal_aspect', True)

                # we want the wireframe by default
                kwargs.setdefault('ec', 'black')
                kwargs.setdefault('fc', 'white')

                # by default, we'll exclude the back if fc is not 'none'
                if kwargs.get('fc') != 'none':
                    kwargs.setdefault('exclude_back', True)

            else:
                # then even though the scatter may be rs vs cartesian with same
                # units, let's default to disabling equal aspect ratio
                kwargs.setdefault('equal_aspect', False)

            sigmas_avail = []

        elif ps.kind == 'orb':
            # similar logic to meshes above, except we only have uvw
            coordinates = ['us', 'vs', 'ws']

            defaults = {}
            for af_direction in ['x', 'y', 'z']:
                if af_direction in kwargs.keys():
                    # then default doesn't matter, but we'll set it at what it is
                    defaults[af_direction] = kwargs[af_direction]

                    if kwargs[af_direction] in coordinates:
                        # the provided qualifier could be something else (ie teffs)
                        # in which case we'll end up doing a scatter instead of
                        # a mesh plot

                        # now we'll remove from coordinates still available
                        coordinates.remove(kwargs[af_direction])
                else:
                    # we'll take the first entry remaining in coordinates
                    defaults[af_direction] = coordinates.pop(0)

            if kwargs.get('projection', None) != '3d':
                defaults['z'] = 0

            sigmas_avail = []
        elif ps.kind == 'lc':
            defaults = {'x': 'times',
                        'y': 'fluxes',
                        'z': 0}
            sigmas_avail = ['fluxes']
        elif ps.kind == 'rv':
            defaults = {'x': 'times',
                        'y': 'rvs',
                        'z': 0}
            sigmas_avail = ['rvs']
        elif ps.kind == 'lp':
            defaults = {'x': 'wavelengths',
                        'y': 'flux_densities',
                        'z': ps._bundle.hierarchy.get_components().index(ps.component if ps.component is not None else ps._bundle.hierarchy.get_top())}
            sigmas_avail = ['flux_densities']

            # since we'll be selecting from the time tag, we need a non-zero tolerance
            kwargs.setdefault('itol', 1e-6)

            # if animating or drawing at a single time, we want to show only
            # the selected item, not all and then highlight the selected item
            kwargs.setdefault('highlight_linestyle', kwargs.get('linestyle', 'solid'))
            kwargs.setdefault('highlight_marker', 'None')
            kwargs.setdefault('highlight_size', kwargs.get('size', 0.02))  # this matches the default in autofig for call._sizes
            kwargs.setdefault('uncover', True)
            kwargs.setdefault('trail', 0)

        elif ps.kind == 'etv':
            defaults = {'x': 'time_ecls',
                        'y': 'etvs',
                        'z': 0}
            sigmas_avail = ['etvs']
        else:
            logger.debug("could not find plotting defaults for ps.meta: {}, ps.twigs: {}".format(ps.meta, ps.twigs))
            raise NotImplementedError("defaults for kind {} (dataset: {}) not yet implemented".format(ps.kind, ps.dataset))

        #### DETERMINE AUTOFIG PLOT TYPE
        # NOTE: this must be done before calling _kwargs_fill_dimension below
        cartesian = ['xs', 'ys', 'zs', 'us', 'vs', 'ws']
        if ps.kind == 'mesh':
            if mesh_all_cartesian:
                kwargs['autofig_method'] = 'mesh'
            else:
                kwargs['autofig_method'] = 'plot'

            if self.time is not None:
                kwargs['i'] = float(self.time) * u.d
        else:
            kwargs['autofig_method'] = 'plot'

        #### GET DATA ARRAY FOR EACH AUTOFIG "DIRECTION"
        for af_direction in ['x', 'y', 'z', 'c', 's', 'fc', 'ec']:
            # set the array and dimension label
            # logger.debug("af_direction={}, kwargs={}, defaults={}".format(af_direction, kwargs, defaults))
            if af_direction not in kwargs.keys() and af_direction in defaults.keys():
                # don't want to use setdefault here because we don't want an
                # entry if the af_direction is not in either dict
                kwargs[af_direction] = defaults[af_direction]

            # logger.debug("_kwargs_fill_dimension {} {} {}".format(kwargs, af_direction, ps.twigs))
            kwargs = _kwargs_fill_dimension(kwargs, af_direction, ps)
            if kwargs is None:
                # cannot plot
                logger.warning("cannot plot {}-dimension of {}@{}, skipping".format(af_direction, ps.component, ps.dataset))
                return []

        #### HANDLE AUTOFIG'S INDENPENDENT VARIABLE DIRECTION (i)
        # try to find 'times' in the cartesian dimensions:
        if 'phases' not in [kwargs[af_direction].split(':')[0] for af_direction in ['x', 'y', 'z'] if isinstance(kwargs.get(af_direction, None), str)]:
            iqualifier_default = 'times'
        elif self._bundle.hierarchy.is_time_dependent():
            iqualifier_default = 'times'
        else:
            iqualifier_default = 'phases'

        iqualifier = kwargs.pop('i', iqualifier_default)
        for af_direction in ['x', 'y', 'z']:
            if ps.kind != 'mesh' and (kwargs.get('{}label'.format(af_direction), None) in ['times', 'time_ecls'] if iqualifier=='times' else [iqualifier]):
                kwargs['i'] = af_direction
                kwargs['iqualifier'] = None
                break
        else:
            # then we didn't find a match, so we'll either pass the time
            # (for a mesh) or times array (otherwise)
            if ps.time is not None:
                # a single mesh will pass just that single time on as the
                # independent variable/direction
                if iqualifier=='times':
                    kwargs['i'] = float(ps.time) * u.d
                    kwargs['iqualifier'] = 'ps.times'
                elif _instance_in(iqualifier, float, u.Quantity):
                    kwargs['i'] = iqualifier
                    kwargs['iqualifier'] = iqualifier
                elif isinstance(iqualifier, str) and iqualifier.split(':')[0] == 'phases':
                    # TODO: need to test this
                    component = iqualifier.split(':')[1] if len(iqualifier.split(':')) > 1 else None
                    kwargs['i'] = self._bundle.to_phase(float(ps.time), component=component)
                    kwargs['iqualifier'] = iqualifier
                else:
                    raise NotImplementedError
            elif ps.kind == 'etv':
                if iqualfier=='times':
                    kwargs['i'] = ps.get_quantity(qualifier='time_ecls')
                    kwargs['iqualifier'] = 'time_ecls'
                elif iqualifier.split(':')[0] == 'phases':
                    # TODO: need to test this
                    icomponent = iqualifier.split(':')[1] if len(iqualifier.split(':')) > 1 else None
                    kwargs['i'] = self._bundle.to_phase(ps.get_quantity(qualifier='time_ecls'), component=icomponent)
                    kwargs['iqualifier'] = iqualifier
                else:
                    raise NotImplementedError
            else:
                if iqualifier=='times':
                    kwargs['i'] = ps.get_quantity(qualifier='times')
                    kwargs['iqualifier'] = 'times'
                elif iqualifier.split(':')[0] == 'phases':
                    # TODO: need to test this
                    icomponent = iqualifier.split(':')[1] if len(iqualifier.split(':')) > 1 else None
                    kwargs['i'] = self._bundle.to_phase(ps.get_quantity(qualifier='times'), component=icomponent)
                    kwargs['iqualifier'] = iqualifier
                else:
                    raise NotImplementedError

        #### STYLE DEFAULTS
        # set defaults for marker/linestyle depending on whether this is
        # observational or synthetic data
        if ps.context == 'dataset':
            kwargs.setdefault('linestyle', 'none')
        elif ps.context == 'model':
            if ps.kind == 'mesh' and kwargs['autofig_method'] == 'plot':
                kwargs.setdefault('marker', '^')
                kwargs.setdefault('linestyle', 'none')
            else:
                kwargs.setdefault('marker', 'none')

        # set defaults for colormap and symmetric limits
        for af_direction in ['c', 'fc', 'ec']:
            qualifier = kwargs.get('{}qualifier'.format(af_direction), '').split('@')[0]
            if qualifier in ['rvs']:
                kwargs.setdefault('{}map'.format(af_direction), 'RdBu_r')
                if kwargs['{}map'.format(af_direction)] == 'RdBu_r':
                    # only apply symmetric default if taking the colormap default
                    kwargs.setdefault('{}lim'.format(af_direction), 'symmetric')
            elif qualifier in ['vxs', 'vys', 'vzs', 'vus', 'vvs', 'vws']:
                kwargs.setdefault('{}map'.format(af_direction), 'RdBu')
                if kwargs['{}map'.format(af_direction)] == 'RdBu':
                    # only apply symmetric default if taking the colormap default
                    kwargs.setdefault('{}lim'.format(af_direction), 'symmetric')
                kwargs.setdefault('{}lim'.format(af_direction), 'symmetric')
            elif qualifier in ['teffs']:
                kwargs.setdefault('{}map'.format(af_direction), 'afmhot')
            elif qualifier in ['loggs']:
                kwargs.setdefault('{}map'.format(af_direction), 'gnuplot')
            elif qualifier in ['visibilities']:
                kwargs.setdefault('{}map'.format(af_direction), 'RdYlGn')
                kwargs.setdefault('{}lim'.format(af_direction), (0,1))

        #### LABEL FOR LEGENDS
        attrs = ['component', 'dataset']
        if ps._bundle is not None and len(ps._bundle.models) > 1:
            attrs += ['model']
        default_label = '@'.join([getattr(ps, attr) for attr in attrs if getattr(ps, attr) is not None])
        kwargs.setdefault('label', default_label)

        return (kwargs,)

    def gcf(self):
        """
        Get the active current figure.

        See also:
        * <phoebe.parameters.ParameterSet.plot>
        * <phoebe.parameters.ParameterSet.show>
        * <phoebe.parameters.ParameterSet.savefig>
        * <phoebe.parameters.ParameterSet.clf>
        """
        if self._bundle is None:
            return autofig.gcf()

        if self._bundle._figure is None:
            self._bundle._figure = autofig.Figure()

        return self._bundle._figure

    def clf(self):
        """
        Clear/reset the active current figure.

        See also:
        * <phoebe.parameters.ParameterSet.plot>
        * <phoebe.parameters.ParameterSet.show>
        * <phoebe.parameters.ParameterSet.savefig>
        * <phoebe.parameters.ParameterSet.gcf>
        """
        if self._bundle is None:
            raise ValueError("could not find parent Bundle object")

        self._bundle._figure = None

    def plot(self, twig=None, **kwargs):
        """
        High-level wrapper around matplotlib that uses
        [autofig 1.0.0](https://github.com/kecnry/autofig/tree/1.0.0)
        under-the-hood for automated figure and animation production.

        See also:
        * <phoebe.parameters.ParameterSet.show>
        * <phoebe.parameters.ParameterSet.savefig>
        * <phoebe.parameters.ParameterSet.gcf>
        * <phoebe.parameters.ParameterSet.clf>

        All keyword arguments also support passing dictionaries.  In this case,
        they are applied to any resulting plotting call in which the dictionary
        matches (including support for wildcards) to the tags of the respective
        ParameterSet.  For example:

        ```
        plot(c={'primary@rv*': 'blue', 'secondary@rv*': 'red'})
        ```

        Note: not all options are listed below.  See the
        [autofig](https://autofig.readthedocs.io/en/latest/)
        tutorials and documentation for more options which are passed along
        via `**kwargs`.

        Arguments
        ----------
        * `twig` (string, optional, default=None): twig to use for filtering
            prior to plotting.  See <phoebe.parameters.ParameterSet.filter>
        * `time` (float, optional): time to use for plotting/animating.
        * `times` (list/array, optional): times to use for animating (will
            override any value sent to `time`).
        * `t0` (string/float, optional): qualifier/twig or float of the t0 that
            should be used for phasing, if applicable.  If provided as a string,
            `b.get_value(t0)` needs to provide a valid float.

        * `x` (string/float/array, optional): qualifier/twig of the array to plot on the
            x-axis (will default based on the dataset-kind if not provided).
            With the exception of phase, `b.get_value(x)` needs to provide a
            valid float or array.  To plot phase along the x-axis, pass
            `x='phases'` or `x='phases:[component]'`.  This will use the ephemeris
            from <phoebe.frontend.bundle.Bundle.get_ephemeris>(component) if
            possible to phase the applicable times array.
        * `y` (string/float/array, optional): qualifier/twig of the array to plot on the
            y-axis (will default based on the dataset-kind if not provided).  To
            plot residuals along the y-axis, pass `y='residuals'`.  This will
            call <phoebe.frontend.bundle.Bundle.compute_residuals> for the given
            dataset/model.
        * `z` (string/float/array, optional): qualifier/twig of the array to plot on the
            z-axis.  By default, this will just order the points on a 2D plot.
            To plot in 3D, also pass `projection='3d'`.
        * `s` (strong/float/array, optional): qualifier/twig of the array to use
            for size.  See the [autofig tutorial on size](https://autofig.readthedocs.io/en/latest/tutorials/size_modes/)
            for more information.
        * `c` (string/float/array, optional): qualifier/twig of the array to use
            for color.
        * `fc` (string/float/array, optional): qualifier/twig of the array to use
            for facecolor (only applicable for mesh plots).
        * `ec` (string/float/array, optional): qualifier/twig of the array to use
            for edgecolor (only applicable for mesh plots).   To disable plotting
            edges, use `ec='none'`.  To plot edges in the same colors as the face,
            use `ec='face'` (not supported if `projection='3d'`).

        * `i` (string, optional, default='phases' or 'times'): qualifier/twig to
            use for the independent variable.  In the vast majority of cases,
            using the default is sufficient.  `i` will default to 'times' unless
            'phases' is plotted along `x`, `y`, or `z`.  If 'phases' is plotted,
            then `i` will still default to 'times' if the system is time-dependent,
            according to <phoebe.parameters.HierarchyParameter.is_time_dependent>
            (note that this is determined based on current values of the relevant
            parameters, not neccessarily those when the model was computed),
            otherwise will default to 'phases'.  If `x` is 'phases' or ('phases:[component]'),
            then setting `i` to phases will sort and connect the points in
            phase-order, whereas if set to `times` they will be sorted and connected
            in time-order, with linebreaks when needed for phase-wrapping.
            See also the [autofig tutorial on a looping independent variable](https://autofig.readthedocs.io/en/latest/gallery/looping_indep/).

        * `xerror` (string/float/array, optional): qualifier/twig of the array to plot as
            x-errors (will default based on `x` if not provided).
        * `yerror` (string/float/array, optional): qualifier/twig of the array to plot as
            y-errors (will default based on `y` if not provided).
        * `zerror` (string/float/array, optional): qualifier/twig of the array to plot as
            z-errors (will default based on `z` if not provided).

        * `xunit` (string/unit, optional): unit to plot on the x-axis (will
            default on `x` if not provided).
        * `yunit` (string/unit, optional): unit to plot on the y-axis (will
            default on `y` if not provided).
        * `zunit` (string/unit, optional): unit to plot on the z-axis (will
            default on `z` if not provided).
        * `cunit` (string/unit, optional): unit to plot on the color-axis (will
            default on `c` if not provided).
        * `fcunit` (string/unit, optional): unit to plot on the facecolor-axis (will
            default on `fc` if not provided, only applicable for mesh plots).
        * `ecunit` (string/unit, optional): unit to plot on the edgecolor-axis (will
            default on `ec` if not provided, only applicable for mesh plots).

        * `xlabel` (string, optional): label for the x-axis (will default on `x`
            if not provided, but will not set if the axes already has an xlabel).
        * `ylabel` (string, optional): label for the y-axis (will default on `y`
            if not provided, but will not set if the axes already has an ylabel).
        * `zlabel` (string, optional): label for the z-axis (will default on `z`
            if not provided, but will not set if the axes already has an zlabel).
        * `slabel` (string, optional): label for the size-axis (will default on `s`
            if not provided, but will not set if the axes already has an slabel).
        * `clabel` (string, optional): label for the color-axis (will default on `c`
            if not provided, but will not set if the axes already has an clabel).
        * `fclabel` (string, optional): label for the facecolor-axis (will default on `fc`
            if not provided, but will not set if the axes already has an fclabel,
            only applicable for mesh plots).
        * `eclabel` (string, optional): label for the edgecolor-axis (will default on `ec`
            if not provided, but will not set if the axes already has an eclabel,
            only applicable for mesh plots).

        * `xlim` (tuple/string, optional): limits for the x-axis (will default on
            data if not provided).  See [autofig tutorial on limits](https://autofig.readthedocs.io/en/latest/tutorials/limits/)
            for more information/choices.
        * `ylim` (tuple/string, optional): limits for the y-axis (will default on
            data if not provided).  See [autofig tutorial on limits](https://autofig.readthedocs.io/en/latest/tutorials/limits/)
            for more information/choices.
        * `zlim` (tuple/string, optional): limits for the z-axis (will default on
            data if not provided).  See [autofig tutorial on limits](https://autofig.readthedocs.io/en/latest/tutorials/limits/)
            for more information/choices.
        * `slim` (tuple/string, optional): limits for the size-axis (will default on
            data if not provided).  See [autofig tutorial on limits](https://autofig.readthedocs.io/en/latest/tutorials/limits/)
            for more information/choices.
        * `clim` (tuple/string, optional): limits for the color-axis (will default on
            data if not provided).  See [autofig tutorial on limits](https://autofig.readthedocs.io/en/latest/tutorials/limits/)
            for more information/choices.
        * `fclim` (tuple/string, optional): limits for the facecolor-axis (will default on
            data if not provided).  See [autofig tutorial on limits](https://autofig.readthedocs.io/en/latest/tutorials/limits/)
            for more information/choices.
        * `eclim` (tuple/string, optional): limits for the edgecolor-axis (will default on
            data if not provided).  See [autofig tutorial on limits](https://autofig.readthedocs.io/en/latest/tutorials/limits/)
            for more information/choices.

        * `fcmap` (string, optional): colormap to use for the facecolor-axis (will default on
            the type of data passed to `fc` if not provided, only applicable for mesh plots).
            See the [matplotlib colormap reference](https://matplotlib.org/3.1.0/gallery/color/colormap_reference.html)
            for a list of options (may vary based on installed version of matplotlib).
        * `ecmap` (string, optional): colormap to use for the edgecolor-axis (will default on
            the type of data passed to `ec` if not provided, only applicable for mesh plots).
            See the [matplotlib colormap reference](https://matplotlib.org/3.1.0/gallery/color/colormap_reference.html)
            for a list of options (may vary based on installed version of matplotlib).

        * `smode` (string, optional): size mode.  See the [autofig tutorial on sizes](https://autofig.readthedocs.io/en/latest/tutorials/size_modes/)
            for more information.

        * `highlight` (bool, optional, default=True): whether to highlight at the
            current time.  Only applicable if `time` or `times` provided.
        * `highlight_marker` (string, optional): marker to use for highlighting.
            Only applicable if `highlight=True` and `time` or `times` provided.
        * `highlight_color` (string, optional): color to use for highlighting.
            Only applicable if `highlight=True` and `time` or `times` provided.
        * `highlight_size` (int, optional): size to use for highlighting.
            Only applicable if `highlight=True` and `time` or `times` provided.

        * `uncover` (bool, optional): whether to uncover data based on the current
            time.  Only applicable if `time` or `times` provided.
        * `trail` (bool or float, optional): whether trail is enabled.
            If a float, then a value between 0 and 1 indicating the fractional
            length of the trail.  Defaults to 0 for mesh and lineprofiles and False
            otherwise.  Only applicable if `times` or `times` provided.

        * `legend` (bool, optional, default=False): whether to draw a legend for
            this axes.
        * `legend_kwargs` (dict, optional):  keyword arguments (position,
            formatting, etc) to be passed on to [plt.legend](https://matplotlib.org/api/_as_gen/matplotlib.pyplot.legend.html)

        * `fig` (matplotlib figure, optional): figure to use for plotting.  If
            not provided, will use `plt.gcf()`.  Ignored unless `save`, `show`,
            or `animate`.

        * `save` (string, optional, default=False): filename to save the
            figure (or False to not save).
        * `show` (bool, optional, default=False): whether to show the plot
        * `animate` (bool, optional, default=False): whether to animate the figure.
        * `interval` (int, optional, default=100): time in ms between each
            frame in the animation.  Applicable only if `animate` is True.

        * `projection` (string, optional, default='2d'): whether to plot
            on a 2d or 3d axes.  If '3d', the orientation of the axes will
            be provided by `azim` and `elev` (see [autofig tutorial on 3d](https://autofig.readthedocs.io/en/latest/tutorials/3d/))
        * `azim` (float or list, optional): azimuth to use when `projection`
            is '3d'.  If `animate` is True, then a tuple or list will allow
            rotating the axes throughout the animation (see [autofig tutorial on 3d](https://autofig.readthedocs.io/en/latest/tutorials/3d/))
        * `elev` (float or list, optional): elevation to use when `projection`
            is '3d'.  If `animate` is True, then a tuple or list will allow
            rotating the axes throughout the animation (see [autofig tutorial on 3d](https://autofig.readthedocs.io/en/latest/tutorials/3d/))
        * `exclude_back` (bool, optional): whether to exclude plotting the back
            of meshes when in '2d' projections.  Defaults to True if `fc` is
            not 'none' (otherwise defaults to False so that you can "see through"
            the star).

        * `draw_sidebars` (bool, optional, default=False): whether to include
            any applicable sidebars (colorbar, sizebar, etc).
        * `draw_title` (bool, optional, default=False): whether to draw axes
            titles.
        * `subplot_grid` (tuple, optional, default=None): override the subplot
            grid used (see [autofig tutorial on subplots](https://autofig.readthedocs.io/en/latest/tutorials/subplot_positioning/)
            for more details).

        * `save_kwargs` (dict, optional): any kwargs necessary to pass on to
            save (only applicable if `animate=True`).  On many systems,
            it may be necessary to pass `save_kwargs={'writer': 'imagemagick'}`.

        * `**kwargs`: additional keyword arguments are sent along to [autofig](https://autofig.readthedocs.io/en/latest/).

        Returns
        --------
        * (autofig figure, matplotlib figure)
        """
        if not _use_autofig:
            if os.getenv('PHOEBE_ENABLE_PLOTTING', 'TRUE').upper() != 'TRUE':
                raise ImportError("cannot plot because PHOEBE_ENABLE_PLOTTING environment variable is disasbled")
            else:
                raise ImportError("autofig not imported, cannot plot")

        # since we used the args trick above, all other options have to be in kwargs
        save = kwargs.pop('save', False)
        show = kwargs.pop('show', False)
        tight_layout = kwargs.pop('tight_layout', False)
        draw_sidebars = kwargs.pop('draw_sidebars', False)
        draw_title = kwargs.pop('draw_title', False)
        subplot_grid = kwargs.pop('subplot_grid', None)
        animate = kwargs.pop('animate', False)
        time = kwargs.get('time', None)  # don't pop since time may be used for filtering

        if kwargs.get('projection', '2d') == '3d' and kwargs.get('ec', None) =='face':
            raise ValueError("projection='3d' and ec='face' do not work together.  Consider ec='none' instead.")

        if twig is not None:
            kwargs['twig'] = twig

        # temporarily check_default, and check_visible
        conf_check_default = conf.check_default
        if conf_check_default:
            logger.debug("temporarily disabling check_default")
            conf.check_default_off()

        conf_check_visible = conf.check_visible
        if conf_check_visible:
            logger.debug("temporarily disabling check_visible")
            conf.check_visible_off()

        def restore_conf():
            if conf_check_visible:
                logger.debug("restoring check_visible")
                conf.check_visible_on()

            if conf_check_default:
                logger.debug("restoring check_default")
                conf.check_default_on()

        try:
            plot_kwargss = self._unpack_plotting_kwargs(**kwargs)

            # this loop handles any of the automatically-generated
            # multiple plotting calls, passing each on to autofig
            for plot_kwargs in plot_kwargss:
                y = plot_kwargs.get('y', [])
                if (isinstance(y, u.Quantity) and isinstance(y.value, float)) or (hasattr(y, 'value') and isinstance(y.value, float)):
                    pass
                elif not len(y):
                    # a dataset without observational data, for example
                    continue

                autofig_method = plot_kwargs.pop('autofig_method', 'plot')
                # we kept the qualifiers around so we could do some default-logic,
                # but it isn't necessary to pass them on to autofig.
                dump = kwargs.pop('qualifier', None)
                logger.info("calling autofig.{}({})".format(autofig_method, ", ".join(["{}={}".format(k,v if not isinstance(v, np.ndarray) else "<data ({})>".format(v.shape)) for k,v in plot_kwargs.items()])))
                func = getattr(self.gcf(), autofig_method)

                func(**plot_kwargs)
        except Exception as err:
            restore_conf()
            raise

        restore_conf()

        if save or show or animate:
            # NOTE: time, times, will all be included in kwargs
            try:
                return self._show_or_save(save, show, animate,
                                          draw_sidebars=draw_sidebars,
                                          draw_title=draw_title,
                                          tight_layout=tight_layout,
                                          subplot_grid=subplot_grid,
                                          **kwargs)
            except Exception as err:
                self.clf()
                raise
        else:
            afig = self.gcf()
            if not len(afig.axes):
                raise ValueError("Nothing could be found to plot.  Check all arguments.")

            fig = None

            return afig, fig

    def _show_or_save(self, save, show, animate,
                      draw_sidebars=True,
                      draw_title=True,
                      tight_layout=False,
                      subplot_grid=None,
                      **kwargs):
        """
        Draw/animate and show and/or save a autofig plot
        """
        if animate and not show and not save:
            logger.warning("setting show to True since animate=True and save not provided")
            show = True

        if animate:
            # prefer times over time
            times = kwargs.get('times', kwargs.get('time', None))
            save_kwargs = kwargs.get('save_kwargs', {})
            interval = kwargs.get('interval', 100)

            if times is None:
                # then let's try to get all SYNTHETIC times
                # it would be nice to only do ENABLED, but then we have to worry about compute
                # it would also be nice to worry about models... but then you should filter first
                logger.info("no times were providing, so defaulting to animate over all dataset times")
                times = []
                for dataset in self.datasets:
                    ps = self.filter(dataset=dataset, context='model')
                    if len(ps.times):
                        # for the case of meshes/spectra
                        times += [float(t) for t in ps.times]
                    else:
                        for param in ps.filter(qualifier='times').to_list():
                            times += list(param.get_value())

                times = sorted(list(set(times)))

            logger.info("calling autofig.animate(i={}, draw_sidebars={}, draw_title={}, tight_layout={}, interval={}, save={}, show={}, save_kwargs={})".format(times, draw_sidebars, draw_title, tight_layout, interval, save, show, save_kwargs))

            mplanim = self.gcf().animate(i=times,
                                         draw_sidebars=draw_sidebars,
                                         draw_title=draw_title,
                                         tight_layout=tight_layout,
                                         subplot_grid=subplot_grid,
                                         interval=interval,
                                         save=save,
                                         show=show,
                                         save_kwargs=save_kwargs)

            afig = self.gcf()
            if not len(afig.axes):
                raise ValueError("Nothing could be found to plot.  Check all arguments.")

            # clear the autofig figure
            self.clf()

            return afig, mplanim

        else:
            time = kwargs.get('time', None)

            if isinstance(time, str):
                time = self.get_value(time, context=['component', 'system'])

            afig = self.gcf()
            if not len(afig.axes):
                raise ValueError("Nothing could be found to plot.  Check all arguments.")


            logger.info("calling autofig.draw(i={}, draw_sidebars={}, draw_title={}, tight_layout={}, save={}, show={})".format(time, draw_sidebars, draw_title, tight_layout, save, show))
            fig = afig.draw(i=time,
                            draw_sidebars=draw_sidebars,
                            draw_title=draw_title,
                            tight_layout=tight_layout,
                            subplot_grid=subplot_grid,
                            save=save, show=show)

            # clear the figure so next call will start over and future shows will work
            self.clf()

            return afig, fig


    def show(self, **kwargs):
        """
        Draw and show the plot.

        See also:
        * <phoebe.parameters.ParameterSet.plot>
        * <phoebe.parameters.ParameterSet.savefig>
        * <phoebe.parameters.ParameterSet.gcf>
        * <phoebe.parameters.ParameterSet.clf>

        Arguments
        ----------
        * `show` (bool, optional, default=True): whether to show the plot
        * `save` (False/string, optional, default=False): filename to save the
            figure (or False to not save).
        * `animate` (bool, optional, default=False): whether to animate the figure.
        * `fig` (matplotlib figure, optional): figure to use for plotting.  If
            not provided, will use plt.gcf().  Ignored unless `save`, `show`,
            or `animate`.
        * `draw_sidebars` (bool, optional, default=True): whether to include
            any applicable sidebars (colorbar, sizebar, etc).
        * `draw_title` (bool, optional, default=True): whether to draw axes
            titles.
        * `subplot_grid` (tuple, optional, default=None): override the subplot
            grid used (see [autofig tutorial on subplots](https://github.com/kecnry/autofig/blob/1.0.0/tutorials/subplot_positioning.ipynb)
            for more details).
        * `time` (float, optional): time to use for plotting/animating.
        * `times` (list/array, optional): times to use for animating (will
            override any value sent to `time`).
        * `save_kwargs` (dict, optional): any kwargs necessary to pass on to
            save (only applicable if `animate=True`).

        Returns
        --------
        * (autofig figure, matplotlib figure)
        """
        kwargs.setdefault('show', True)
        kwargs.setdefault('save', False)
        kwargs.setdefault('animate', False)
        return self._show_or_save(**kwargs)

    def savefig(self, filename, **kwargs):
        """
        Draw and save the plot.

        See also:
        * <phoebe.parameters.ParameterSet.plot>
        * <phoebe.parameters.ParameterSet.show>
        * <phoebe.parameters.ParameterSet.gcf>
        * <phoebe.parameters.ParameterSet.clf>

        Arguments
        ----------
        * `save` (string): filename to save the figure (or False to not save).
        * `show` (bool, optional, default=False): whether to show the plot
        * `animate` (bool, optional, default=False): whether to animate the figure.
        * `fig` (matplotlib figure, optional): figure to use for plotting.  If
            not provided, will use plt.gcf().  Ignored unless `save`, `show`,
            or `animate`.
        * `draw_sidebars` (bool, optional, default=True): whether to include
            any applicable sidebars (colorbar, sizebar, etc).
        * `draw_title` (bool, optional, default=True): whether to draw axes
            titles.
        * `subplot_grid` (tuple, optional, default=None): override the subplot
            grid used (see [autofig tutorial on subplots](https://github.com/kecnry/autofig/blob/1.0.0/tutorials/subplot_positioning.ipynb)
            for more details).
        * `time` (float, optional): time to use for plotting/animating.
        * `times` (list/array, optional): times to use for animating (will
            override any value sent to `time`).
        * `save_kwargs` (dict, optional): any kwargs necessary to pass on to
            save (only applicable if `animate=True`).

        Returns
        --------
        * (autofig figure, matplotlib figure)
        """
        filename = os.path.expanduser(filename)
        kwargs.setdefault('show', False)
        kwargs.setdefault('save', filename)
        kwargs.setdefault('animate', False)
        return self._show_or_save(**kwargs)

class Parameter(object):
    def __init__(self, qualifier, value=None, description='', **kwargs):
        """
        This is a generic class for a Parameter.  Any Parameter that
        will actually be usable will be a subclass of this class.

        Parameters are the base of PHOEBE and hold, at the minimum,
        the value of the parameter, a description, and meta-tags
        which are used to collect and filter a list of Parameters
        inside a ParameterSet.

        Some subclasses of Parameter can add additional methods
        or attributes.  For example :class:`FloatParameter` handles
        converting units and storing a default_unit.


        Any subclass of Parameter must (at the minimum):
        - method for get_value
        - method for set_value,
        - call to set_value in the overload of __init__
        - self._dict_fields_other defined in __init__
        - self._dict_fields = _meta_fields_all + self._dict_fields_other in __init__

        Arguments
        ------------
        * `value`: value to initialize the parameter
        * `description` (string, optional): description of the parameter
        * `bundle` (<phoebe.frontend.bundle.Bundle>, optional): parent bundle
            object.
        * `uniqueid` (string, optional): uniqueid for the parameter (suggested to leave blank
            and a random string will be generated)
        * `time` (string/float, optional): value for the time tag
        * `history` (string, optional): label for the history tag
        * `feature` (string, optional): label for the feature tag
        * `component` (string, optional): label for the component tag
        * `dataset` (string, optional): label for the dataset tag
        * `constraint` (string, optional): label for the constraint tag
        * `compute` (string, optional): label for the compute tag
        * `model` (string, optional): label for the model tag
        * `fitting` (string, optional): label for the fitting tag
        * `feedback` (string, optional): label for the feedback tag
        * `plugin` (string, optional): label for the plugin tag
        * `kind` (string, optional): label for the kind tag
        * `context` (string, optional): label for the context tag
        * `copy_for` (dictionary/False, optional, default=False): dictionary of
            filter arguments for which this parameter must be copied (use with caution)
        * `visible_if` (string, optional): string to check the value of another
            parameter holding the same meta-tags (except qualifier) to determine
            whether this parameter is visible and therefore shown in filters
            (example: `visible_if='otherqualifier:True'`).  See also
            <phoebe.parameters.Parameter.is_visible>
        """

        uniqueid = kwargs.get('uniqueid', _uniqueid())
        bundle = kwargs.get('bundle', None)

        self._in_constraints = []   # labels of constraints that have this parameter in the expression
        self._is_constraint = None  # label of the constraint that defines the value of this parameter

        self._description = description
        self._bundle = bundle
        self._value = None

        # Meta-data
        self.set_uniqueid(uniqueid)
        self._qualifier = qualifier
        self._time = kwargs.get('time', None)
        self._history = kwargs.get('history', None)
        self._feature = kwargs.get('feature', None)
        self._component = kwargs.get('component', None)
        self._dataset = kwargs.get('dataset', None)
        self._constraint = kwargs.get('constraint', None)
        self._compute = kwargs.get('compute', None)
        self._model = kwargs.get('model', None)
        self._fitting = kwargs.get('fitting', None)
        self._feedback = kwargs.get('feedback', None)
        self._plugin = kwargs.get('plugin', None)
        self._kind = kwargs.get('kind', None)
        self._context = kwargs.get('context', None)

        # set whether new 'copies' of this parameter need to be created when
        # new objects (body components, not orbits) or datasets are added to
        # the bundle.
        self._copy_for = kwargs.get('copy_for', False)

        self._visible_if = kwargs.get('visible_if', None)

        self._dict_fields_other = ['description', 'value', 'visible_if', 'copy_for']
        self._dict_fields = _meta_fields_all + self._dict_fields_other

        # loading from json can result in unicodes instead of strings - this then
        # causes problems with a lot of isinstances and string-matching.
        for attr in _meta_fields_twig + self._dict_fields_other:
            attr = '_{}'.format(attr)
            val = getattr(self, attr)

            if isinstance(val, unicode) and attr not in ['_copy_for']:
              setattr(self, attr, str(val))


            #if attr == '_copy_for' and isinstance(self._copy_for, str):
            #    print "***", self._copy_for
            #    self._copy_for = json.loads(self._copy_for)

    @classmethod
    def _from_json(cls, bundle=None, **kwargs):
        """
        """
        # this is a class method to initialize any subclassed Parameter by classname
        # will almost always call through parameter_from_json

        # TODO: is this even necessary?  for most cases we can probably just call __init__
        # TODO: this will surely break for those that require bundle as the first arg
        if bundle is not None:
            return cls(bundle, **kwargs)
        else:
            return cls(**kwargs)

    def __repr__(self):
        """
        """
        if isinstance(self._value, nparray.ndarray):
            quantity = self._value
        elif hasattr(self, 'quantity'):
            quantity = self.get_quantity()
        else:
            quantity = self.get_value()

        if hasattr(self, 'constraint') and self.constraint is not None:
            return "<Parameter: {}={} (constrained) | keys: {}>".format(self.qualifier, quantity, ', '.join(self._dict_fields_other))
        else:
            return "<Parameter: {}={} | keys: {}>".format(self.qualifier, quantity, ', '.join(self._dict_fields_other))

    def __str__(self):
        """
        """
        if isinstance(self._value, nparray.ndarray):
            quantity = self._value
        elif hasattr(self, 'quantity'):
            quantity = self.get_quantity()
        else:
            quantity = self.get_value()

        str_ = "{}: {}\n".format("Parameter", self.uniquetwig)
        str_ += "{:>32}: {}\n".format("Qualifier", self.qualifier)
        str_ += "{:>32}: {}\n".format("Description", self.description)
        str_ += "{:>32}: {}\n".format("Value", quantity)

        if hasattr(self, 'choices'):
            str_ += "{:>32}: {}\n".format("Choices", ", ".join(self.choices))
        if hasattr(self, 'constrained_by'):
            str_ += "{:>32}: {}\n".format("Constrained by", ", ".join([p.uniquetwig for p in self.constrained_by]) if self.constrained_by is not None else 'None')
        if hasattr(self, 'constrains'):
            str_ += "{:>32}: {}\n".format("Constrains", ", ".join([p.uniquetwig for p in self.constrains]) if len(self.constrains) else 'None')
        if hasattr(self, 'related_to'):
            str_ += "{:>32}: {}\n".format("Related to", ", ".join([p.uniquetwig for p in self.related_to]) if len(self.related_to) else 'None')
        if self.visible_if is not None:
            str_ += "{:>32}: {}\n".format("Only visible if", self.visible_if)

        return str_

    def __len__(self):
        """
        since this may be returned from a filter, fake to say there is only 1 result
        """
        return 1

    def __comp__(self, other, comp):
        if isinstance(other, float) or isinstance(other, int):
            return getattr(self.get_value(), comp)(other)
        elif isinstance(other, u.Quantity):
            return getattr(self.get_quantity(), comp)(other)
        elif isinstance(other, str) and isinstance(self.get_value(), str) and comp in ['__eq__', '__ne__']:
            return getattr(self.get_value(), comp)(other)
        elif isinstance(other, tuple) and len(other)==2 and (isinstance(other[0], float) or isinstance(other[0], int)) and isinstance(other[1], str):
            return self.__comp__(other[0]*u.Unit(other[1]), comp)
        else:
            raise NotImplementedError("cannot compare between {} and {}".format(self.__class__.__name__, type(other)))


    def __lt__(self, other):
        return self.__comp__(other, '__lt__')

    def __le__(self, other):
        return self.__comp__(other, '__le__')

    def __gt__(self, other):
        return self.__comp__(other, '__gt__')

    def __ge__(self, other):
        return self.__comp__(other, '__ge__')

    def __eq__(self, other):
        """
        """
        if other is None:
            return False

        if not isinstance(other, Parameter):
            return self.__comp__(other, '__eq__')

        return self.uniqueid == other.uniqueid

    def __ne__(self, other):
        return not self.__eq__(other)

    def copy(self):
        """
        Deepcopy the <phoebe.parameters.Parameter> (with a new uniqueid).
        All other tags will remain the same... so some other tag should be
        changed before attaching back to a <phoebe.parameters.ParameterSet> or
        <phoebe.frontend.bundle.Bundle>.

        See also:
        * <phoebe.parameters.Parameter.uniqueid>

        Returns
        ---------
        * (<phoebe.parameters.Parameter>): the copied Parameter object
        """
        s = self.to_json()
        cpy = parameter_from_json(s)
        # TODO: may need to subclass for Parameters that require bundle by using this line instead:
        # cpy = parameter_from_json(s, bundle=self._bundle)
        cpy.set_uniqueid(_uniqueid())
        return cpy

    def to_string(self):
        """
        Return the string representation of the <phoebe.parameters.Parameter>.

        See also:
        * <phoebe.parameters.Parameter.to_string_short>

        Returns
        -------
        * (str): the string representation
        """
        return self.__str__()

    def to_string_short(self):
        """
        Return a short/abreviated string representation of the
        <phoebe.parmaeters.Parameter>.

        See also:
        * <phoebe.parameters.Parameter.to_string>

        Returns
        --------
        * (str): the string representation
        """
        if hasattr(self, 'constrained_by') and len(self.constrained_by) > 0:
            return "* {:>30}: {}".format(self.uniquetwig_trunc, self.get_quantity() if hasattr(self, 'quantity') else self.get_value())
        else:
            return "{:>32}: {}".format(self.uniquetwig_trunc, self.get_quantity() if hasattr(self, 'quantity') else self.get_value())

    def __dict__(self):
        """
        """
        # including uniquetwig for everything can be VERY SLOW, so let's not
        # include that in the dictionary
        d =  {k: getattr(self,k) for k in self._dict_fields if k not in ['uniquetwig']}
        d['Class'] = self.__class__.__name__
        return d

    def to_dict(self):
        """
        Return the dictionary representation of the <phoebe.parameters.Parameter>.

        Returns
        -------
        * (dict): the dictionary representation of the Parameter.
        """
        return self.__dict__()

    def __getitem__(self, key):
        """
        """
        return self.__dict__()[key]

    def __setitem__(self, key, value):
        """
        """
        # TODO: don't allow changing things like visible_if or description here?
        raise NotImplementedError

    @classmethod
    def open(cls, filename):
        """
        Open a Parameter from a JSON-formatted file.
        This is a constructor so should be called as:

        ```py
        param = Parameter.open('test.json')
        ```

        See also:
        * <phoebe.parameters.ParameterSet.open>
        * <phoebe.frontend.bundle.Bundle.open>

        Arguments
        ---------
        * `filename` (string): relative or full path to the file

        Returns
        -------
        * (<phoebe.parameters.Parameter): the inistantiated Parameter object.
        """
        filename = os.path.expanduser(filename)
        f = open(filename, 'r')
        data = json.load(f, object_pairs_hook=parse_json)
        f.close()
        return cls(data)

    def save(self, filename, incl_uniqueid=False):
        """
        Save the Parameter to a JSON-formatted ASCII file

        See also:
        * <phoebe.parameters.ParameterSet.save>
        * <phoebe.frontend.bundle.Bundle.save>

        Arguments
        ----------
        * `filename` (string): relative or full path to the file
        * `incl_uniqueid` (bool, optional, default=False): whether to include
            uniqueids in the file (only needed if its necessary to maintain the
            uniqueids when reloading)

        Returns
        --------
        * (string) filename
        """
        filename = os.path.expanduser(filename)
        f = open(filename, 'w')
        json.dump(self.to_json(incl_uniqueid=incl_uniqueid), f,
                   sort_keys=True, indent=0, separators=(',', ': '))
        f.close()

        return filename

    def to_json(self, incl_uniqueid=False):
        """
        Convert the <phoebe.parameters.Parameter> to a json-compatible
        object.

        See also:
        * <phoebe.parameters.ParameterSet.to_json>
        * <phoebe.parameters.Parameter.to_dict>
        * <phoebe.parameters.Parameter.save>

        Arguments
        --------
        * `incl_uniqueid` (bool, optional, default=False): whether to include
            uniqueids in the file (only needed if its necessary to maintain the
            uniqueids when reloading)

        Returns
        -----------
        * (dict)
        """
        def _parse(k, v):
            """
            """
            if k=='value':
                if isinstance(self._value, nparray.ndarray):
                    if self._value.unit is not None and hasattr(self, 'default_unit'):
                        v = self._value.to(self.default_unit).to_dict()
                    else:
                        v = self._value.to_dict()
                if isinstance(v, u.Quantity):
                    v = self.get_value() # force to be in default units
                if isinstance(v, np.ndarray):
                    v = v.tolist()
                return v
            elif k=='limits':
                return [vi.value if hasattr(vi, 'value') else vi for vi in v]
            elif v is None:
                return v
            elif isinstance(v, str):
                return v
            elif isinstance(v, dict):
                return v
            elif isinstance(v, float) or isinstance(v, int) or isinstance(v, list):
                return v
            elif _is_unit(v):
                return str(v.to_string())
            else:
                try:
                    return str(v)
                except:
                    raise NotImplementedError("could not parse {} of '{}' to json".format(k, self.uniquetwig))

        return {k: _parse(k, v) for k,v in self.to_dict().items() if (v is not None and k not in ['twig', 'uniquetwig', 'quantity'] and (k!='uniqueid' or incl_uniqueid or self.qualifier=='detached_job'))}

    @property
    def attributes(self):
        """
        Return a list of the attributes of this <phoebe.parameters.Parameter>.

        Returns
        -------
        * (list)
        """
        return self._dict_fields_other

    def get_attributes(self):
        """
        Return a list of the attributes of this <phoebe.parameters.Parameter>.
        This is simply a shortcut to <phoebe.parameters.Parameter.attributes>.

        Returns
        --------
        * (list)
        """
        return self.attributes

    @property
    def meta(self):
        """
        See all the meta-tag properties for this <phoebe.parameters.Parameter>.

        See <phoebe.parameters.Parameter.get_meta> for the ability to ignore
        certain keys.

        Returns
        -------
        * (dict) an ordered dictionary of all tag properties.
        """
        return self.get_meta()

    def get_meta(self, ignore=['uniqueid']):
        """
        See all the meta-tag properties for this <phoebe.parameters.Parameter>.

        See also:
        * <phoebe.parameters.Parameter.meta>
        * <phoebe.parameters.ParameterSet.get_meta>

        Arguments
        ---------
        * `ignore` (list, optional, default=['uniqueid']): list of keys to
            exclude from the returned dictionary

        Returns
        ----------
        * (dict) an ordered dictionary of tag properties
        """
        return OrderedDict([(k, getattr(self, k)) for k in _meta_fields_all if k not in ignore])

    @property
    def tags(self):
        """
        Returns a dictionary that lists all available tags.

        See also:
        * <phoebe.parameters.ParameterSet.tags>
        * <phoebe.parameters.Parameter.meta>

        Will include entries from the singular attributes:
        * <phoebe.parameters.Parameter.context>
        * <phoebe.parameters.Parameter.kind>
        * <phoebe.parameters.Parameter.model>
        * <phoebe.parameters.Parameter.compute>
        * <phoebe.parameters.Parameter.constraint>
        * <phoebe.parameters.Parameter.dataset>
        * <phoebe.parameters.Parameter.component>
        * <phoebe.parameters.Parameter.feature>
        * <phoebe.parameters.Parameter.time>
        * <phoebe.parameters.Parameter.qualifier>

        Returns
        ----------
        * (dict) a dictionary of all singular tag attributes.
        """
        return self.get_meta(ignore=['uniqueid', 'plugin', 'feedback', 'fitting', 'history', 'twig', 'uniquetwig'])

    @property
    def qualifier(self):
        """
        Return the qualifier of this <phoebe.parameters.Parameter>.

        See also:
        * <phoebe.parameters.ParameterSet.qualifier>
        * <phoebe.parameters.ParameterSet.qualifiers>

        Returns
        -------
        * (str) the qualifier tag of this Parameter.
        """
        return self._qualifier

    @property
    def time(self):
        """
        Return the time of this <phoebe.parameters.Parameter>.

        See also:
        * <phoebe.parameters.ParameterSet.time>
        * <phoebe.parameters.ParameterSet.times>

        Returns
        -------
        * (str) the time tag of this Parameter.
        """
        # need to force formatting because of the different way numpy.float64 is
        # handled before numpy 1.14.  See https://github.com/phoebe-project/phoebe2/issues/247
        return '{:09f}'.format(float(self._time)) if self._time is not None else None

    @property
    def history(self):
        """
        Return the history of this <phoebe.parameters.Parameter>.

        See also:
        * <phoebe.parameters.ParameterSet.history>
        * <phoebe.parameters.ParameterSet.historys>

        Returns
        -------
        * (str) the history tag of this Parameter.
        """
        return self._history

    @property
    def feature(self):
        """
        Return the feature of this <phoebe.parameters.Parameter>.

        See also:
        * <phoebe.parameters.ParameterSet.feature>
        * <phoebe.parameters.ParameterSet.features>

        Returns
        -------
        * (str) the feature tag of this Parameter.
        """
        return self._feature

    @property
    def component(self):
        """
        Return the component of this <phoebe.parameters.Parameter>.

        See also:
        * <phoebe.parameters.ParameterSet.component>
        * <phoebe.parameters.ParameterSet.components>

        Returns
        -------
        * (str) the component tag of this Parameter.
        """
        return self._component

    @property
    def dataset(self):
        """
        Return the dataset of this <phoebe.parameters.Parameter>.

        See also:
        * <phoebe.parameters.ParameterSet.dataset>
        * <phoebe.parameters.ParameterSet.datasets>

        Returns
        -------
        * (str) the dataset tag of this Parameter.
        """
        return self._dataset

    @property
    def constraint(self):
        """
        Return the constraint of this <phoebe.parameters.Parameter>.

        See also:
        * <phoebe.parameters.ParameterSet.constraint>
        * <phoebe.parameters.ParameterSet.constraints>

        Returns
        -------
        * (str) the constraint tag of this Parameter.
        """
        return self._constraint

    @property
    def compute(self):
        """
        Return the compute of this <phoebe.parameters.Parameter>.

        See also:
        * <phoebe.parameters.ParameterSet.compute>
        * <phoebe.parameters.ParameterSet.computes>

        Returns
        -------
        * (str) the compute tag of this Parameter.
        """
        return self._compute

    @property
    def model(self):
        """
        Return the model of this <phoebe.parameters.Parameter>.

        See also:
        * <phoebe.parameters.ParameterSet.model>
        * <phoebe.parameters.ParameterSet.models>

        Returns
        -------
        * (str) the model tag of this Parameter.
        """
        return self._model

    @property
    def fitting(self):
        """
        Return the fitting of this <phoebe.parameters.Parameter>.

        See also:
        * <phoebe.parameters.ParameterSet.fitting>
        * <phoebe.parameters.ParameterSet.fittings>

        Returns
        -------
        * (str) the fitting tag of this Parameter.
        """
        return self._fitting

    @property
    def feedback(self):
        """
        Return the feedback of this <phoebe.parameters.Parameter>.

        See also:
        * <phoebe.parameters.ParameterSet.feedback>
        * <phoebe.parameters.ParameterSet.feedbacks>

        Returns
        -------
        * (str) the feedback tag of this Parameter.
        """
        return self._feedback

    @property
    def plugin(self):
        """
        Return the plugin of this <phoebe.parameters.Parameter>.

        See also:
        * <phoebe.parameters.ParameterSet.plugin>
        * <phoebe.parameters.ParameterSet.plugins>

        Returns
        -------
        * (str) the plugin tag of this Parameter.
        """
        return self._plugin

    @property
    def kind(self):
        """
        Return the kind of this <phoebe.parameters.Parameter>.

        See also:
        * <phoebe.parameters.ParameterSet.kind>
        * <phoebe.parameters.ParameterSet.kinds>

        Returns
        -------
        * (str) the kind tag of this Parameter.
        """
        return self._kind

    @property
    def context(self):
        """
        Return the context of this <phoebe.parameters.Parameter>.

        See also:
        * <phoebe.parameters.ParameterSet.context>
        * <phoebe.parameters.ParameterSet.contexts>

        Returns
        -------
        * (str) the context tag of this Parameter.
        """
        return self._context

    @property
    def uniqueid(self):
        """
        Return the uniqueid of this <phoebe.parameters.Parameter>.

        See also:
        * <phoebe.parameters.ParameterSet.uniequids>

        Returns
        -------
        * (str) the uniqueid of this Parameter.
        """
        return self._uniqueid

    @property
    def uniquetwig_trunc(self):
        """
        Return the uniquetwig but truncated if necessary to be <=12 characters.

        See also:
        * <phoebe.parameters.Parameter.uniquetwig>
        * <phoebe.parameters.Parameter.twig>

        Returns
        --------
        * (str) the uniquetwig, truncated to 12 characters
        """
        uniquetwig = self.uniquetwig
        if len(uniquetwig) > 30:
            return uniquetwig[:27]+'...'
        else:
            return uniquetwig


    @property
    def uniquetwig(self):
        """
        Determine the shortest (more-or-less) twig which will point
        to this single <phoebe.parameters.Parameter> in the parent
        <phoebe.frontend.bundle.Bundle>.

        See <phoebe.parameters.Parameter.get_uniquetwig> (introduced in 2.1.1)
        for the ability to pass a <phoebe.parameters.ParameterSet>.

        See also:
        * <phoebe.parameters.Parameter.twig>
        * <phoebe.parameters.Parameter.uniquetwig_trunc>

        Returns
        --------
        * (str) uniquetwig
        """
        return self.get_uniquetwig()


    def get_uniquetwig(self, ps=None):
        """
        Determine the shortest (more-or-less) twig which will point
        to this single <phoebe.parameters.Parameter> in a given parent
        <phoebe.parameters.ParameterSet>.

        See also:
        * <phoebe.parameters.Parameter.twig>
        * <phoebe.parameters.Parameter.uniquetwig_trunc>

        Arguments
        ----------
        * `ps` (<phoebe.parameters.ParameterSet>, optional): ParameterSet
            in which the returned uniquetwig will point to this Parameter.
            If not provided or None this will default to the parent
            <phoebe.frontend.bundle.Bundle>, if available.

        Returns
        --------
        * (str) uniquetwig
        """

        if ps is None:
            ps = self._bundle

        if ps is None:
            return self.twig

        return ps._uniquetwig(self)

    @property
    def twig(self):
        """
        The twig of a <phoebe.parameters.Parameter> is a single string with the
        individual <phoebe.parameters.Parameter.meta> tags separated by '@' symbols.
        This twig gives a single string which can point back to this Parameter.

        See also:
        * <phoebe.parameters.Parameter.uniquetwig>
        * <phoebe.parameters.ParameterSet.twigs>

        Returns
        --------
        * (str): the full twig of this Parameter.
        """
        return "@".join([getattr(self, k) for k in _meta_fields_twig if getattr(self, k) is not None])

    @property
    def visible_if(self):
        """
        Return the `visible_if` expression for this <phoebe.parameters.Parameter>.

        See also:
        * <phoebe.parameters.Parameter.is_visible>

        Returns
        --------
        * (str): the `visible_if` expression for this Parameter
        """
        return self._visible_if

    @property
    def is_visible(self, visible_if=None):
        """
        Execute the `visible_if` expression for this <phoebe.parameters.Parameter>
        and determine whether it is currently visible in the parent
        <phoebe.parameters.ParameterSet>.

        If `False`, <phoebe.parameters.ParameterSet.filter> calls must have
        `check_visible=False` or else this Parameter will be excluded.

        See also:
        * <phoebe.parameters.Parameter.visible_if>

        Returns
        --------
        * (bool):  whether this parameter is currently visible
        """
        return self._is_visible()


    def _is_visible(self, visible_if=None):
        """
        Execute the `visible_if` expression for this <phoebe.parameters.Parameter>
        and determine whether it is currently visible in the parent
        <phoebe.parameters.ParameterSet>.

        If `False`, <phoebe.parameters.ParameterSet.filter> calls must have
        `check_visible=False` or else this Parameter will be excluded.

        See also:
        * <phoebe.parameters.Parameter.visible_if>

        Arguments
        -----------
        * `visible_if` (string or list, optional, default=None): expression to
            use to compute visibility.  If None or not provided, will default
            to <phoebe.parameters.Parameter.visible_if>.

        Returns
        --------
        * (bool):  whether this parameter is currently visible
        """
        def is_visible_single(visible_if):
            # visible_if syntax:
            # * [ignore,these]qualifier:value
            # * [ignore,these]qualifier:<tag>
            # print("is_visible_single {}".format(visible_if))

            if visible_if.lower() == 'false':
                return False

            # otherwise we need to find the parameter we're referencing and check its value
            if visible_if[0]=='[':
                remove_metawargs, visible_if = visible_if[1:].split(']')
                remove_metawargs = remove_metawargs.split(',')
            else:
                remove_metawargs = []

            qualifier, value = visible_if.split(':')

            if 'hierarchy.' in qualifier:
                # TODO: set specific syntax (hierarchy.get_meshables:2)
                # then this needs to do some logic on the hierarchy
                hier = self._bundle.hierarchy
                if not len(hier.get_value()):
                    # then hierarchy hasn't been set yet, so we can't do any
                    # of these tests
                    return True

                method = qualifier.split('.')[1]

                if value in ['true', 'True']:
                    value = True
                elif value in ['false', 'False']:
                    value = False

                return getattr(hier, method)(self.component) == value

            else:

                # the parameter needs to have all the same meta data except qualifier
                # TODO: switch this to use self.get_parent_ps ?
                metawargs = {k:v for k,v in self.get_meta(ignore=['twig', 'uniquetwig', 'uniqueid']+remove_metawargs).items() if v is not None}
                metawargs['qualifier'] = qualifier
                # metawargs['twig'] = None
                # metawargs['uniquetwig'] = None
                # metawargs['uniqueid'] = None
                # if metawargs.get('component', None) == '_default':
                    # metawargs['component'] = None

                try:
                    # this call is quite expensive and bloats every get_parameter(check_visible=True)
                    param = self._bundle.get_parameter(check_visible=False, check_default=False, **metawargs)
                except ValueError:
                    # let's not let this hold us up - sometimes this can happen when copying
                    # parameters (from copy_for) in order that the visible_if parameter
                    # happens later
                    logger.debug("parameter not found when trying to determine is_visible for {}: {}".format(self.twig, metawargs))
                    return True

                #~ print "***", qualifier, param.qualifier, param.get_value(), value

                if isinstance(param, BoolParameter):
                    if value in ['true', 'True']:
                        value = True
                    elif value in ['false', 'False']:
                        value = False


                if isinstance(value, str) and value[0] in ['!', '~']:
                    return param.get_value() != value[1:]
                elif isinstance(value, str) and "|" in value:
                    return param.get_value() in value.split("|")
                elif value=='<notempty>':
                    return len(param.get_value()) > 0
                elif isinstance(value, str) and value[0] == '<' and value[-1] == '>':
                    return param.get_value() == getattr(self, value[1:-1])
                else:
                    return param.get_value() == value

        if visible_if is None:
            visible_if = self.visible_if

        if visible_if is None:
            return True

        if not self._bundle:
            # then we may not be able to do the check, for now let's just return True
            return True


        # if isinstance(visible_if, list) or isinstance(visible_if, tuple):
            # return np.any([self.is_visible(vi) for vi in visible_if])

        # syntax:
        # * visible_if = 'condition1,condition2||condition3' (where '||' is or ',' is and)
        return np.any([np.all([is_visible_single(visible_if_ii) for visible_if_ii in visible_if_i.split(',')]) for visible_if_i in visible_if.split('||')])



    @property
    def copy_for(self):
        """
        Return the `copy_for` expression for this <phoebe.parameters.Parameter>.

        This expression determines which new components and datasets should
        receive a copy of this Parameter.

        Returns:
        * (dict) the `copy_for` expression for this Parameter
        """
        return self._copy_for


    @property
    def description(self):
        """
        Return the `description` of the <phoebe.parameters.Parameter>.  The
        description is a slightly longer explanation of the Parameter qualifier.

        See also:
        * <phoebe.parameters.Parameter.get_description>
        * <phoebe.parameters.ParameterSet.get_description>
        * <phoebe.parameters.Parameter.qualifier>

        Returns
        --------
        * (str) the description
        """
        return self._description

    def get_description(self):
        """
        Return the `description` of the <phoebe.parameters.Parameter>.  The
        description is a slightly longer explanation of the Parameter qualifier.

        See also:
        * <phoebe.parameters.Parameter.description>
        * <phoebe.parameters.ParameterSet.get_description>
        * <phoebe.parameters.Parameter.qualifier>

        Returns
        --------
        * (str) the description
        """
        return self._description

    @property
    def value(self):
        """
        Return the value of the <phoebe.parameters.Parameter>.  For more options,
        including units when applicable, use the appropriate `get_value`
        method instead:

        * <phoebe.parameters.FloatParameter.get_value>
        * <phoebe.parameters.FloatArrayParameter.get_value>
        * <phoebe.parameters.HierarchyParameter.get_value>
        * <phoebe.parameters.IntParameter.get_value>
        * <phoebe.parameters.BoolParameter.get_value>
        * <phoebe.parameters.ChoiceParameter.get_value>
        * <phoebe.parameters.SelectParameter.get_value>
        * <phoebe.parameters.ConstraintParameter.get_value>
        * <phoebe.parameters.HistoryParameter.get_value>

        Returns
        ---------
        * (float/int/string/bool): the current value of the Parameter.
        """

        return self.get_value()


    def _add_history(self, redo_func, redo_kwargs, undo_func, undo_kwargs):
        """
        """
        if self._bundle is None or not self._bundle.history_enabled:
            return
        if 'value' in undo_kwargs.keys() and undo_kwargs['value'] is None:
            return

            logger.debug("creating history entry for {}".format(redo_func))
        #~ print "*** param._add_history", redo_func, redo_kwargs, undo_func, undo_kwargs
        self._bundle._add_history(redo_func, redo_kwargs, undo_func, undo_kwargs)

    # TODO (done?): access to value, adjust, unit, prior, posterior, etc in dictionary (when applicable)
    # TODO (done?): ability to set value, adjust, unit, prior, posterior through dictionary access (but not meta-fields)

    def get_parent_ps(self):
        """
        Return a <phoebe.parameters.ParameterSet> of all Parameters in the same
        <phoebe.frontend.bundle.Bundle> which share the same
        meta-tags (except qualifier, twig, uniquetwig).

        See also:
        * <phoebe.parameters.Parameter.meta>

        Returns
        ----------
        * (<phoebe.parameters.ParameterSet>): the parent ParameterSet.
        """
        if self._bundle is None:
            return None

        metawargs = {k:v for k,v in self.meta.items() if k not in ['qualifier', 'twig', 'uniquetwig']}

        return self._bundle.filter(**metawargs)

    #~ @property
    #~ def constraint(self):
        #~ """
        #~ returns the label of the constraint that constrains this parameter
        #~
        #~ you can then access all of the parameters of the constraint via bundle.get_constraint(label)
        #~ """
        #~ return self.constraint_expression.uniquetwig

    @property
    def is_constraint(self):
        """
        Returns the <phoebe.parameters.ConstraintParameter> that constrains
        this parameter.  If this <phoebe.parameters.FloatParameter> is not
        constrained, this will return None.

        See also:
        * <phoebe.parameters.FloatParameter.constrained_by>
        * <phoebe.parameters.FloatParameter.in_constraints>
        * <phoebe.parameters.FloatParameter.constrains>
        * <phoebe.parameters.FloatParameter.related_to>

        Returns
        -------
        * (None or <phoebe.parameters.ConstraintParameter)
        """
        if self._is_constraint is None:
            return None
        return self._bundle.get_parameter(context='constraint', uniqueid=self._is_constraint, check_visible=False)

    @property
    def constrained_by(self):
        """
        Returns a list of <phoebe.parameters.Parameter> objects that constrain
        this <phoebe.parameters.FloatParameter>.

        See also:
        * <phoebe.parameters.FloatParameter.is_constraint>
        * <phoebe.parameters.FloatParameter.in_constraints>
        * <phoebe.parameters.FloatParameter.constrains>
        * <phoebe.parameters.FloatParameter.related_to>

        Returns
        -------
        * (list of <phoebe.parameters.Parameter>)
        """
        if self._is_constraint is None:
            return []
        params = []
        uniqueids = []
        for var in self.is_constraint._vars:
            param = var.get_parameter()
            if param.uniqueid != self.uniqueid and param.uniqueid not in uniqueids:
                params.append(param)
                uniqueids.append(param.uniqueid)
        return params

    #~ @property
    #~ def in_constraints(self):
        #~ """
        #~ returns a list the labels of the constraints in which this parameter constrains another
        #~
        #~ you can then access all of the parameters of a given constraint via bundle.get_constraint(constraint)
        #~ """
        #~ return [param.uniquetwig for param in self.in_constraints_expressions]

    @property
    def in_constraints(self):
        """
        Returns a list of the expressions in which this
        <phoebe.parameters.FloatParameter> constrains other Parameters.

        See also:
        * <phoebe.parameters.FloatParameter.is_constraint>
        * <phoebe.parameters.FloatParameter.constrained_by>
        * <phoebe.parameters.FloatParameter.constrains>
        * <phoebe.parameters.FloatParameter.related_to>

        Returns
        -------
        * (list of expressions)
        """
        expressions = []
        for uniqueid in self._in_constraints:
            expressions.append(self._bundle.get_parameter(context='constraint', uniqueid=uniqueid))
        return expressions

    @property
    def constrains(self):
        """
        Returns a list of Parameters that are constrained by this
         <phoebe.parameters.FloatParameter>.

        See also:
        * <phoebe.parameters.FloatParameter.is_constraint>
        * <phoebe.parameters.FloatParameter.constrained_by>
        * <phoebe.parameters.FloatParameter.in_constraints>
        * <phoebe.parameters.FloatParameter.related_to>

         Returns
         -------
         * (list of Parameters)
        """
        params = []
        for constraint in self.in_constraints:
            for var in constraint._vars:
                param = var.get_parameter()
                if param.component == constraint.component and param.qualifier == constraint.qualifier:
                    if param not in params and param.uniqueid != self.uniqueid:
                        params.append(param)
        return params

    @property
    def related_to(self):
        """
        Returns a list of all parameters that are either constrained by or
        constrain this parameter.

        See also:
        * <phoebe.parameters.FloatParameter.is_constraint>
        * <phoebe.parameters.FloatParameter.constrained_by>
        * <phoebe.parameters.FloatParameter.in_constraints>
        * <phoebe.parameters.FloatParameter.constrains>

         Returns
         -------
         * (list of Parameters)
        """
        params = []
        constraints = self.in_constraints
        if self.is_constraint is not None:
            constraints.append(self.is_constraint)

        for constraint in constraints:
            for var in constraint._vars:
                param = var.get_parameter()
                if param not in params and param.uniqueid != self.uniqueid:
                    params.append(param)

        return params

    def to_constraint(self):
        """
        Convert this <phoebe.parameters.Parameter> to a
        <phoebe.parameters.ConstraintParameter>.

        **NOTE**: this is an advanced functionality: use with caution.

        Returns
        --------
        * (<phoebe.parameters.ConstraintParameter): the ConstraintParameter
        """
        return ConstraintParameter(self._bundle, "{%s}" % self.uniquetwig)

    def __math__(self, other, symbol, mathfunc):
        """
        """


        try:
            if isinstance(other, ConstraintParameter):
                # print "*** __math__", self.quantity, mathfunc, other.result, other.expr
                return ConstraintParameter(self._bundle, "{%s} %s (%s)" % (self.uniquetwig, symbol, other.expr), default_unit=(getattr(self.quantity, mathfunc)(other.result).unit))
            elif isinstance(other, Parameter):

                # we need to do some tricks here since the math could fail if doing
                # math on  arrays of different lengths (ie if one is empty)
                # So instead, we'll just multiply with 1.0 floats if we can get the
                # unit from the quantity.

                self_quantity = self.quantity
                other_quantity = other.quantity

                if hasattr(self_quantity, 'unit'):
                    self_quantity = 1.0 * self_quantity.unit
                if hasattr(other_quantity, 'unit'):
                    other_quantity = 1.0 * other_quantity.unit

                default_unit = getattr(self_quantity, mathfunc)(other_quantity).unit
                return ConstraintParameter(self._bundle, "{%s} %s {%s}" % (self.uniquetwig, symbol, other.uniquetwig), default_unit=default_unit)
            elif isinstance(other, u.Quantity):
                return ConstraintParameter(self._bundle, "{%s} %s %0.30f" % (self.uniquetwig, symbol, _value_for_constraint(other)), default_unit=(getattr(self.quantity, mathfunc)(other).unit))
            elif isinstance(other, float) or isinstance(other, int):
                if symbol in ['+', '-'] and hasattr(self, 'default_unit'):
                    # assume same units as self (NOTE: NOT NECESSARILY SI) if addition or subtraction
                    other = float(other)*self.default_unit
                else:
                    # assume dimensionless
                    other = float(other)*u.dimensionless_unscaled
                return ConstraintParameter(self._bundle, "{%s} %s %f" % (self.uniquetwig, symbol, _value_for_constraint(other)), default_unit=(getattr(self.quantity, mathfunc)(other).unit))
            elif isinstance(other, u.Unit) and mathfunc=='__mul__':
                return self.quantity*other
            else:
                raise NotImplementedError("math with type {} not supported".format(type(other)))
        except ValueError:
            raise ValueError("constraint math failed: make sure you're using astropy 1.0+")

    def __rmath__(self, other, symbol, mathfunc):
        """
        """
        try:
            if isinstance(other, ConstraintParameter):
                return ConstraintParameter(self._bundle, "(%s) %s {%s}" % (other.expr, symbol, self.uniquetwig), default_unit=(getattr(self.quantity, mathfunc)(other.result).unit))
            elif isinstance(other, Parameter):
                return ConstraintParameter(self._bundle, "{%s} %s {%s}" % (other.uniquetwig, symbol, self.uniquetwig), default_unit=(getattr(self.quantity, mathfunc)(other.quantity).unit))
            elif isinstance(other, u.Quantity):
                return ConstraintParameter(self._bundle, "%0.30f %s {%s}" % (_value_for_constraint(other), symbol, self.uniquetwig), default_unit=(getattr(self.quantity, mathfunc)(other).unit))
            elif isinstance(other, float) or isinstance(other, int):
                if symbol in ['+', '-'] and hasattr(self, 'default_unit'):
                    # assume same units as self if addition or subtraction
                    other = float(other)*self.default_unit
                else:
                    # assume dimensionless
                    other = float(other)*u.dimensionless_unscaled
                return ConstraintParameter(self._bundle, "%f %s {%s}" % (_value_for_constraint(other), symbol, self.uniquetwig), default_unit=(getattr(self.quantity, mathfunc)(other).unit))
            elif isinstance(other, u.Unit) and mathfunc=='__mul__':
                return self.quantity*other
            else:
                raise NotImplementedError("math with type {} not supported".format(type(other)))
        except ValueError:
            raise ValueError("constraint math failed: make sure you're using astropy 1.0+")

    def __add__(self, other):
        """
        """
        return self.__math__(other, '+', '__add__')

    def __radd__(self, other):
        """
        """
        return self.__rmath__(other, '+', '__radd__')

    def __sub__(self, other):
        """
        """
        return self.__math__(other, '-', '__sub__')

    def __rsub__(self, other):
        """
        """
        return self.__rmath__(other, '-', '__rsub__')

    def __mul__(self, other):
        """
        """
        return self.__math__(other, '*', '__mul__')

    def __rmul__(self, other):
        """
        """
        return self.__rmath__(other, '*', '__rmul__')

    def __div__(self, other):
        """
        """
        return self.__math__(other, '/', '__div__')

    def __rdiv__(self, other):
        """
        """
        return self.__rmath__(other, '/', '__rdiv__')

    def __truediv__(self, other):
        """
        """
        # NOTE: only used in python3
        return self.__math__(other, '/', '__truediv__')

    def __rtruediv__(self, other):
        """
        """
        # note only used in python3
        return self.__rmath__(other, '/', '__rtruediv__')

    def __pow__(self, other):
        """
        """
        return self.__math__(other, '**', '__pow__')

    def __rpow__(self, other):
        """
        """
        return self.__rmath__(other, '**', '__rpow__')

    def __mod__(self, other):
        """
        """
        return self.__math__(other, '%', '__mod__')

    def __rmod__(self, other):
        """
        """
        return self.__rmath__(other, '%', '__rmod__')

    def set_uniqueid(self, uniqueid):
        """
        Set the `uniqueid` of this <phoebe.parameters.Parameter>.
        There is no real need for a user to call this unless there is some
        conflict or they manually want to set the uniqueids.

        NOTE: this does not check for conflicts, and having two parameters
        without the same uniqueid (not really unique anymore is it) will
        surely cause unexpected results.  Use with caution.

        See also:
        * <phoebe.parameters.Parameter.uniqueid>

        Arguments
        ---------
        * `uniqueid` (string): the new uniqueid
        """
        # TODO: check to make sure uniqueid is valid (is actually unique within self._bundle and won't cause problems with constraints, etc)
        self._uniqueid = uniqueid

    def get_value(self, *args, **kwargs):
        """
        This method should be overriden by any subclass of
        <phoebe.parameters.Parameter>, and should be decorated with the
        @update_if_client decorator.
        Please see the individual classes documentation:

        * <phoebe.parameters.FloatParameter.get_value>
        * <phoebe.parameters.FloatArrayParameter.get_value>
        * <phoebe.parameters.HierarchyParameter.get_value>
        * <phoebe.parameters.IntParameter.get_value>
        * <phoebe.parameters.BoolParameter.get_value>
        * <phoebe.parameters.ChoiceParameter.get_value>
        * <phoebe.parameters.SelectParameter.get_value>
        * <phoebe.parameters.ConstraintParameter.get_value>
        * <phoebe.parameters.HistoryParameter.get_value>

        If subclassing, this method needs to:
        * cast to the correct type/units, handling defaults

        Raises
        -------
        * NoteImplemmentedError: because this must be subclassed
        """
        if self.qualifier in kwargs.keys():
            # then we have an "override" value that was passed, and we should
            # just return that.
            # Example teff_param.get_value('teff', teff=6000) returns 6000
            return kwargs.get(self.qualifier)
        return None

    def set_value(self, *args, **kwargs):
        """
        This method should be overriden by any subclass of Parameter, and should
        be decorated with the @send_if_client decorator
        Please see the individual classes for documentation:

        * <phoebe.parameters.FloatParameter.set_value>
        * <phoebe.parameters.FloatArrayParameter.set_value>
        * <phoebe.parameters.HierarchyParameter.set_value>
        * <phoebe.parameters.IntParameter.set_value>
        * <phoebe.parameters.BoolParameter.set_value>
        * <phoebe.parameters.ChoiceParameter.set_value>
        * <phoebe.parameters.SelectParameter.set_value>
        * <phoebe.parameters.ConstraintParameter.set_value>
        * <phoebe.parameters.HistoryParameter.set_value>

        If subclassing, this method needs to:
        * check the inputs for the correct format/agreement/cast_type
        * make sure that converting back to default_unit will work (if applicable)
        * make sure that in choices (if a choose)
        * make sure that not out of limits
        * make sure that not out of prior ??

        Raises
        -------
        * NotImplementedError: because this must be subclassed
        """
        raise NotImplementedError # <--- leave this in place, should be subclassed


class StringParameter(Parameter):
    """
    Parameter that accepts any string for the value
    """
    def __init__(self, *args, **kwargs):
        """
        see <phoebe.parameters.Parameter.__init__>
        """
        super(StringParameter, self).__init__(*args, **kwargs)

        self.set_value(kwargs.get('value', ''))

        self._dict_fields_other = ['description', 'value', 'visible_if', 'copy_for']
        self._dict_fields = _meta_fields_all + self._dict_fields_other

    @update_if_client
    def get_value(self, **kwargs):
        """
        Get the current value of the <phoebe.parameters.StringParameter>.

        **default/override values**: if passing a keyword argument with the same
            name as the Parameter qualifier (see
            <phoebe.parameters.Parameter.qualifier>), then the value passed
            to that keyword argument will be returned **instead of** the current
            value of the Parameter.  This is mostly used internally when
            wishing to override values sent to
            <phoebe.frontend.bundle.Bundle.run_compute>, for example.

        Arguments
        ----------
        * `**kwargs`: passing a keyword argument that matches the qualifier
            of the Parameter, will return that value instead of the stored value.
            See above for how default values are treated.

        Returns
        --------
        * (string) the current or overridden value of the Parameter
        """
        default = super(StringParameter, self).get_value(**kwargs)
        if default is not None: return default
        return str(self._value)

    @send_if_client
    def set_value(self, value, **kwargs):
        """
        Set the current value of the <phoebe.parameters.StringParameter>.

        Arguments
        ----------
        * `value` (string): the new value of the Parameter.
        * `**kwargs`: IGNORED

        Raises
        ---------
        * ValueError: if `value` could not be converted to the correct type
            or is not a valid value for the Parameter.
        """
        _orig_value = deepcopy(value)

        try:
            value = str(value)
        except:
            raise ValueError("could not cast value to string")
        else:
            self._value = value

            self._add_history(redo_func='set_value', redo_kwargs={'value': value, 'uniqueid': self.uniqueid}, undo_func='set_value', undo_kwargs={'value': _orig_value, 'uniqueid': self.uniqueid})

class TwigParameter(Parameter):
    # TODO: change to RefParameter?
    """
    Parameter that handles referencing any other *parameter* by twig (must exist)
    This stores the uniqueid but will display as the current uniquetwig for that item
    """
    def __init__(self, bundle, *args, **kwargs):
        """
        see <phoebe.parameters.Parameter.__init__>
        """
        super(TwigParameter, self).__init__(*args, **kwargs)

        # usually its the bundle's job to attach param._bundle after the
        # creation of a parameter.  But in this case, having access to the
        # bundle is necessary in order to intialize and set the value
        self._bundle = bundle

        self.set_value(kwargs.get('value', ''))

        self._dict_fields_other = ['description', 'value', 'visible_if', 'copy_for']
        self._dict_fields = _meta_fields_all + self._dict_fields_other

    def get_parameter(self):
        """
        Return the parameter that the `value` is referencing

        Returns
        --------
        * (<phoebe.parameters.Parameter>)
        """
        return self._bundle.get_parameter(uniqueid=self._value)

    @update_if_client
    def get_value(self, **kwargs):
        """
        Get the current value of the <phoebe.parameters.TwigParameter>.

        **default/override values**: if passing a keyword argument with the same
            name as the Parameter qualifier (see
            <phoebe.parameters.Parameter.qualifier>), then the value passed
            to that keyword argument will be returned **instead of** the current
            value of the Parameter.  This is mostly used internally when
            wishing to override values sent to
            <phoebe.frontend.bundle.Bundle.run_compute>, for example.

        Arguments
        ----------
        * `**kwargs`: passing a keyword argument that matches the qualifier
            of the Parameter, will return that value instead of the stored value.
            See above for how default values are treated.

        Returns
        --------
        * (string) the current or overridden value of the Parameter
        """
        # self._value is the uniqueid of the parameter.  So we need to
        # retrieve that parameter, but display the current uniquetwig
        # to the user
        # print "*** TwigParameter.get_value self._value: {}".format(self._value)
        default = super(TwigParameter, self).get_value(**kwargs)
        if default is not None: return default
        if self._value is None:
            return None
        return _uniqueid_to_uniquetwig(self._bundle, self._value)


    @send_if_client
    def set_value(self, value, **kwargs):
        """
        Set the current value of the <phoebe.parameters.StringParameter>.

        Arguments
        ----------
        * `value` (string): the new value of the Parameter.
        * `**kwargs`: passed on to filter to find the Parameter

        Raises
        ---------
        * ValueError: if `value` could not be converted to the correct type
            or is not a valid value for the Parameter.
        """
        _orig_value = deepcopy(self.get_value())

        # first make sure only returns one results
        if self._bundle is None:
            raise ValueError("TwigParameters must be attached from the bundle, and cannot be standalone")

        value = str(value)  # <-- in case unicode

        # NOTE: this means that in all saving of bundles, we MUST keep the uniqueid and retain them when re-opening
        value = _twig_to_uniqueid(self._bundle, value, **kwargs)
        self._value = value

        self._add_history(redo_func='set_value', redo_kwargs={'value': value, 'uniqueid': self.uniqueid}, undo_func='set_value', undo_kwargs={'value': _orig_value, 'uniqueid': self.uniqueid})


class ChoiceParameter(Parameter):
    """
    Parameter in which the value has to match one of the pre-defined choices
    """
    def __init__(self, *args, **kwargs):
        """
        see <phoebe.parameters.Parameter.__init__>
        """
        super(ChoiceParameter, self).__init__(*args, **kwargs)

        self._choices = kwargs.get('choices', [''])

        self.set_value(kwargs.get('value', ''))

        self._dict_fields_other = ['description', 'choices', 'value', 'visible_if', 'copy_for']
        self._dict_fields = _meta_fields_all + self._dict_fields_other

    @property
    def choices(self):
        """
        Return the valid list of choices.

        This is identical to: <phoebe.parameters.ChoiceParameter.get_choices>

        Returns
        ---------
        * (list) list of valid choices
        """
        return self._choices

    def get_choices(self):
        """
        Return the valid list of choices.

        This is identical to: <phoebe.parameters.ChoiceParameter.choices>

        Returns
        ---------
        * (list) list of valid choices
        """
        return self._choices

    @update_if_client
    def get_value(self, **kwargs):
        """
        Get the current value of the <phoebe.parameters.ChoiceParameter>.

        **default/override values**: if passing a keyword argument with the same
            name as the Parameter qualifier (see
            <phoebe.parameters.Parameter.qualifier>), then the value passed
            to that keyword argument will be returned **instead of** the current
            value of the Parameter.  This is mostly used internally when
            wishing to override values sent to
            <phoebe.frontend.bundle.Bundle.run_compute>, for example.
            Note: the provided value is not checked against the valid set
            of choices (<phoebe.parameters.ChoiceParameter.choices>).

        Arguments
        ----------
        * `**kwargs`: passing a keyword argument that matches the qualifier
            of the Parameter, will return that value instead of the stored value.
            See above for how default values are treated.

        Returns
        --------
        * (string) the current or overridden value of the Parameter
        """
        default = super(ChoiceParameter, self).get_value(**kwargs)
        if default is not None: return default
        return str(self._value)

    @send_if_client
    def set_value(self, value, run_checks=None, run_constraints=None, **kwargs):
        """
        Set the current value of the <phoebe.parameters.ChoiceParameter>.

        Arguments
        ----------
        * `value` (string): the new value of the Parameter.
        * `run_checks` (bool, optional): whether to call
            <phoebe.frontend.bundle.Bundle.run_checks> after setting the value.
            If `None`, the value in `phoebe.conf.interactive_checks` will be used.
            This will not raise an error, but will cause a warning in the logger
            if the new value will cause the system to fail checks.
        * `run_constraints` whether to run any necessary constraints after setting
            the value.  If `None`, the value in `phoebe.conf.interactive_constraints`
            will be used.
        * `**kwargs`: IGNORED

        Raises
        ---------
        * ValueError: if `value` could not be converted to a string.
        * ValueError: if `value` is not one of
            <phoebe.parameters.ChoiceParameter.choices>
        """
        _orig_value = deepcopy(self.get_value())

        try:
            value = str(value)
        except:
            raise ValueError("could not cast value to string")

        if self.qualifier=='passband':
            if value not in self.choices:
                self._choices = list_passbands(refresh=True)

        if value not in self.choices:
            raise ValueError("value for {} must be one of {}, not '{}'".format(self.uniquetwig, self.choices, value))

        if self.qualifier=='passband' and value not in list_installed_passbands():
            # then we need to download and install before setting
            logger.info("downloading passband: {}".format(value))
            download_passband(value)

        self._value = value


        if run_constraints is None:
            run_constraints = conf.interactive_constraints

        if run_constraints:
            if len(self._in_constraints):
                logger.debug("changing value of {} triggers {} constraints".format(self.twig, [c.twig for c in self.in_constraints]))
            for constraint_id in self._in_constraints:
                self._bundle.run_constraint(uniqueid=constraint_id, skip_kwargs_checks=True, run_constraints=run_constraints)
        else:
            # then we want to delay running constraints... so we need to track
            # which ones need to be run once requested
            if len(self._in_constraints):
                logger.debug("changing value of {} triggers delayed constraints {}".format(self.twig, [c.twig for c in self.in_constraints]))
            for constraint_id in self._in_constraints:
                if constraint_id not in self._bundle._delayed_constraints:
                    self._bundle._delayed_constraints.append(constraint_id)

        # run_checks if requested (default)
        if run_checks is None:
            run_checks = conf.interactive_checks
        if run_checks and self._bundle:
            passed, msg = self._bundle.run_checks(allow_skip_constraints=True)
            if not passed:
                # passed is either False (failed) or None (raise Warning)
                msg += "  If not addressed, this warning will continue to be raised and will throw an error at run_compute."
                logger.warning(msg)

        self._add_history(redo_func='set_value', redo_kwargs={'value': value, 'uniqueid': self.uniqueid}, undo_func='set_value', undo_kwargs={'value': _orig_value, 'uniqueid': self.uniqueid})

class SelectParameter(Parameter):
    """
    Parameter in which the value is a list of pre-defined choices
    """
    def __init__(self, *args, **kwargs):
        """
        see <phoebe.parameters.Parameter.__init__>
        """
        super(SelectParameter, self).__init__(*args, **kwargs)

        self._choices = kwargs.get('choices', [])

        self.set_value(kwargs.get('value', []))

        self._dict_fields_other = ['description', 'choices', 'value', 'visible_if', 'copy_for']
        self._dict_fields = _meta_fields_all + self._dict_fields_other

    @property
    def choices(self):
        """
        Return the valid list of choices.

        This is identical to: <phoebe.parameters.SelectParameter.get_choices>

        Returns
        ---------
        * (list) list of valid choices
        """
        return self._choices

    def get_choices(self):
        """
        Return the valid list of choices.

        This is identical to: <phoebe.parameters.SelectParameter.choices>

        Returns
        ---------
        * (list) list of valid choices
        """
        return self._choices

    def valid_selection(self, value):
        """
        Determine if `value` is valid given the current value of
        <phoebe.parameters.SelectParameter.choices>.

        In order to be valid, each item in the list `value` can be one of the
        items in the list of or match with at least one item by allowing for
        '*' and '?' wildcards.  Wildcard matching is done via the fnmatch
        python package.

        See also:
        * <phoebe.parameters.SelectParameter.remove_not_valid_selections>
        * <phoebe.parameters.SelectParameter.expand_value>

        Arguments
        ----------
        * `value` (string or list): the value to test against the list of choices

        Returns
        --------
        * (bool): whether `value` is valid given the choices.
        """
        if isinstance(value, list):
            return np.all([self.valid_selection(v) for v in value])

        if value in self.choices:
            return True

        # allow for wildcards
        for choice in self.choices:
            if _fnmatch(choice, value):
                return True

        return False

    @update_if_client
    def get_value(self, expand=False, **kwargs):
        """
        Get the current value of the <phoebe.parameters.SelectParameter>.

        **default/override values**: if passing a keyword argument with the same
            name as the Parameter qualifier (see
            <phoebe.parameters.Parameter.qualifier>), then the value passed
            to that keyword argument will be returned **instead of** the current
            value of the Parameter.  This is mostly used internally when
            wishing to override values sent to
            <phoebe.frontend.bundle.Bundle.run_compute>, for example.

        See also:
        * <phoebe.parameters.SelectParameter.expand_value>

        Arguments
        ----------
        * `expand` (bool, optional, default=False): whether to expand any
            wildcards in the stored value against the valid choices (see
            <phoebe.parameters.SelectParameter.choices>)
        * `**kwargs`: passing a keyword argument that matches the qualifier
            of the Parameter, will return that value instead of the stored value.
            See above for how default values are treated.

        Returns
        --------
        * (list) the current or overridden value of the Parameter
        """
        if expand:
            return self.expand_value(**kwargs)

        default = super(SelectParameter, self).get_value(**kwargs)
        if default is not None: return default
        return self._value

    def expand_value(self, **kwargs):
        """
        Get the current value of the <phoebe.parameters.SelectParameter>.

        This is simply a shortcut to <phoebe.parameters.SelectParameter.get_value>
        but passing `expand=True`.

        **default/override values**: if passing a keyword argument with the same
            name as the Parameter qualifier (see
            <phoebe.parameters.Parameter.qualifier>), then the value passed
            to that keyword argument will be returned **instead of** the current
            value of the Parameter.  This is mostly used internally when
            wishing to override values sent to
            <phoebe.frontend.bundle.Bundle.run_compute>, for example.

        See also:
        * <phoebe.parameters.SelectParameter.valid_selection>
        * <phoebe.parameters.SelectParameter.remove_not_valid_selections>

        Arguments
        ----------
        * `**kwargs`: passing a keyword argument that matches the qualifier
            of the Parameter, will return that value instead of the stored value.
            See above for how default values are treated.

        Returns
        --------
        * (list) the current or overridden value of the Parameter
        """
        selection = []
        for v in self.get_value(**kwargs):
            for choice in self.choices:
                if v==choice and choice not in selection:
                    selection.append(choice)
                elif _fnmatch(choice, v) and choice not in selection:
                    selection.append(choice)

        return selection

    @send_if_client
    def set_value(self, value, run_checks=None, **kwargs):
        """
        Set the current value of the <phoebe.parameters.SelectParameter>.

        `value` must be valid according to
        <phoebe.parmaeters.SelectParameter.valid_selection>, otherwise a
        ValueError will be raised.

        Arguments
        ----------
        * `value` (string): the new value of the Parameter.
        * `run_checks` (bool, optional): whether to call
            <phoebe.frontend.bundle.Bundle.run_checks> after setting the value.
            If `None`, the value in `phoebe.conf.interactive_checks` will be used.
            This will not raise an error, but will cause a warning in the logger
            if the new value will cause the system to fail checks.
        * `**kwargs`: IGNORED

        Raises
        ---------
        * ValueError: if `value` could not be converted to the correct type
        * ValueError: if `value` is not valid for the current choices in
            <phoebe.parameters.SelectParameter.choices>.
            See also <phoebe.parameters.SelectParameter.valid_selection>
        """
        _orig_value = deepcopy(self.get_value())

        if isinstance(value, str):
            value = [value]

        if not isinstance(value, list):
            raise TypeError("value must be a list of strings, received {}".format(type(value)))

        try:
            value = [str(v) for v in value]
        except:
            raise ValueError("could not cast to list of strings")

        invalid_selections = []
        for v in value:
            if not self.valid_selection(v):
                invalid_selections.append(v)

        if len(invalid_selections):
            raise ValueError("{} are not valid selections.  Choices: {}".format(invalid_selections, self.choices))

        self._value = value

        # run_checks if requested (default)
        if run_checks is None:
            run_checks = conf.interactive_checks
        if run_checks and self._bundle:
            passed, msg = self._bundle.run_checks(allow_skip_constraints=True)
            if not passed:
                # passed is either False (failed) or None (raise Warning)
                logger.warning(msg)

        self._add_history(redo_func='set_value', redo_kwargs={'value': value, 'uniqueid': self.uniqueid}, undo_func='set_value', undo_kwargs={'value': _orig_value, 'uniqueid': self.uniqueid})

    def remove_not_valid_selections(self):
        """
        Update the value to remove any that are (no longer) valid.  This
        should not need to be called manually, but is often called internally
        when components or datasets are removed from the
        <phoebe.frontend.bundle.Bundle>.

        See also:
        * <phoebe.parameters.SelectParameter.valid_selection>
        * <phoebe.parameters.SelectParameter.expand_value>
        * <phoebe.parameters.SelectParameter.set_value>
        """
        value = [v for v in self.get_value() if self.valid_selection(v)]
        self.set_value(value, run_checks=False)

    def __add__(self, other):
        if isinstance(other, str):
            other = [other]

        if not isinstance(other, list):
            return super(SelectParameter, self).__add__(self, other)

        # then we have a list, so we want to append to the existing value
        return list(set(self.get_value()+other))

    def __sub__(self, other):
        if isinstance(other, str):
            other = [other]

        if not isinstance(other, list):
            return super(SelectParameter, self).__sub__(self, other)

        return [v for v in self.get_value() if v not in other]

class BoolParameter(Parameter):
    def __init__(self, *args, **kwargs):
        """
        see <phoebe.parameters.Parameter.__init__>
        """
        super(BoolParameter, self).__init__(*args, **kwargs)

        self.set_value(kwargs.get('value', True))

        self._dict_fields_other = ['description', 'value', 'visible_if', 'copy_for']
        self._dict_fields = _meta_fields_all + self._dict_fields_other

    @update_if_client
    def get_value(self, **kwargs):
        """
        Get the current value of the <phoebe.parameters.BoolParameter>.

        **default/override values**: if passing a keyword argument with the same
            name as the Parameter qualifier (see
            <phoebe.parameters.Parameter.qualifier>), then the value passed
            to that keyword argument will be returned **instead of** the current
            value of the Parameter.  This is mostly used internally when
            wishing to override values sent to
            <phoebe.frontend.bundle.Bundle.run_compute>, for example.

        Arguments
        ----------
        * `**kwargs`: passing a keyword argument that matches the qualifier
            of the Parameter, will return that value instead of the stored value.
            See above for how default values are treated.

        Returns
        --------
        * (bool) the current or overridden value of the Parameter
        """
        default = super(BoolParameter, self).get_value(**kwargs)
        if default is not None: return default
        return self._value

    @send_if_client
    def set_value(self, value, **kwargs):
        """
        Set the current value of the <phoebe.parameters.BoolParameter>.

        If not a boolean, `value` is casted as follows:
        * 'false', 'False', '0' -> `False`
        * default python casting (0->`False`, other numbers->`True`, strings with length->`True`)

        Arguments
        ----------
        * `value` (bool): the new value of the Parameter.
        * `**kwargs`: IGNORED

        Raises
        ---------
        * ValueError: if `value` could not be converted to a boolean
        """
        _orig_value = deepcopy(self.get_value())

        if value in ['false', 'False', '0']:
            value = False

        try:
            value = bool(value)
        except:
            raise ValueError("could not cast value to boolean")
        else:
            self._value = value

            if self.context not in ['setting', 'history']:
                self._add_history(redo_func='set_value', redo_kwargs={'value': value, 'uniqueid': self.uniqueid}, undo_func='set_value', undo_kwargs={'value': _orig_value, 'uniqueid': self.uniqueid})


class DictParameter(Parameter):
    def __init__(self, *args, **kwargs):
        """
        see <phoebe.parameters.Parameter.__init__>
        """
        super(DictParameter, self).__init__(*args, **kwargs)

        self.set_value(kwargs.get('value', {}))

        self._dict_fields_other = ['description', 'value', 'visible_if', 'copy_for']
        self._dict_fields = _meta_fields_all + self._dict_fields_other

    @update_if_client
    def get_value(self, **kwargs):
        """
        Get the current value of the <phoebe.parameters.DictParameter>.

        **default/override values**: if passing a keyword argument with the same
            name as the Parameter qualifier (see
            <phoebe.parameters.Parameter.qualifier>), then the value passed
            to that keyword argument will be returned **instead of** the current
            value of the Parameter.  This is mostly used internally when
            wishing to override values sent to
            <phoebe.frontend.bundle.Bundle.run_compute>, for example.

        Arguments
        ----------
        * `**kwargs`: passing a keyword argument that matches the qualifier
            of the Parameter, will return that value instead of the stored value.
            See above for how default values are treated.

        Returns
        --------
        * (dict) the current or overridden value of the Parameter
        """
        default = super(DictParameter, self).get_value(**kwargs)
        if default is not None: return default
        return self._value

    @send_if_client
    def set_value(self, value, **kwargs):
        """
        Set the current value of the <phoebe.parameters.DictParameter>.

        Arguments
        ----------
        * `value` (dict): the new value of the Parameter.
        * `**kwargs`: IGNORED

        Raises
        ---------
        * ValueError: if `value` could not be converted to the correct type
            or is not a valid value for the Parameter.
        """
        _orig_value = deepcopy(self.get_value())

        try:
            value = dict(value)
        except:
            raise ValueError("could not cast value to dictionary")
        else:
            self._value = value

            self._add_history(redo_func='set_value', redo_kwargs={'value': value, 'uniqueid': self.uniqueid}, undo_func='set_value', undo_kwargs={'value': _orig_value, 'uniqueid': self.uniqueid})


class IntParameter(Parameter):
    def __init__(self, *args, **kwargs):
        """
        see <phoebe.parameters.Parameter.__init__>
        """
        super(IntParameter, self).__init__(*args, **kwargs)

        limits = kwargs.get('limits', (None, None))
        self.set_limits(limits)

        self.set_value(kwargs.get('value', 1))

        self._dict_fields_other = ['description', 'value', 'limits', 'visible_if', 'copy_for']
        self._dict_fields = _meta_fields_all + self._dict_fields_other

    @property
    def limits(self):
        """
        Return the current valid limits for the <phoebe.parameters.IntParameter>.

        This is identical to <phoebe.parameters.IntParameter.get_limits>.

        See also:
        * <phoebe.parameters.IntParameter.set_limits>
        * <phoebe.parameters.IntParameter.within_limits>

        Returns
        --------
        * (tuple): the current limits, where `None` means no lower/upper limits.
        """
        return self._limits

    def get_limits(self):
        """
        Return the current valid limits for the <phoebe.parameters.IntParameter>.

        This is identical to <phoebe.parameters.IntParameter.limits>.

        See also:
        * <phoebe.parameters.IntParameter.set_limits>
        * <phoebe.parameters.IntParameter.within_limits>

        Returns
        --------
        * (tuple): the current limits, where `None` means no lower/upper limits.
        """
        return self.limits

    def set_limits(self, limits=(None, None)):
        """
        Set the limits for the <phoebe.parameters.IntParameter>.

        See also:
        * <phoebe.parameters.IntParameter.get_limits>
        * <phoebe.parameters.IntParameter.within_limits>

        Arguments
        ----------
        * `limits` (tuple, optional, default=(None, None)): new limits
            formatted as (`lower`, `upper`) where either value can be `None`
            (interpretted as no lower/upper limits).
        """
        if not len(limits)==2:
            raise ValueError("limits must be in the format: (min, max)")

        if None not in limits and limits[1] < limits[0]:
            raise ValueError("lower limits must be less than upper limit")

        limits = list(limits)

        self._limits = limits

    def within_limits(self, value):
        """
        Check whether a value falls within the set limits.

        See also:
        * <phoebe.parameters.IntParameter.get_limits>
        * <phoebe.parameters.IntParameter.set_limits>

        Arguments
        --------
        * `value` (int): the value to check against the current limits.

        Returns
        --------
        * (bool): whether `value` is valid according to the limits.
        """

        return (self.limits[0] is None or value >= self.limits[0]) and (self.limits[1] is None or value <= self.limits[1])

    def _check_value(self, value):
        if isinstance(value, str):
            value = float(value)

        try:
            value = int(value)
        except:
            raise ValueError("could not cast value to integer")
        else:

            # make sure the value is within the limits
            if not self.within_limits(value):
                raise ValueError("value of {}={} not within limits of {}".format(self.qualifier, value, self.limits))

        return value

    @update_if_client
    def get_value(self, **kwargs):
        """
        Get the current value of the <phoebe.parameters.IntParameter>.

        **default/override values**: if passing a keyword argument with the same
            name as the Parameter qualifier (see
            <phoebe.parameters.Parameter.qualifier>), then the value passed
            to that keyword argument will be returned **instead of** the current
            value of the Parameter.  This is mostly used internally when
            wishing to override values sent to
            <phoebe.frontend.bundle.Bundle.run_compute>, for example.

        Arguments
        ----------
        * `**kwargs`: passing a keyword argument that matches the qualifier
            of the Parameter, will return that value instead of the stored value.
            See above for how default values are treated.

        Returns
        --------
        * (int) the current or overridden value of the Parameter
        """
        default = super(IntParameter, self).get_value(**kwargs)
        if default is not None: return default
        return self._value

    @send_if_client
    def set_value(self, value, **kwargs):
        """
        Set the current value of the <phoebe.parameters.IntParameter>.

        See also:
        * <phoebe.parameters.IntParameter.get_limits>
        * <phoebe.parameters.IntParameter.set_limits>
        * <phoebe.parameters.IntParameter.within_limits>

        Arguments
        ----------
        * `value` (int): the new value of the Parameter.
        * `**kwargs`: IGNORED

        Raises
        ---------
        * ValueError: if `value` could not be converted to an integer
        * ValueError: if `value` is outside the limits.  See:
            <phoebe.parameters.IntParameter.get_limits> and
            <phoebe.parameters.IntParameter.within_limits>
        """
        _orig_value = deepcopy(self.get_value())

        value = self._check_value(value)

        self._value = value

        self._add_history(redo_func='set_value', redo_kwargs={'value': value, 'uniqueid': self.uniqueid}, undo_func='set_value', undo_kwargs={'value': _orig_value, 'uniqueid': self.uniqueid})


class FloatParameter(Parameter):
    def __init__(self, *args, **kwargs):
        """
        see <phoebe.parameters.Parameter.__init__>

        additional options:
        * `default_unit`
        """
        super(FloatParameter, self).__init__(*args, **kwargs)

        default_unit = kwargs.get('default_unit', None)
        self.set_default_unit(default_unit)

        limits = kwargs.get('limits', (None, None))
        self.set_limits(limits)

        unit = kwargs.get('unit', None)  # will default to default_unit in set_value

        if isinstance(unit, unicode):
          unit = u.Unit(str(unit))


        timederiv = kwargs.get('timederiv', None)
        self.set_timederiv(timederiv)

        self.set_value(kwargs.get('value', ''), unit)

        self._dict_fields_other = ['description', 'value', 'quantity', 'default_unit', 'limits', 'visible_if', 'copy_for'] # TODO: add adjust?  or is that a different subclass?
        if conf.devel:
            # NOTE: this check will take place when CREATING the parameter,
            # so toggling devel after won't affect whether timederiv is included
            # in string representations.
            self._dict_fields_other += ['timederiv']

        self._dict_fields = _meta_fields_all + self._dict_fields_other

    @property
    def default_unit(self):
        """
        Return the default unit for the <phoebe.parameters.FloatParameter>.

        This is identical to <phoebe.parameters.FloatParameter.get_default_unit>.

        See also:
        * <phoebe.parameters.FloatParameter.set_default_unit>

        Returns
        --------
        * (unit): the current default units.
        """
        return self._default_unit

    def get_default_unit(self):
        """
        Return the default unit for the <phoebe.parameters.FloatParameter>.

        This is identical to <phoebe.parameters.FloatParameter.default_unit>.

        See also:
        * <phoebe.parameters.FloatParameter.set_default_unit>

        Returns
        --------
        * (unit): the current default units.
        """
        return self.default_unit

    def set_default_unit(self, unit):
        """
        Set the default unit for the <phoebe.parameters.FloatParameter>.

        See also:
        * <phoebe.parameters.FloatParameter.get_default_unit>

        Arguments
        --------
        * `unit` (unit or valid string): the desired new units.  If the Parameter
            currently has default units, then the new units must be compatible
            with the current units

        Raises
        -------
        * Error: if the new and current units are incompatible.
        """
        # TODO: add to docstring documentation about what happens (does the value convert, etc)
        # TODO: check to make sure isinstance(unit, astropy.u.Unit)
        # TODO: check to make sure can convert from current default unit (if exists)
        if isinstance(unit, unicode) or isinstance(unit, str):
          unit = u.Unit(str(unit))
        elif unit is None:
            unit = u.dimensionless_unscaled

        if not _is_unit(unit):
            raise TypeError("unit must be a Unit")

        if hasattr(self, '_default_unit') and self._default_unit is not None:
            # we won't use a try except here so that the error comes from astropy
            check_convert = self._default_unit.to(unit)

        self._default_unit = unit

    @property
    def limits(self):
        """
        Return the current valid limits for the <phoebe.parameters.FloatParameter>.

        This is identical to <phoebe.parameters.FloatParameter.get_limits>.

        See also:
        * <phoebe.parameters.FloatParameter.set_limits>
        * <phoebe.parameters.FloatParameter.within_limits>

        Returns
        --------
        * (tuple): the current limits, where `None` means no lower/upper limits.
        """
        return self._limits

    def get_limits(self):
        """
        Return the current valid limits for the <phoebe.parameters.FloatParameter>.

        This is identical to <phoebe.parameters.FloatParameter.get_limits>.

        See also:
        * <phoebe.parameters.FloatParameter.set_limits>
        * <phoebe.parameters.FloatParameter.within_limits>

        Returns
        --------
        * (tuple): the current limits, where `None` means no lower/upper limits.
        """
        return self.limits

    def set_limits(self, limits=(None, None)):
        """
        Set the limits for the <phoebe.parameters.FloatParameter>.

        See also:
        * <phoebe.parameters.FloatParameter.get_limits>
        * <phoebe.parameters.FloatParameter.within_limits>

        Arguments
        ----------
        * `limits` (tuple, optional, default=(None, None)): new limits
            formatted as (`lower`, `upper`) where either value can be `None`
            (interpretted as no lower/upper limits).  If the individual values
            are floats (not quantities), they'll be assumed to be in the default
            units of the Parameter (see
            <phoebe.parameters.FloatParameter.get_default_unit> and
            <phoebe.parameters.FloatParameter.set_default_unit>)
        """
        if not len(limits)==2:
            raise ValueError("limits must be in the format: (min, max)")

        limits = list(limits)
        for i in range(2):
            # first convert to float if integer
            if isinstance(limits[i], int):
                limits[i] = float(limits[i])

            # now convert to quantity using default unit if value was float or int
            if isinstance(limits[i], float):
                limits[i] = limits[i] * self.default_unit

        if None not in limits and limits[1] < limits[0]:
            raise ValueError("lower limits must be less than upper limit")

        self._limits = limits

    def within_limits(self, value):
        """
        Check whether a value falls within the set limits.

        See also:
        * <phoebe.parameters.FloatParameter.get_limits>
        * <phoebe.parameters.FloatParameter.set_limits>

        Arguments
        --------
        * `value` (float/quantity): the value to check against the current
            limits.  If `value` is a float, it is assume to have the same
            units as the default units (see
            <phoebe.parameters.FloatParameter.get_default_unit> and
            <phoebe.parameters.FloatParameter.set_default_unit>).

        Returns
        --------
        * (bool): whether `value` is valid according to the limits.
        """

        if isinstance(value, int) or isinstance(value, float):
            value = value * self.default_unit

        return (self.limits[0] is None or value >= self.limits[0]) and (self.limits[1] is None or value <= self.limits[1])

    @property
    def timederiv(self):
        return self._timederiv

    @property
    def quantity(self):
        """
        Shortcut to <phoebe.parameters.FloatParameter.get_quantity>
        """
        return self.get_quantity()

    def get_timederiv(self):
        """
        """
        return self._timederiv

    def set_timederiv(self, timederiv):
        """
        """
        self._timederiv = timederiv

    #@update_if_client is on the called get_quantity
    def get_value(self, unit=None, t=None, **kwargs):
        """
        Get the current value of the <phoebe.parameters.FloatParameter> or
        <phoebe.parameters.FloatArrayParameter>.

        This is identical to <phoebe.parameters.FloatParameter.get_quantity>
        and is just included to match the method names of most other Parameter
        types.  See the documentation of <phoebe.parameters.FloatParameter.get_quantity>
        for full details.
        """
        default = super(FloatParameter, self).get_value(**kwargs)
        if default is not None: return default
        quantity = self.get_quantity(unit=unit, t=t, **kwargs)
        if hasattr(quantity, 'value'):
            return quantity.value
        else:
            return quantity

    @update_if_client
    def get_quantity(self, unit=None, t=None, **kwargs):
        """
        Get the current quantity of the <phoebe.parameters.FloatParameter> or
        <phoebe.parameters.FloatArrayParameter>.

        **default/override values**: if passing a keyword argument with the same
            name as the Parameter qualifier (see
            <phoebe.parameters.Parameter.qualifier>), then the value passed
            to that keyword argument will be returned **instead of** the current
            value of the Parameter.  This is mostly used internally when
            wishing to override values sent to
            <phoebe.frontend.bundle.Bundle.run_compute>, for example.

        See also:
        * <phoebe.parameters.FloatParameter.get_quantity>

        Arguments
        ----------
        * `unit` (unit or string, optional, default=None): unit to convert the
            value.  If not provided, will use the default unit (see
            <phoebe.parameters.FloatParameter.default_unit>)
        * `**kwargs`: passing a keyword argument that matches the qualifier
            of the Parameter, will return that value instead of the stored value.
            See above for how default values are treated.

        Returns
        --------
        * (float/array) the current or overridden value of the Parameter
        """
        default = super(FloatParameter, self).get_value(**kwargs) # <- note this is calling get_value on the Parameter object
        if default is not None:
            value = default
            if isinstance(default, u.Quantity):
                return value
        else:
            value = self._value

        if isinstance(value, nparray.ndarray):
            if value.unit is not None:
                value = value.quantity
            else:
                value = value.array

        if t is not None:
            raise NotImplementedError("timederiv is currently disabled until it can be tested thoroughly")

        if t is not None and self.is_constraint is not None:
            # TODO: is this a risk for an infinite loop?
            value = self.is_constraint.get_result(t=t)

        if t is not None and self.timederiv is not None:
            # check to see if value came from a constraint - and if so, we will
            # need to re-evaluate that constraint at t=t.


            parent_ps = self.get_parent_ps()
            deriv = parent_ps.get_value(self.timederiv, unit=self.default_unit/u.d)
            # t0 = parent_ps.get_value(qualifier='t0_values', unit=u.d)
            t0 = self._bundle.get_value(qualifier='t0', context='system', unit=u.d)

            # if time has been provided without units, we assume the same units as t0
            if not hasattr(time, 'value'):
                # time = time * parent_ps.get_parameter(qualifier='t0_values').default_unit
                time = time * self._bundle.get_value(qualifier='t0', context='system').default_unit

            # print "***", value, deriv, time, t0
            value = value + deriv*(time-t0)

        if unit is None:
            unit = self.default_unit

        # TODO: check to see if this is still necessary
        if isinstance(unit, str):
            # we need to do this to make sure we get PHOEBE's version of
            # the unit instead of astropy's
            unit = u.Unit(unit)

        # TODO: catch astropy units and convert to PHOEBE's?

        if unit is None or value is None:
            return value
        else:
            # NOTE: astropy will raise an error if units not compatible
            return value.to(unit)

    def _check_value(self, value, unit=None):
        if isinstance(value, tuple) and (len(value) !=2 or isinstance(value[1], float) or isinstance(value[1], int)):
            # allow passing tuples (this could be a FloatArrayParameter - if it isn't
            # then this array will fail _check_type below)
            value = np.asarray(value)
        # accept tuples (ie 1.2, 'rad') from dictionary access
        if isinstance(value, tuple) and unit is None:
            value, unit = value
        if isinstance(value, str):
            value = float(value)
        if isinstance(value, dict) and 'nparray' in value.keys():
            # then we're loading the JSON version of an nparray object
            value = nparray.from_dict(value)

        return self._check_type(value), unit

    def _check_type(self, value):
        # we do this separately so that FloatArrayParameter can keep this set_value
        # and just subclass _check_type
        if isinstance(value, u.Quantity):
            if not (isinstance(value.value, float) or isinstance(value.value, int)):
                raise ValueError("value could not be cast to float")

        elif not (isinstance(value, float) or isinstance(value, int)):
            # TODO: probably need to change this to be flexible with all the cast_types
            raise ValueError("value could not be cast to float")

        return value

    #@send_if_client is on the called set_quantity
    def set_value(self, value, unit=None, force=False, run_checks=None, run_constraints=None, **kwargs):
        """
        Set the current value/quantity of the <phoebe.parameters.FloatParameter>.

        This is identical to <phoebe.parameters.FloatParameter.set_quantity>
        and is just included to match the method names of most other Parameter
        types.  See the documentation of <phoebe.parameters.FloatParameter.set_quantity>
        for full details.

        See also:
        * <phoebe.parameters.FloatParameter.set_quantity>
        * <phoebe.parameters.FloatParameter.get_limits>
        * <phoebe.parameters.FloatParameter.set_limits>
        * <phoebe.parameters.FloatParameter.within_limits>
        """
        return self.set_quantity(value=value, unit=unit, force=force,
                                 run_checks=run_checks, run_constraints=run_constraints,
                                 **kwargs)

    @send_if_client
    def set_quantity(self, value, unit=None, force=False, run_checks=None, run_constraints=None, **kwargs):
        """
        Set the current value/quantity of the <phoebe.parameters.FloatParameter>
        or <phoebe.parameters.FloatArrayParameter>.

        Units can either be passed by providing a Quantity object to `value`
        OR by passing a unit object (or valid string representation) to `unit`.
        If units are provided with both but do not agree, an error will be raised.

        See also:
        * <phoebe.parameters.FloatParameter.set_value>
        * <phoebe.parameters.FloatParameter.get_limits>
        * <phoebe.parameters.FloatParameter.set_limits>
        * <phoebe.parameters.FloatParameter.within_limits>

        Arguments
        ----------
        * `value` (float/quantity): the new value of the Parameter.
        * `unit` (unit or valid string, optional, default=None): the unit in
            which `value` is provided.  If not provided or None, it is assumed
            that `value` is in the default units (see <phoebe.parameters.FloatParameter.default_unit>
            and <phoebe.parameters.FloatParameter.set_default_unit>).
        * `force` (bool, optional, default=False, EXPERIMENTAL): override
            and set the value of a constrained Parameter.
        * `run_checks` (bool, optional): whether to call
            <phoebe.frontend.bundle.Bundle.run_checks> after setting the value.
            If `None`, the value in `phoebe.conf.interactive_checks` will be used.
            This will not raise an error, but will cause a warning in the logger
            if the new value will cause the system to fail checks.
        * `run_constraints` whether to run any necessary constraints after setting
            the value.  If `None`, the value in `phoebe.conf.interactive_constraints`
            will be used.
        * `**kwargs`: IGNORED

        Raises
        ---------
        * ValueError: if `value` could not be converted to a float/quantity.
        * ValueError: if the units of `value` and `unit` are in disagreement
        * ValueError: if the provided units are not compatible with the
            default units.
        * ValueError: if `value` is outside the limits.  See:
            <phoebe.parameters.FloatParameter.get_limits> and
            <phoebe.parameters.FloatParameter.within_limits>
        """
        _orig_quantity = deepcopy(self.get_quantity())

        if len(self.constrained_by) and not force:
            raise ValueError("cannot change the value of a constrained parameter.  This parameter is constrained by '{}'".format(', '.join([p.uniquetwig for p in self.constrained_by])))

        # if 'time' in kwargs.keys() and isinstance(self, FloatArrayParameter):
        #     # then find the correct index and set by index instead
        #     time_param = self._bundle

        value, unit = self._check_value(value, unit)

        if isinstance(unit, str):
            # print "*** converting string to unit"
            unit = u.Unit(unit)  # should raise error if not a recognized unit
        elif unit is not None and not _is_unit(unit):
            raise TypeError("unit must be an phoebe.u.Unit or None, got {}".format(unit))

        # check to make sure value and unit don't clash
        if isinstance(value, u.Quantity) or (isinstance(value, nparray.ndarray) and value.unit is not None):
            if unit is not None:
                # check to make sure they're the same
                if value.unit != unit:
                    raise ValueError("value and unit do not agree")

        elif value is None:
            # allowed for FloatArrayParameter if self.allow_none.  This should
            # already have been checked by self._check_type
            value = value

        elif unit is not None:
            # print "*** converting value to quantity"
            value = value * unit

        elif self.default_unit is not None:
            value = value * self.default_unit

        # handle wrapping for angle measurements
        if value is not None and value.unit.physical_type == 'angle':
            # NOTE: this may fail for nparray types
            if value > (360*u.deg) or value < (0*u.deg):
                value = value % (360*u.deg)
                logger.warning("wrapping value of {} to {}".format(self.qualifier, value))

        # make sure the value is within the limits, if this isn't an array or nan
        if ((isinstance(value, float) and not np.isnan(value))
            or (isinstance(value, u.Quantity) and ((isinstance(value.value, float) and not np.isnan(value.value))
                                                   or isinstance(value.value, np.ndarray) and not np.any(np.isnan(value.value))))) and not self.within_limits(value):
            raise ValueError("value of {}={} not within limits of {}".format(self.qualifier, value, self.limits))


        # make sure we can convert back to the default_unit
        try:
            if self.default_unit is not None and value is not None:
                test = value.to(self.default_unit)
        except u.core.UnitsError:
            raise ValueError("cannot convert provided unit ({}) to default unit ({})".format(value.unit, self.default_unit))
        except:
            self._value = value
        else:
            self._value = value

        if run_constraints is None:
            run_constraints = conf.interactive_constraints

        if _orig_quantity is not None and self.__class__.__name__ == 'FloatParameter' and abs(_orig_quantity - value).value < 1e-12:
            logger.debug("value of {} didn't change within 1e-12, skipping triggering of constraints".format(self.twig))
        elif run_constraints:
            if len(self._in_constraints):
                logger.debug("changing value of {} triggers {} constraints".format(self.twig, [c.twig for c in self.in_constraints]))
            for constraint_id in self._in_constraints:
                self._bundle.run_constraint(uniqueid=constraint_id, skip_kwargs_checks=True, run_constraints=run_constraints)
        else:
            # then we want to delay running constraints... so we need to track
            # which ones need to be run once requested
            if len(self._in_constraints):
                logger.debug("changing value of {} triggers delayed constraints {}".format(self.twig, [c.twig for c in self.in_constraints]))
            for constraint_id in self._in_constraints:
                if constraint_id not in self._bundle._delayed_constraints:
                    self._bundle._delayed_constraints.append(constraint_id)

        # run_checks if requested (default)
        if run_checks is None:
            run_checks = conf.interactive_checks
        if run_checks and self._bundle:
            passed, msg = self._bundle.run_checks(allow_skip_constraints=True)
            if not passed:
                # passed is either False (failed) or None (raise Warning)
                if passed is not None:
                    msg += "  If not addressed, this warning will continue to be raised and will throw an error at run_compute."
                logger.warning(msg)

        self._add_history(redo_func='set_quantity', redo_kwargs={'value': value, 'uniqueid': self.uniqueid}, undo_func='set_value', undo_kwargs={'value': _orig_quantity, 'uniqueid': self.uniqueid})


<<<<<<< HEAD
=======
    #~ @property
    #~ def constraint(self):
        #~ """
        #~ returns the label of the constraint that constrains this parameter
        #~
        #~ you can then access all of the parameters of the constraint via bundle.get_constraint(label)
        #~ """
        #~ return self.constraint_expression.uniquetwig

    @property
    def is_constraint(self):
        """
        returns the expression of the constraint that constrains this parameter
        """
        if self._is_constraint is None:
            return None
        return self._bundle.get_parameter(context='constraint', uniqueid=self._is_constraint, check_visible=False)

    @property
    def constrained_by(self):
        """
        returns a list of parameters that constrain this parameter
        """
        if self._is_constraint is None:
            return []
        params = []
        uniqueids = []
        for var in self.is_constraint._vars:
            param = var.get_parameter()
            if param.uniqueid != self.uniqueid and param.uniqueid not in uniqueids:
                params.append(param)
                uniqueids.append(param.uniqueid)
        return params

    #~ @property
    #~ def in_constraints(self):
        #~ """
        #~ returns a list the labels of the constraints in which this parameter constrains another
        #~
        #~ you can then access all of the parameters of a given constraint via bundle.get_constraint(constraint)
        #~ """
        #~ return [param.uniquetwig for param in self.in_constraints_expressions]

    @property
    def in_constraints(self):
        """
        returns a list of the expressions in which this parameter constrains another
        """
        expressions = []
        for uniqueid in self._in_constraints:
            expressions.append(self._bundle.get_parameter(context='constraint', uniqueid=uniqueid, check_visible=False))
        return expressions

    @property
    def constrains(self):
        """
        returns a list of parameters that are constrained by this parameter
        """
        params = []
        for constraint in self.in_constraints:
            for var in constraint._vars:
                param = var.get_parameter()
                if param.component == constraint.component and param.qualifier == constraint.qualifier:
                    if param not in params and param.uniqueid != self.uniqueid:
                        params.append(param)
        return params

    @property
    def related_to(self):
        """
        returns a list of all parameters that are either constrained by or constrain this parameter
        """
        params = []
        constraints = self.in_constraints
        if self.is_constraint is not None:
            constraints.append(self.is_constraint)

        for constraint in constraints:
            for var in constraint._vars:
                param = var.get_parameter()
                if param not in params and param.uniqueid != self.uniqueid:
                    params.append(param)
>>>>>>> ee728d64



class FloatArrayParameter(FloatParameter):
    def __init__(self, *args, **kwargs):
        """
        see <phoebe.parameters.Parameter.__init__>

        Additional arguments
        ---------------------
        * `allow_none` (bool, optional, default=False)
        """
        self._allow_none = kwargs.get('allow_none', False)
        super(FloatArrayParameter, self).__init__(*args, **kwargs)

        # NOTE: default_unit and value handled in FloatParameter.__init__()

        self._dict_fields_other = ['description', 'value', 'default_unit', 'visible_if', 'copy_for', 'allow_none']
        self._dict_fields = _meta_fields_all + self._dict_fields_other

    def __repr__(self):
        """
        FloatArrayParameter needs to "truncate" the array by temporarily
        overriding np.set_printoptions
        """
        opt = np.get_printoptions()
        # <Parameter:_qualifier= takes 13+len(qualifier) characters
        np.set_printoptions(threshold=8, edgeitems=3, linewidth=opt['linewidth']-(13+len(self.qualifier)))
        repr_ = super(FloatArrayParameter, self).__repr__()
        np.set_printoptions(**opt)
        return repr_

    def __str__(self):
        """
        FloatArrayParameter needs to "truncate" the array by temporarily
        overriding np.set_printoptions
        """
        opt = np.get_printoptions()
        # Value:_ takes 7 characters
        np.set_printoptions(threshold=8, edgeitems=3, linewidth=opt['linewidth']-7)
        str_ = super(FloatArrayParameter, self).__str__()
        np.set_printoptions(**opt)
        return str_

    @property
    def allow_none(self):
        """
        Return whether None is an acceptable value in addition to an array

        Returns
        --------
        * (bool)
        """
        return self._allow_none

    def to_string_short(self):
        """
        Short abbreviated string representation of the
        <phoebe.parameters.FloatArrayParameter>.

        See also:
        * <phoebe.parameters.Parameter.to_string>

        Returns
        --------
        * (str)
        """
        opt = np.get_printoptions()
        np.set_printoptions(threshold=8, edgeitems=3, linewidth=opt['linewidth']-len(self.uniquetwig)-2)
        str_ = super(FloatArrayParameter, self).to_string_short()
        np.set_printoptions(**opt)
        return str_

    def interp_value(self, unit=None, **kwargs):
        """
        Interpolate to find the value in THIS array given a value from
        ANOTHER array in the SAME parent <phoebe.parameters.ParameterSet>
        (see <phoebe.parameters.Parameter.get_parent_ps>).

        This currently only supports simple 1D linear interpolation (via
        `numpy.interp`) and does no checks to make sure you're interpolating
        with respect to an independent parameter - so use with caution.

        ```py
        print this_param.get_parent_ps().qualifiers
        'other_qualifier' in this_param.get_parent_ps().qualifiers
        True
        this_param.interp_value(other_qualifier=5)
        ```

        where other_qualifier must be in ParentPS.qualifiers
        AND must point to another <phoebe.parameters.FloatArrayParameter>.

        Example:

        ```py
        b['fluxes@lc01@model'].interp_value(times=10.2)
        ```

        The only exception is when interpolating in phase-space, in which
        case the 'times' qualifier must be found in the ParentPS.  Interpolating
        in phase-space is only allowed if there are no time derivatives present
        in the system.  This can be checked with
        <phoebe.parameters.HierarchyParameter.is_time_dependent>.  To interpolate
        in phases:

        ```
        b['fluxes@lc01@model'].interp_value(phases=0.5)
        ```

        Additionally, when interpolating in time but the time is outside the
        available range, phase-interpolation will automatically be attempted,
        with a warning raised via the <phoebe.logger>.

        See also:
        * <phoebe.parameters.FloatArrayParameter.interp_quantity>

        Arguments
        ----------
        * `unit` (string or unit, optional, default=None): units to convert
            the *returned* value.  If not provided or None, will return in the
            default_units of the referenced parameter.  **NOTE**: to provide
            units on the *passed* value, you must send a quantity object (see
            `**kwargs` below).
        * `component` (string, optional): if interpolating in phases, `component`
            will be passed along to <phoebe.frontend.bundle.Bundle.to_phase>.
        * `t0` (string/float, optional): if interpolating in phases, `t0` will
            be passed along to <phoebe.frontend.bundle.Bundle.to_phase>.
        * `**kwargs`: see examples above, must provide a single
            qualifier-value pair to use for interpolation.  In most cases
            this will probably be time=value or wavelength=value.  If the value
            is provided as a quantity object, it will be converted to the default
            units of the referenced parameter prior to interpolation (enable
            a 'warning' <phoebe.logger> for conversion messages)

        Returns
        --------
        * (float or array) the interpolated value in value of `unit` if provided,
            or the <phoebe.parameters.FloatParameter.default_unit> of the
            referenced <phoebe.parameters.FloatArrayParameter>.  To return
            a quantity instead, see
            <phoebe.parameters.FloatArrayParameter.interp_quantity>.

        Raises
        --------
        * KeyError: if more than one qualifier is passed.
        * KeyError: if no qualifier is passed that belongs to the
            parent <phoebe.parameters.ParameterSet>.
        * KeyError: if the qualifier does not point to another
            <phoebe.parameters.FloatArrayParameter>.
        """
        # TODO: add support for non-linear interpolation (probably would need to use scipy)?

        return_quantity = kwargs.pop('return_quantity', False)

        if len(kwargs.keys()) > 1:
            raise KeyError("interp_value only takes a single qualifier-value pair")

        qualifier, qualifier_interp_value = list(kwargs.items())[0]

        if isinstance(qualifier_interp_value, str):
            # then assume its a twig and try to resolve
            # for example: time='t0_supconj'
            qualifier_interp_value = self._bundle.get_value(qualifier_interp_value, context=['system', 'component'])

        parent_ps = self.get_parent_ps()

        if qualifier not in parent_ps.qualifiers and not (qualifier=='phases' and 'times' in parent_ps.qualifiers):
            # TODO: handle plural to singular (having to say
            # interp_value(times=5) is awkward)
            raise KeyError("'{}' not valid qualifier (must be one of {})".format(qualifier, parent_ps.qualifiers))

        if isinstance(qualifier_interp_value, u.Quantity):
            default_unit = parent_ps.get_parameter(qualifier=qualifier).default_unit
            logger.warning("converting from provided quantity with units {} to default units ({}) of {}".format(qualifier_interp_value.unit, default_unit, qualifier))
            qualifier_interp_value = qualifier_interp_value.to(default_unit).value

        if qualifier=='times':
            times = parent_ps.get_value(qualifier='times')
            if np.any(qualifier_interp_value < times.min()) or np.any(qualifier_interp_value > times.max()):
                qualifier_interp_value_time = qualifier_interp_value
                qualifier = 'phases'
                qualifier_interp_value = self._bundle.to_phase(qualifier_interp_value_time, **{k:v for k,v in kwargs.items() if k in ['component', 't0']})
                logger.warning("times={} outside of interpolation limits ({} -> {})... attempting to interpolate at phases={}".format(qualifier_interp_value_time, times.min(), times.max(), qualifier_interp_value))


        if qualifier=='phases':
            if self._bundle.hierarchy.is_time_dependent():
                raise ValueError("cannot interpolate in phase for time-dependent systems")

            times = parent_ps.get_value(qualifier='times')
            phases = self._bundle.to_phase(times, **{k:v for k,v in kwargs.items() if k in ['component', 't0']})

            sort = phases.argsort()

            value = np.interp(qualifier_interp_value, phases[sort], self.get_value()[sort])

        else:

            qualifier_parameter = parent_ps.get(qualifier=qualifier)

            if not isinstance(qualifier_parameter, FloatArrayParameter):
                raise KeyError("'{}' does not point to a FloatArrayParameter".format(qualifier))

            value = np.interp(qualifier_interp_value, qualifier_parameter.get_value(), self.get_value())

        if unit is not None:
            if return_quantity:
                return value*qualifier_parameter.default_unit.to(unit)
            else:
                return (value*qualifier_parameter.default_unit).to(unit).value
        else:
            if return_quantity:
                return value*qualifier_parameter.default_unit
            else:
                return value

    def interp_quantity(self, unit=None, **kwargs):
        """
        Interpolate to find the value in THIS array given a value from
        ANOTHER array in the SAME parent <phoebe.parameters.ParameterSet>
        (see <phoebe.parameters.Parameter.get_parent_ps>).

        See <phoebe.parameters.FloatArrayParameter.interp_value> for examples,
        this method calls interp_value and then returns the quantity object
        instead of the array.

        See also:
        * <phoebe.parameters.FloatArrayParameter.interp_value>

        Arguments
        ----------
        * `unit` (string or unit, optional, default=None): units to convert
            the *returned* value.  If not provided or None, will return in the
            default_units of the referenced parameter.  **NOTE**: to provide
            units on the *passed* value, you must send a quantity object (see
            `**kwargs` below).
        * `component` (string, optional): if interpolating in phases, `component`
            will be passed along to <phoebe.frontend.bundle.Bundle.to_phase>.
        * `t0` (string/float, optional): if interpolating in phases, `t0` will
            be passed along to <phoebe.frontend.bundle.Bundle.to_phase>.
        * `**kwargs`: see examples above, must provide a single
            qualifier-value pair to use for interpolation.  In most cases
            this will probably be time=value or wavelength=value.  If the value
            is provided as a quantity object, it will be converted to the default
            units of the referenced parameter prior to interpolation (enable
            a 'warning' <phoebe.logger> for conversion messages)

        Returns
        --------
        * (quantity) the interpolated value in value of `unit` if provided, or
            the <phoebe.parameters.FloatParameter.default_unit> of the
            referenced <phoebe.parameters.FloatArrayParameter>.  To return
            a float or array instead of a quantity object, see
            <phoebe.parameters.FloatArrayParameter.interp_value>.

        Raises
        --------
        * KeyError: if more than one qualifier is passed.
        * KeyError: if no qualifier is passed that belongs to the
            parent <phoebe.parameters.ParameterSet>.
        * KeyError: if the qualifier does not point to another
            <phoebe.parameters.FloatArrayParameter>.
        """

        return self.interp_value(unit=unit, return_quantity=True, **kwargs)

    def append(self, value):
        """
        Append a value to the end of the array.

        Arguments
        ---------
        * `value` (float): the float to append to the end of the current array
        """
        # check units
        if isinstance(value, u.Quantity):
            value = value.to(self.default_unit).value

        if isinstance(value, nparray.ndarray):
            value = value.to_array()

        new_value = np.append(self.get_value(), value) * self.default_unit
        self.set_value(new_value)

    def set_index_value(self, index, value, **kwargs):
        """
        Set the value of the array at a given index.

        Arguments
        -----------
        * `index` (int): the index of the value to be replaced
        * `value` (float): the value to be replaced
        * `**kwargs`: IGNORED
        """
        if isinstance(value, u.Quantity):
            value = value.to(self.default_unit).value
        elif isinstance(value, str):
            value = float(value)
        #else:
            #value = value*self.default_unit
        lst =self.get_value()#.value
        lst[index] = value
        self.set_value(lst)

    def __add__(self, other):
        if not (isinstance(other, list) or isinstance(other, np.ndarray)):
            return super(FloatArrayParameter, self).__add__(other)

        # then we have a list, so we want to append to the existing value
        return np.append(self.get_value(), np.asarray(other))

    def __sub__(self, other):
        if not (isinstance(other, list) or isinstance(other, np.ndarray)):
            return super(FloatArrayParameter, self).__add__(other)

        # then we have a list, so we want to append to the existing value
        return np.array([v for v in self.get_value() if v not in other])

    # def set_value_at_time(self, time, value, **kwargs):
    #     """
    #     """
    #     parent_ps = self.get_parent_ps()
    #     times_param = parent_ps.get_parameter(qualifier='times')
    #     index = np.where(times_param.get_value()==time)[0][0]
    #
    #     self.set_index_value(index, value, **kwargs)


    #~ def at_time(self, time):
        #~ """
        #~ looks for a parameter with qualifier time that shares all the same meta data and
        #~ """
        #~ raise NotImplementedError

    def _check_type(self, value):
        """
        """
        if self.allow_none and value is None:
            value = None

        elif isinstance(value, u.Quantity):
            if isinstance(value.value, float) or isinstance(value.value, int):
                value = np.array([value.value])*value.unit

        # if isinstance(value, str):
            # value = np.fromstring(value)

        elif isinstance(value, list) or isinstance(value, tuple):
            value = np.asarray(value)

        elif isinstance(value, float) or isinstance(value, int):
            value = np.array([value])

        elif isinstance(value, dict) and 'nparray' in value.keys():
            value = nparray.from_dict(value)

        elif not (isinstance(value, list) or isinstance(value, tuple) or isinstance(value, np.ndarray) or isinstance(value, nparray.ndarray)):
            # TODO: probably need to change this to be flexible with all the cast_types
            raise TypeError("value '{}' ({}) could not be cast to array".format(value, type(value)))

        return value

    def set_property(self, **kwargs):
        """
        Set any property of the underlying [nparray](https://github.com/kecnry/nparray/tree/1.0.0)
        object.

        Example:
        ```py
        param.set_value(start=10, stop=20)
        ```

        Arguments
        ----------
        * `**kwargs`: properties to be set on the underlying nparray object.

        Raises
        -------
        * ValueError: if the value is not an nparray object.
        """
        if not isinstance(self._value, nparray.ndarray):
            raise ValueError("value is not a nparray object")

        for property, value in kwargs.items():
            setattr(self._value, property, value)

class ArrayParameter(Parameter):
    def __init__(self, *args, **kwargs):
        """
        see <phoebe.parameters.Parameter.__init__>
        """
        super(ArrayParameter, self).__init__(*args, **kwargs)

        self.set_value(kwargs.get('value', []))

        self._dict_fields_other = ['description', 'value', 'visible_if', 'copy_for']
        self._dict_fields = _meta_fields_all + self._dict_fields_other

    def append(self, value):
        """
        Append a value to the end of the array.

        Arguments
        ---------
        * `value`: the float to append to the end of the current array
        """
        if isinstance(value, nparray.ndarray):
            value = value.to_array()

        new_value = np.append(self.get_value(), value)
        self.set_value(new_value)

    #~ def at_time(self, time):
        #~ """
        #~ looks for a parameter with qualifier time that shares all the same meta data and
        #~ """
        #~ raise NotImplementedError

    @update_if_client
    def get_value(self, **kwargs):
        """
        Get the current value of the <phoebe.parameters.ArrayParameter>.

        **default/override values**: if passing a keyword argument with the same
            name as the Parameter qualifier (see
            <phoebe.parameters.Parameter.qualifier>), then the value passed
            to that keyword argument will be returned **instead of** the current
            value of the Parameter.  This is mostly used internally when
            wishing to override values sent to
            <phoebe.frontend.bundle.Bundle.run_compute>, for example.

        Arguments
        ----------
        * `**kwargs`: passing a keyword argument that matches the qualifier
            of the Parameter, will return that value instead of the stored value.
            See above for how default values are treated.

        Returns
        --------
        * (np array) the current or overridden value of the Parameter
        """
        default = super(ArrayParameter, self).get_value(**kwargs)
        if default is not None: return default

        if isinstance(self._value, nparray.ndarray):
            return self._value.to_array()
        else:
            return self._value

    @send_if_client
    def set_value(self, value, **kwargs):
        """
        Set the current value of the <phoebe.parameters.ArrayParameter>.

        Arguments
        ----------
        * `value` (Array): the new value of the Parameter.
        * `**kwargs`: IGNORED

        Raises
        ---------
        * ValueError: if `value` could not be converted to the correct type
            or is not a valid value for the Parameter.
        """
        _orig_value = deepcopy(self._value)
        self._value = np.array(value)

        if self.context not in ['setting', 'history']:
            self._add_history(redo_func='set_value', redo_kwargs={'value': value, 'uniqueid': self.uniqueid}, undo_func='set_value', undo_kwargs={'value': _orig_value, 'uniqueid': self.uniqueid})

class IntArrayParameter(FloatArrayParameter):
    def __init__(self, *args, **kwargs):
        """
        see <phoebe.parameters.Parameter.__init__>
        """
        kwargs.setdefault('default_unit', u.dimensionless_unscaled)
        super(IntArrayParameter, self).__init__(*args, **kwargs)


    def __repr__(self):
        """
        IntArrayParameter needs to "truncate" the array by temporarily
        overriding np.set_printoptions
        """
        opt = np.get_printoptions()
        # <Parameter:_qualifier= takes 13+len(qualifier) characters
        np.set_printoptions(threshold=8, edgeitems=3, linewidth=opt['linewidth']-(13+len(self.qualifier)))
        repr_ = super(IntArrayParameter, self).__repr__()
        np.set_printoptions(**opt)
        return repr_

    def __str__(self):
        """
        IntArrayParameter needs to "truncate" the array by temporarily
        overriding np.set_printoptions
        """
        opt = np.get_printoptions()
        # Value:_ takes 7 characters
        np.set_printoptions(threshold=8, edgeitems=3, linewidth=opt['linewidth']-7)
        str_ = super(IntArrayParameter, self).__str__()
        np.set_printoptions(**opt)
        return str_

    @property
    def quantity(self):
        """
        Shortcut to <phoebe.parameters.IntArrayParameter.get_quantity>.
        """
        return self.get_quantity()

    @update_if_client
    def get_quantity(self, **kwargs):
        """
        Return a quantity object, even though <phoebe.parameters.IntArrayParameter>
        do not have units.

        Arguments
        ---------
        * `**kwargs`: ignored

        Returns
        ---------
        * (quantity)
        """
        return self.get_value() * u.dimensionless_unscaled

    @send_if_client
    def set_value(self, value, **kwargs):
        """
        Set the current value of the <phoebe.parameters.IntArrayParameter>.

        Arguments
        ----------
        * `value` (array of ints): the new value of the Parameter.
        * `**kwargs`: IGNORED

        Raises
        ---------
        * ValueError: if `value` could not be converted to the correct type
            or is not a valid value for the Parameter.
        """
        _orig_value = deepcopy(self._value)
        self._value = np.array(value, dtype=np.int)

        self._add_history(redo_func='set_value', redo_kwargs={'value': value, 'uniqueid': self.uniqueid}, undo_func='set_value', undo_kwargs={'value': _orig_value, 'uniqueid': self.uniqueid})



class HierarchyParameter(StringParameter):
    def __init__(self, value, **kwargs):
        """
        see <phoebe.parameters.Parameter.__init__>
        """
        dump = kwargs.pop('qualifier', None)
        super(HierarchyParameter, self).__init__(qualifier='hierarchy', value=value, **kwargs)

    def __repr__(self):
        return "<HierarchyParameter: {}>".format(self.get_value())

    def __str__(self):
        #~ return self.get_value().replace('(', '\n\t').replace(')', '\n')
        #~ def _print_item(item, tab, str_):
            #~ if isinstance(item, list):
                #~ tab += 1
                #~ for child in item:
                    #~ str_ += _print_item(child, tab, str_)
            #~ else:
                #~ return str_ + '\n' + '\t'*tab + item
        #~
        #~ str_ = ''
        #~ for item in self._parse_repr():
            #~ tab = 0
            #~ str_ += _print_item(str(item), tab, '')
#~
        #~ return str_
        if not len(self.get_value()):
            return 'NO HIERARCHY'
        else:
            return json.dumps(self._parse_repr(), indent=4).replace(',','').replace('[','').replace(']','').replace('"', '').replace('\n\n','\n')

    @send_if_client
    def set_value(self, value, update_cache=True, **kwargs):
        """
        Set the current value of the <phoebe.parameters.HierarchyParameter>.

        Arguments
        ----------
        * `value` (string): the new value of the Parameter.
        * `**kwargs`: IGNORED

        Raises
        ---------
        * ValueError: if `value` could not be converted to a string.
        """

        # TODO: check to make sure valid

        _orig_value = deepcopy(self.get_value())

        try:
            value = str(value)
        except:
            raise ValueError("cannot cast to string")
        else:
            self._value = value

            self._add_history(redo_func='set_value', redo_kwargs={'value': value, 'uniqueid': self.uniqueid}, undo_func='set_value', undo_kwargs={'value': _orig_value, 'uniqueid': self.uniqueid})

        if update_cache:
            self._update_cache()

    def _clear_cache(self):
        """
        """
        self._is_binary = {}
        self._is_contact_binary = {}
        self._meshables = []

    def _update_cache(self):
        """
        """
        # update cache for is_binary and is_contact_binary
        self._clear_cache()
        if self._bundle is not None:
            self._meshables = self._compute_meshables()

            # for comp in self.get_components():
            for comp in self._bundle.components:
                if comp == '_default':
                    continue
                self._is_binary[comp] = self._compute_is_binary(comp)
                self._is_contact_binary[comp] = self._compute_is_contact_binary(comp)


    def _parse_repr(self):
         """
         turn something like "orbit:outer(orbit:inner(star:starA, star:starB), star:starC)"
         into ['orbit:outer', ['orbit:inner', ['star:starA', 'star:starB'], 'star:starC']]
         """

         repr_ = self.get_value()
         repr_str = '["{}"]'.format(repr_.replace(', ', '", "').replace('(', '", ["').replace(')', '"]')).replace(']"', '"]').replace('""', '"').replace(']"', ']')
         return json.loads(repr_str)

    def _recurse_find_trace(self, structure, item, trace=[]):
        """
        given a nested structure from _parse_repr and find the trace route to get to item
        """

        try:
            i = structure.index(item)
        except ValueError:
            for j,substructure in enumerate(structure):
                if isinstance(substructure, list):
                    return self._recurse_find_trace(substructure, item, trace+[j])
        else:
            return trace+[i]

    def _get_by_trace(self, structure, trace):
        """
        retrieve an item from the nested structure from _parse_repr given a trace (probably modified from _recurse_find_trace)
        """
        for i in trace:
            structure = structure[i]

        return structure

    def _get_structure_and_trace(self, component):
        """
        """
        obj = self._bundle.filter(component=component, context='component', check_visible=False)
        our_item = '{}:{}'.format(obj.kind, component)


        repr_ = self.get_value()
        structure = self._parse_repr()

        trace = self._recurse_find_trace(structure, our_item)

        return structure, trace, our_item

    def rename_component(self, old_component, new_component):
        """
        Swap a component in the <phoebe.parameters.HierarchyParameter>.

        Note that this does NOT update component tags within the
        <phoebe.parametes.ParameterSet> or <phoebe.frontend.bundle.Bundle>.
        To change the name of a component, use
        <phoebe.frontend.bundle.Bundle.rename_component> instead.

        Arguments
        ----------
        * `old_component` (string): the current name of the component in the
            hierarchy
        * `new_component` (string): the replaced component
        """
        kind = self.get_kind_of(old_component)
        value = self.get_value()
        # TODO: this could still cause issues if the names of components are
        # contained in other components (ie starA, starAB)
        value = value.replace("{}:{}".format(kind, old_component), "{}:{}".format(kind, new_component))
        # delay updating cache until after the bundle
        # has had a chance to also change its component tags
        self.set_value(value, update_cache=False)

    def get_components(self):
        """
        Return a list of all components in the <phoebe.parameters.HierarchyParameter>.

        To access the HierarchyParameter from the Bundle, see
         <phoebe.frontend.bundle.Bundle.get_hierarchy>.

        See also:
        * <phoebe.parameters.HierarchyParameter.get_top>
        * <phoebe.parameters.HierarchyParameter.get_stars>
        * <phoebe.parameters.HierarchyParameter.get_envelopes>
        * <phoebe.parameters.HierarchyParameter.get_orbits>
        * <phoebe.parameters.HierarchyParameter.get_meshables>

        Returns
        -------
        * (list of strings)
        """
        l = re.findall(r"[\w']+", self.get_value())
        return l[1::2]

    def get_top(self):
        """
        Return the top-level component in the <phoebe.parameters.HierarchyParameter>.

        To access the HierarchyParameter from the Bundle, see
         <phoebe.frontend.bundle.Bundle.get_hierarchy>.

        See also:
        * <phoebe.parameters.HierarchyParameter.get_components>
        * <phoebe.parameters.HierarchyParameter.get_stars>
        * <phoebe.parameters.HierarchyParameter.get_envelopes>
        * <phoebe.parameters.HierarchyParameter.get_orbits>
        * <phoebe.parameters.HierarchyParameter.get_meshables>

        Returns
        -------
        * (string)
        """
        return str(self._parse_repr()[0].split(':')[1])

    def get_stars(self):
        """
        Return a list of all components with kind='star' in the
        <phoebe.parameters.HierarchyParameter>.

        To access the HierarchyParameter from the Bundle, see
         <phoebe.frontend.bundle.Bundle.get_hierarchy>.

        See also:
        * <phoebe.parameters.HierarchyParameter.get_components>
        * <phoebe.parameters.HierarchyParameter.get_top>
        * <phoebe.parameters.HierarchyParameter.get_envelopes>
        * <phoebe.parameters.HierarchyParameter.get_orbits>
        * <phoebe.parameters.HierarchyParameter.get_meshables>

        Returns
        -------
        * (list of strings)
        """
        l = re.findall(r"[\w']+", self.get_value())
        # now search for indices of star and take the next entry from this flat list
        return [l[i+1] for i,s in enumerate(l) if s=='star']

    def get_envelopes(self):
        """
        Return a list of all components with kind='envelope' in the
        <phoebe.parameters.HierarchyParameter>.

        To access the HierarchyParameter from the Bundle, see
         <phoebe.frontend.bundle.Bundle.get_hierarchy>.

        See also:
        * <phoebe.parameters.HierarchyParameter.get_components>
        * <phoebe.parameters.HierarchyParameter.get_top>
        * <phoebe.parameters.HierarchyParameter.get_stars>
        * <phoebe.parameters.HierarchyParameter.get_orbits>
        * <phoebe.parameters.HierarchyParameter.get_meshables>

        Returns
        -------
        * (list of strings)
        """
        l = re.findall(r"[\w']+", self.get_value())
        # now search for indices of star and take the next entry from this flat list
        return [l[i+1] for i,s in enumerate(l) if s=='envelope']

    def get_orbits(self):
        """
        Return a list of all components with kind='orbit' in the
        <phoebe.parameters.HierarchyParameter>.

        To access the HierarchyParameter from the Bundle, see
         <phoebe.frontend.bundle.Bundle.get_hierarchy>.

        See also:
        * <phoebe.parameters.HierarchyParameter.get_components>
        * <phoebe.parameters.HierarchyParameter.get_top>
        * <phoebe.parameters.HierarchyParameter.get_stars>
        * <phoebe.parameters.HierarchyParameter.get_envelopes>
        * <phoebe.parameters.HierarchyParameter.get_meshables>

        Returns
        -------
        * (list of strings)
        """
        #~ l = re.findall(r"[\w']+", self.get_value())
        # now search for indices of orbit and take the next entry from this flat list
        #~ return [l[i+1] for i,s in enumerate(l) if s=='orbit']
        orbits = []
        for star in self.get_stars():
            parent = self.get_parent_of(star)
            if parent not in orbits and parent!='component' and parent is not None:
                orbits.append(parent)
        return orbits

    def _compute_meshables(self):
        l = re.findall(r"[\w']+", self.get_value())
        # now search for indices of star and take the next entry from this flat list
        meshables = [l[i+1] for i,s in enumerate(l) if s in ['star', 'envelope']]

        # now we want to remove any star which has a sibling envelope
        has_sibling_envelope = []
        for item in meshables:
            if self.get_sibling_of(item, kind='envelope'):
                has_sibling_envelope.append(item)

        return [m for m in meshables if m not in has_sibling_envelope]

    def get_meshables(self):
        """
        Return a list of all components that are meshable (generally stars,
        but also handles the envelope for a contact binary)
        in the <phoebe.parameters.HierarchyParameter>.

        To access the HierarchyParameter from the Bundle, see
         <phoebe.frontend.bundle.Bundle.get_hierarchy>.

        See also:
        * <phoebe.parameters.HierarchyParameter.is_meshable>
        * <phoebe.parameters.HierarchyParameter.get_components>
        * <phoebe.parameters.HierarchyParameter.get_top>
        * <phoebe.parameters.HierarchyParameter.get_stars>
        * <phoebe.parameters.HierarchyParameter.get_envelopes>
        * <phoebe.parameters.HierarchyParameter.get_orbits>

        Returns
        -------
        * (list of strings)
        """
        if not len(self._meshables):
            self._update_cache()

        return self._meshables

    def is_meshable(self, component):
        """
        Determine if `component` is one of
        <phoebe.parameters.HierarchyParameter.get_meshables>.

        See also:
        * <phoebe.parameters.HierarchyParameter.get_meshables>

        Arguments
        ------------
        * `component` (string): the name of the component to check.

        Returns
        ----------
        * (bool)
        """
        return component in self.get_meshables()

    def get_parent_of(self, component):
        """
        Get the parent of a component in the
        <phoebe.parameters.HierarchyParameter>.

        To access the HierarchyParameter from the Bundle, see
         <phoebe.frontend.bundle.Bundle.get_hierarchy>.

        See also:
        * <phoebe.parameters.HierarchyParameter.get_sibling_of>
        * <phoebe.parameters.HierarchyParameter.get_siblings_of>
        * <phoebe.parameters.HierarchyParameter.get_envelope_of>
        * <phoebe.parameters.HierarchyParameter.get_stars_of_sibling_of>
        * <phoebe.parameters.HierarchyParameter.get_children_of>
        * <phoebe.parameters.HierarchyParameter.get_stars_of_children_of>
        * <phoebe.parameters.HierarchyParameter.get_child_of>

        Arguments
        ----------
        * `component` (string): the name of the component under which to search.

        Returns
        ---------
        * (string)
        """
        # example:
        # - self.get_value(): "orbit:outer(orbit:inner(star:starA, star:starB), star:starC)"
        # - component: "starA"
        # - needs to return "inner"

        if component is None:
            return self.get_top()


        structure, trace, item = self._get_structure_and_trace(component)
        # trace points us to our_item at self._get_by_trace(structure, trace)
        # so to get the parent, if our trace is [1,1,0] we want to use [1, 0] which is trace[:-2]+[trace[-2]-1]


        #~ print "***", trace
        if len(trace)<=1:
            return None

        return str(self._get_by_trace(structure, trace[:-2]+[trace[-2]-1]).split(':')[-1])

    def get_sibling_of(self, component, kind=None):
        """
        Get the sibling of a component in the
        <phoebe.parameters.HierarchyParameter>.

        To access the HierarchyParameter from the Bundle, see
         <phoebe.frontend.bundle.Bundle.get_hierarchy>.

        If there is more than one sibling, the first result will be returned.

        See also:
        * <phoebe.parameters.HierarchyParameter.get_parent_of>
        * <phoebe.parameters.HierarchyParameter.get_siblings_of>
        * <phoebe.parameters.HierarchyParameter.get_envelope_of>
        * <phoebe.parameters.HierarchyParameter.get_stars_of_sibling_of>
        * <phoebe.parameters.HierarchyParameter.get_children_of>
        * <phoebe.parameters.HierarchyParameter.get_stars_of_children_of>
        * <phoebe.parameters.HierarchyParameter.get_child_of>

        Arguments
        ----------
        * `component` (string): the name of the component under which to search.
        * `kind` (string, optional): filter to match the kind of the component.

        Returns
        ---------
        * (string)
        """
        siblings = self.get_siblings_of(component, kind=kind)
        if not len(siblings):
            return None
        else:
            return siblings[0]


    def get_siblings_of(self, component, kind=None):
        """
        Get the siblings of a component in the
        <phoebe.parameters.HierarchyParameter>.

        To access the HierarchyParameter from the Bundle, see
         <phoebe.frontend.bundle.Bundle.get_hierarchy>.

        See also:
        * <phoebe.parameters.HierarchyParameter.get_parent_of>
        * <phoebe.parameters.HierarchyParameter.get_siblings_of>
        * <phoebe.parameters.HierarchyParameter.get_envelope_of>
        * <phoebe.parameters.HierarchyParameter.get_stars_of_sibling_of>
        * <phoebe.parameters.HierarchyParameter.get_children_of>
        * <phoebe.parameters.HierarchyParameter.get_stars_of_children_of>
        * <phoebe.parameters.HierarchyParameter.get_child_of>

        Arguments
        ----------
        * `component` (string): the name of the component under which to search.
        * `kind` (string, optional): filter to match the kind of the component.

        Returns
        ---------
        * (list of strings)
        """

        structure, trace, item = self._get_structure_and_trace(component)
        #item_kind, item_label = item.split(':')

        parent_label = self.get_parent_of(component)
        siblings = self.get_children_of(parent_label, kind=kind)

        #self_ind = siblings.index(component)
        if component in siblings:
            siblings.remove(component)

        if not len(siblings):
            return []
        else:
            return siblings

    def get_envelope_of(self, component):
        """
        Get the parent-envelope of a component in the
        <phoebe.parameters.HierarchyParameter>.

        To access the HierarchyParameter from the Bundle, see
         <phoebe.frontend.bundle.Bundle.get_hierarchy>.

        See also:
        * <phoebe.parameters.HierarchyParameter.get_parent_of>
        * <phoebe.parameters.HierarchyParameter.get_sibling_of>
        * <phoebe.parameters.HierarchyParameter.get_siblings_of>
        * <phoebe.parameters.HierarchyParameter.get_stars_of_sibling_of>
        * <phoebe.parameters.HierarchyParameter.get_children_of>
        * <phoebe.parameters.HierarchyParameter.get_stars_of_children_of>
        * <phoebe.parameters.HierarchyParameter.get_child_of>

        Arguments
        ----------
        * `component` (string): the name of the component under which to search.

        Returns
        ---------
        * (string)
        """
        envelopes = self.get_siblings_of(component, 'envelope')
        if not len(envelopes):
            return []
        else:
            return envelopes[0]

    def get_stars_of_sibling_of(self, component):
        """
        Get the stars under the sibling of a component in the
        <phoebe.parameters.HierarchyParameter>.

        To access the HierarchyParameter from the Bundle, see
         <phoebe.frontend.bundle.Bundle.get_hierarchy>.

        This is the same as <phoebe.parameters.Hierarchy.get_sibling_of> except
        if a sibling is in an orbit, this will recursively follow the tree to
        return a list of all stars under that orbit.

        See also:
        * <phoebe.parameters.HierarchyParameter.get_parent_of>
        * <phoebe.parameters.HierarchyParameter.get_sibling_of>
        * <phoebe.parameters.HierarchyParameter.get_siblings_of>
        * <phoebe.parameters.HierarchyParameter.get_envelope_of>
        * <phoebe.parameters.HierarchyParameter.get_children_of>
        * <phoebe.parameters.HierarchyParameter.get_stars_of_children_of>
        * <phoebe.parameters.HierarchyParameter.get_child_of>

        Arguments
        ----------
        * `component` (string): the name of the component under which to search.

        Returns
        ---------
        * (string)
        """
        sibling = self.get_sibling_of(component)

        if sibling in self.get_stars():
            return sibling

        stars = [child for child in self.get_stars_of_children_of(sibling)]

        # TODO: do we need to make sure there aren't duplicates?
        # return list(set(stars))

        return stars


    def get_children_of(self, component, kind=None):
        """
        Get the children of a component in the
        <phoebe.parameters.HierarchyParameter>.

        To access the HierarchyParameter from the Bundle, see
         <phoebe.frontend.bundle.Bundle.get_hierarchy>.

        See also:
        * <phoebe.parameters.HierarchyParameter.get_parent_of>
        * <phoebe.parameters.HierarchyParameter.get_sibling_of>
        * <phoebe.parameters.HierarchyParameter.get_siblings_of>
        * <phoebe.parameters.HierarchyParameter.get_envelope_of>
        * <phoebe.parameters.HierarchyParameter.get_stars_of_sibling_of>
        * <phoebe.parameters.HierarchyParameter.get_stars_of_children_of>
        * <phoebe.parameters.HierarchyParameter.get_child_of>

        Arguments
        ----------
        * `component` (string): the name of the component under which to search.
        * `kind` (string, optional): filter to match the kind of the component.

        Returns
        ---------
        * (list of strings)
        """

        structure, trace, item = self._get_structure_and_trace(component)
        item_kind, item_label = item.split(':')

        if isinstance(kind, str):
            kind = [kind]

        if item_kind not in ['orbit']:
            # return None
            return []
        else:
            items = self._get_by_trace(structure, trace[:-1]+[trace[-1]+1])
            # we want to ignore suborbits
            #return [str(ch.split(':')[-1]) for ch in items if isinstance(ch, unicode)]
            return [str(ch.split(':')[-1]) for ch in items if isinstance(ch, unicode) and (kind is None or ch.split(':')[0] in kind)]

    def get_stars_of_children_of(self, component):
        """
        Get the stars under the children of a component in the
        <phoebe.parameters.HierarchyParameter>.

        To access the HierarchyParameter from the Bundle, see
         <phoebe.frontend.bundle.Bundle.get_hierarchy>.

        This is the same as <phoebe.parameters.Hierarchy.get_children_of> except
        if any of the children is in an orbit, this will recursively follow the tree to
        return a list of all stars under that orbit.

        See also:
        * <phoebe.parameters.HierarchyParameter.get_parent_of>
        * <phoebe.parameters.HierarchyParameter.get_sibling_of>
        * <phoebe.parameters.HierarchyParameter.get_siblings_of>
        * <phoebe.parameters.HierarchyParameter.get_envelope_of>
        * <phoebe.parameters.HierarchyParameter.get_stars_of_sibling_of>
        * <phoebe.parameters.HierarchyParameter.get_children_of>
        * <phoebe.parameters.HierarchyParameter.get_stars_of_children_of>
        * <phoebe.parameters.HierarchyParameter.get_child_of>

        Arguments
        ----------
        * `component` (string): the name of the component under which to search.

        Returns
        ---------
        * (string)
        """

        stars = self.get_stars()
        orbits = self.get_orbits()
        stars_children = []

        for child in self.get_children_of(component):
            if child in stars:
                stars_children.append(child)
            elif child in orbits:
                stars_children += self.get_stars_of_children_of(child)
            else:
                # maybe an envelope or eventually spot, ring, etc
                pass

        return stars_children



    def get_child_of(self, component, ind, kind=None):
        """
        Get the child (by index) of a component in the
        <phoebe.parameters.HierarchyParameter>.

        To access the HierarchyParameter from the Bundle, see
         <phoebe.frontend.bundle.Bundle.get_hierarchy>.

        See also:
        * <phoebe.parameters.HierarchyParameter.get_parent_of>
        * <phoebe.parameters.HierarchyParameter.get_sibling_of>
        * <phoebe.parameters.HierarchyParameter.get_siblings_of>
        * <phoebe.parameters.HierarchyParameter.get_envelope_of>
        * <phoebe.parameters.HierarchyParameter.get_stars_of_sibling_of>
        * <phoebe.parameters.HierarchyParameter.get_children_of>
        * <phoebe.parameters.HierarchyParameter.get_stars_of_children_of>

        Arguments
        ----------
        * `component` (string): the name of the component under which to search.
        * `ind` (int): the index of the child to return (starting at 0)
        * `kind` (string, optional): filter to match the kind of the component.

        Returns
        ---------
        * (string)
        """
        children = self.get_children_of(component, kind=kind)
        if children is None:
            return None
        else:
            return children[ind]


    def get_primary_or_secondary(self, component, return_ind=False):
        """
        Return whether a given component is the 'primary' or 'secondary'
        component in its parent orbit, according to the
        <phoebe.parameters.HierarchyParameter>.

        To access the HierarchyParameter from the Bundle, see
        <phoebe.frontend.bundle.Bundle.get_hierarchy>.

        Arguments
        ----------
        * `component` (string): the name of the component.
        * `return_ind` (bool, optional, default=False): if `True`, this
            will return `0` instead of `'primary'` and `1` instead of
            `'secondary'`.

        Returns
        --------
        * (string or int): either 'primary'/'secondary' or 0/1 depending on the
            value of `return_ind`.
        """
        parent = self.get_parent_of(component)
        if parent is None:
            # then this is a single component, not in a binary
            return 'primary'

        children_of_parent = self.get_children_of(parent)

        ind = children_of_parent.index(component)

        if ind > 1:
            return None

        if return_ind:
            return ind + 1

        return ['primary', 'secondary'][ind]

    def get_kind_of(self, component):
        """
        Return the kind of a given component in the
        <phoebe.parameters.HierarchyParameter>.

        To access the HierarchyParameter from the Bundle, see
         <phoebe.frontend.bundle.Bundle.get_hierarchy>.

        Arguments
        ----------
        * `component` (string): the name of the component.

        Returns
        --------
        * (string): the kind (star, orbit, envelope, etc) of the component
        """
        structure, trace, item = self._get_structure_and_trace(component)
        item_kind, item_label = item.split(':')

        return item_kind


    def _compute_is_contact_binary(self, component):
        """
        """
        if 'envelope' not in self.get_value():
            return False

        if component not in self.get_components():
            # TODO: this can probably at least check to see if is itself
            # an envelope?
            return False

        return self.get_kind_of(component)=='envelope' or (self.get_sibling_of(component, kind='envelope') is not None)

    def is_contact_binary(self, component):
        """
        Return whether a given component is part of a contact binary,
        according to the <phoebe.parameters.HierarchyPararameter>.
        This is especially useful for <phoebe.parameters.ConstraintParameter>.

        This is done by checking whether any of the component's siblings is
        an envelope.  See <phoebe.parameters.HierarchyParameter.get_siblings_of>
        and <phoebe.parameters.HierarchyParameter.get_kind_of>.

        To access the HierarchyParameter from the Bundle, see
         <phoebe.frontend.bundle.Bundle.get_hierarchy>.

        Arguments
        ----------
        * `component` (string): the name of the component.

        Returns
        --------
        * (bool): whether the given component is part of a contact binary.
        """
        if component not in self._is_contact_binary.keys():
            self._update_cache()

        return self._is_contact_binary.get(component)

    def _compute_is_binary(self, component):
        """
        """
        if component not in self.get_components():
            # TODO: is this the best fallback?
            return True

        if len(self.get_stars())==1:
            return False

        return self.get_kind_of(self.get_parent_of(component))=='orbit'

    def is_binary(self, component):
        """
        Return whether a given component is part of a binary system,
        according to the <phoebe.parameters.HierarchyPararameter>.
        This is especially useful for <phoebe.parameters.ConstraintParameter>.

        This is done by checking whether the component's parent is an orbit.
        See <phoebe.parameters.HierarchyParameter.get_parent_of> and
        <phoebe.parameters.HierarchyParameter.get_kind_of>.

        To access the HierarchyParameter from the Bundle, see
         <phoebe.frontend.bundle.Bundle.get_hierarchy>.

        Arguments
        ----------
        * `component` (string): the name of the component.

        Returns
        --------
        * (bool): whether the given component is part of a contact binary.
        """
        if component not in self._is_binary.keys():
            self._update_cache()

        return self._is_binary.get(component)

    def is_misaligned(self):
        """
        Return whether the system is misaligned.

        Returns
        ---------
        * (bool): whether the system is misaligned.
        """
        for component in self.get_stars():
            if self._bundle.get_value(qualifier='pitch', component=component, context='component') != 0:
                return True
            if self._bundle.get_value(qualifier='yaw', component=component, context='component') != 0:
                return True

        return False

    def is_time_dependent(self):
        """
        Return whether the system has any time-dependent parameters (other than
        phase-dependence).

        This will return True if any of the following conditions are met:
        * `dpdt` is non-zero
        * `dperdt` is non-zero
        * `deccdt` (devel-only) is none-zero
        * a feature (eg. spot) is attached to an asynchronous star (with
            non-unity value for `syncpar`).

        Returns
        ---------
        * (bool): whether the system is time-dependent
        """
        for orbit in self.get_orbits():
            if self._bundle.get_value(qualifier='dpdt', component=orbit, context='component') != 0:
                return True
            if self._bundle.get_value(qualifier='dperdt', component=orbit, context='component') != 0:
                return True
            if conf.devel and self._bundle.get_value(qualifier='deccdt', component=orbit, context='component') != 0:
                return True

        for component in self.get_stars():
            if self._bundle.get_value('syncpar', component=component, context='component') != 1 and len(self._bundle.filter(context='feature', component=component)):
                # spots on asynchronous stars
                return True

        return False


class ConstraintParameter(Parameter):
    """
    One side of a constraint (not an equality)

    qualifier: constrained parameter
    value: expression
    """
    def __init__(self, bundle, value, **kwargs):
        """
        see <phoebe.parameters.Parameter.__init__>
        """
        super(ConstraintParameter, self).__init__(qualifier=kwargs.pop('qualifier', None), value=value, description=kwargs.pop('description', 'constraint'), **kwargs)

        # usually its the bundle's job to attach param._bundle after the
        # creation of a parameter.  But in this case, having access to the
        # bundle is necessary in order to intialize and set the value
        self._bundle = bundle
        if isinstance(value, ConstraintParameter):
            default_unit = kwargs.get('default_unit', value.result.unit)
            value = value.get_value()

        else:
            default_unit = kwargs.get('default_unit', u.dimensionless_unscaled)

        if 'constraint_addl_vars' in kwargs.keys():
            self._addl_vars = [ConstraintVar(bundle, twig) for twig in kwargs.get('constraint_addl_vars', [])]
        else:
            self._addl_vars = [ConstraintVar(bundle, v.twig) for v in kwargs.get('addl_vars', [])]
        self._vars = self._addl_vars
        self._var_params = None
        self._addl_var_params = None
        self._constraint_func = kwargs.get('constraint_func', None)
        self._constraint_kwargs = kwargs.get('constraint_kwargs', {})
        self._in_solar_units = kwargs.get('in_solar_units', False)
        self.set_value(value)
        self.set_default_unit(default_unit)
        self._dict_fields_other = ['description', 'value', 'default_unit', 'constraint_func', 'constraint_kwargs', 'constraint_addl_vars', 'in_solar_units']
        self._dict_fields = _meta_fields_all + self._dict_fields_other

    @property
    def is_visible(self):
        """
        Return whether the <phoebe.parameters.ConstraintParameter> is visible
        by checking on the visibility of the constrained parameter.

        See:
        * <phoebe.parameters.ConstraintParameter.constrained_parameter>
        * <phoebe.parameters.Parameter.is_visible>
        * <phoebe.parameters.Parameter.visible_if>

        Returns
        -------
        * (bool)
        """
        return self.constrained_parameter.is_visible

    @property
    def constraint_func(self):
        """
        Access the constraint_func tag of this
        <phoebe.parameters.ConstraintParameter>.

        Returns
        -------
        * (str) the constraint_func tag of this Parameter.
        """
        return self._constraint_func

    @property
    def constraint_kwargs(self):
        """
        Access the keyword arguments sent to the constraint.

        Returns
        ------
        * (dict)
        """
        return self._constraint_kwargs

    @property
    def constraint_addl_vars(self):
        return [v.twig for v in self.addl_vars.to_list()]

    @property
    def in_solar_units(self):
        """
        """
        return self._in_solar_units

    @property
    def vars(self):
        """
        Return all the variables in this <phoebe.parameters.ConstraintParameter>
        as a <phoebe.parameters.ParameterSet>.

        Return
        ------
        * (<phoebe.parameters.ParameterSet>): ParameterSet of all variables in
            the expression for this constraint.
        """
        # cache _var_params
        if self._var_params is None:
            self._var_params = ParameterSet([var.get_parameter() for var in self._vars])
        return self._var_params

    @property
    def addl_vars(self):
        """
        return all the additional (those that may be needed if flipped) variables in a PS
        """
        # cache _var_params
        if self._addl_var_params is None:
            self._addl_var_params = ParameterSet([var.get_parameter() for var in self._addl_vars])
        return self._addl_var_params

    def _get_var(self, param=None, **kwargs):
        if not isinstance(param, Parameter):
            if isinstance(param, str) and 'twig' not in kwargs.keys():
                kwargs['twig'] = param

            param = self.get_parameter(**kwargs)

        varids = [var.unique_label for var in self._vars]
        if param.uniqueid not in varids:
            varids = [var.unique_label for var in self._addl_vars]
            if param.uniqueid not in varids:
                raise KeyError("{} was not found in expression".format(param.uniquetwig))
            return self._addl_vars[varids.index(param.uniqueid)]
        return self._vars[varids.index(param.uniqueid)]



    def _parse_expr(self, expr):

        # the expression currently has twigs between curly braces,
        # we need to extract these and turn each into a ConstraintVar
        # so that we actually store the uniqueid of the parameter,
        # but always display the /current/ uniquetwig in the expression

        vars_ = []
        lbls = re.findall(r'\{.[^{}]*\}', expr)

        for lbl in lbls:
            twig = lbl.replace('{', '').replace('}', '')
            #~ print "ConstraintParameter._parse_expr lbl: {}, twig: {}".format(lbl, twig)
            var = ConstraintVar(self._bundle, twig)

            # TODO: if var.is_param, we need to make it read-only and required by this constraint, etc

            vars_.append(var)
            expr = expr.replace(lbl, var.safe_label)

        if self.qualifier:
            #~ print "***", self._bundle.__repr__(), self.qualifier, self.component
            ps = self._bundle.filter(qualifier=self.qualifier, component=self.component, dataset=self.dataset, feature=self.feature, kind=self.kind, model=self.model, check_visible=False) - self._bundle.filter(context='constraint', check_visible=False)
            if len(ps) == 1:
                constrained_parameter = ps.get_parameter(check_visible=False, check_default=False)
            else:
                raise KeyError("could not find single match for {}".format({'qualifier': self.qualifier, 'component': self.component, 'dataset': self.dataset, 'feature': self.feature, 'model': self.model}))


            var = ConstraintVar(self._bundle, constrained_parameter.twig)
            vars_.append(var)

        return expr, vars_

    @property
    def constrained_parameter(self):
        """
        Access the <phoebe.parameters.Parameter> that is constrained (i.e.
        solved for) by this <phoebe.parameters.ConstraintParameter>.

        This is identical to
        <phoebe.parameters.ConstraintParameter.get_constrained_parameter>.

        See also:
        * <phoebe.parameters.ConstraintParameter.flip_for>
        * <phoebe.frontend.bundle.Bundle.flip_constraint>

        Returns
        -------
        * (<phoebe.parameters>parameter>)
        """
        # try:
        if True:
            return self.get_constrained_parameter()
        # except: # TODO exception type
            # return None

    def get_constrained_parameter(self):
        """
        Access the <phoebe.parameters.Parameter> that is constrained (i.e.
        solved for) by this <phoebe.parameters.ConstraintParameter>.

        This is identical to
        <phoebe.parameters.ConstraintParameter.constrained_parameter>.

        See also:
        * <phoebe.parameters.ConstraintParameter.flip_for>
        * <phoebe.frontend.bundle.Bundle.flip_constraint>

        Returns
        -------
        * (<phoebe.parameters.Parameter>)
        """
        return self.get_parameter(qualifier=self.qualifier, component=self.component, dataset=self.dataset, check_visible=False)

    def get_parameter(self, twig=None, **kwargs):
        """
        Access one of the <phoebe.parameters.Parameter> object that is a variable
        in the <phoebe.parameters.ConstraintParameter>.

        **NOTE**: if the filtering results in more than one result, the first
        will be taken instead of raising an error.

        Arguments
        ----------
        * `twig` (string, optional): twig to use for filtering.  See
            <phoebe.parameters.ParameterSet.get_parameter>
        * `**kwargs`: other tags used for filtering.  See
            <phoebe.parameters.ParameterSet.get_parameter>

        Returns
        --------
        * (<phoebe.parameters.Parameter>)

        Raises
        -------
            * KeyError: if the filtering results in 0 matches
        """
        kwargs['twig'] = twig
        kwargs.setdefault('check_default', False)
        kwargs.setdefault('check_visible', False)
        vars = self.vars + self.addl_vars
        ps = vars.filter(**kwargs)
        if len(ps)==1:
            return ps.get(check_visible=False, check_default=False)
        elif len(ps) > 1:
            # TODO: is this safe?  Some constraints may have a parameter listed
            # twice, so we can do this then, but maybe should check to make sure
            # all items have the same uniqueid?  Maybe check len(ps.uniqueids)?
            return ps.to_list()[0]
        else:
            if self._bundle is not None:
                logger.debug("ConstraintParameter.get_parameter: reverting to filtering on bundle, could not {} find in {}".format(kwargs, vars.twigs))
                kwargs['context'] = [c for c in self._bundle.contexts if c!='constraint']
                return self._bundle.get_parameter(**kwargs)
            raise KeyError("no result found")

    @property
    def default_unit(self):
        """
        Return the default unit for the <phoebe.parameters.ConstraintParameter>.

        This is identical to <phoebe.parameters.ConstraintParameter.get_default_unit>.

        See also:
        * <phoebe.parameters.ConstraintParameter.set_default_unit>

        Returns
        --------
        * (unit): the current default units.
        """
        return self._default_unit

    def get_default_unit(self):
        """
        Return the default unit for the <phoebe.parameters.ConstraintParameter>.

        This is identical to <phoebe.parameters.ConstraintParameter.default_unit>.

        See also:
        * <phoebe.parameters.ConstraintParameter.set_default_unit>

        Returns
        --------
        * (unit): the current default units.
        """
        return self.default_unit

    def set_default_unit(self, unit):
        """
        Set the default unit for the <phoebe.parameters.ConstraintParameter>.

        See also:
        * <phoebe.parameters.ConstraintParameter.get_default_unit>

        Arguments
        --------
        * `unit` (unit or valid string): the desired new units.  If the Parameter
            currently has default units, then the new units must be compatible
            with the current units

        Raises
        -------
        * Error: if the new and current units are incompatible.
        """
        # TODO: check to make sure can convert from current default unit (if exists)
        if isinstance(unit, unicode) or isinstance(unit, str):
            unit = u.Unit(str(unit))

        if not _is_unit(unit):
            raise TypeError("unit must be a Unit")

        if hasattr(self, '_default_unit') and self._default_unit is not None:
            # we won't use a try except here so that the error comes from astropy
            check_convert = self._default_unit.to(unit)


        self._default_unit = unit

    #@send_if_client   # TODO: this breaks
    def set_value(self, value, **kwargs):
        """
        Set the current value of the <phoebe.parameters.ConstraintParameter>.

        Arguments
        ----------
        * `value` (string): the new value of the Parameter.
        * `**kwargs`: IGNORED

        Raises
        ---------
        * ValueError: if `value` could not be converted to a string.
        * Error: if `value` could not be parsed into a valid constraint expression.
        """
        _orig_value = deepcopy(self.get_value())

        if self._bundle is None:
            raise ValueError("ConstraintParameters must be attached from the bundle, and cannot be standalone")
        value = str(value) # <-- in case unicode
        # if the user wants to see the expression, we'll replace all
        # var.safe_label with var.curly_label
        self._value, self._vars = self._parse_expr(value)
        # reset the cached version of the PS - will be recomputed on next request
        self._var_params = None
        self._addl_var_params = None
        #~ print "***", self.uniquetwig, self.uniqueid

        if not kwargs.get('skip_history', False):
            self._add_history(redo_func='set_value', redo_kwargs={'value': value, 'uniqueid': self.uniqueid}, undo_func='set_value', undo_kwargs={'value': _orig_value, 'uniqueid': self.uniqueid})

    def _update_bookkeeping(self):
        # do bookkeeping on parameters
        self._remove_bookkeeping()
        # logger.debug("ConstraintParameter {} _update_bookkeeping".format(self.twig))
        for param in self.vars.to_list():
            if param.qualifier == self.qualifier and param.component == self.component:
                # then this is the currently constrained parameter
                param._is_constraint = self.uniqueid
                if self.uniqueid in param._in_constraints:
                    param._in_constraints.remove(self.uniqueid)
            else:
                # then this is a constraining parameter
                if self.uniqueid not in param._in_constraints:
                    param._in_constraints.append(self.uniqueid)

        for param in self.addl_vars.to_list():
            if param.qualifier == self.qualifier and param.component == self.component:
                # then this is the currently constrained parameter
                param._is_constraint = self.uniqueid

                if self.uniqueid in param._in_constraints:
                    param._in_constraints.remove(self.uniqueid)

    def _remove_bookkeeping(self):
        # logger.debug("ConstraintParameter {} _remove_bookkepping".format(self.twig))
        vars = self.vars + self.addl_vars
        for param in vars.to_list():
            if hasattr(param, '_is_constraint') and param._is_constraint == self.uniqueid:
                param._is_constraint = None
            if self.uniqueid in param._in_constraints:
                logger.debug("removing {} from {}.in_constraints".format(self.twig, param.twig))
                param._in_constraints.remove(self.uniqueid)

    @property
    def expr(self):
        """
        Return the expression of the <phoebe.parameters.ConstraintParameter>.
        This is just a shortcut to
        <phoebe.parameters.ConstraintParameter.get_value>.

        Returns
        -------
        * (float)
        """
        return self.get_value()

    #@update_if_client  # TODO: this breaks
    def get_value(self):
        """
        Return the expression/value of the
        <phoebe.parameters.ConstraintParameter>.

        Returns
        -------
        * (float)
        """
        # for access to the sympy-safe expr, just use self._expr
        expr = self._value
        if expr is not None:
            vars = self._vars + self._addl_vars
            for var in vars:
                # update to current unique twig
                var.update_user_label()  # update curly label
                #~ print "***", expr, var.safe_label, var.curly_label
                expr = expr.replace(str(var.safe_label), str(var.curly_label))

        return expr

    def __repr__(self):
        expr = "{} ({})".format(self.expr, "solar units" if self.in_solar_units else "SI")
        if self.qualifier is not None:
            lhs = '{'+self.get_constrained_parameter().uniquetwig+'}'
            return "<ConstraintParameter: {} = {} => {}>".format(lhs, expr, self.result)
        else:
            return "<ConstraintParameter: {} => {}>".format(expr, self.result)

    def __str__(self):
        return "Constrains (qualifier): {}\nExpression in {} (value): {}\nCurrent Result (result): {}".format(self.qualifier, 'solar units' if self.in_solar_units else 'SI', self.expr, self.result)

    def __math__(self, other, symbol, mathfunc):
        #~ print "*** ConstraintParameter.__math__ other.type", type(other)
        if isinstance(other, ConstraintParameter):
            #~ print "*** ConstraintParameter.__math__", symbol, self.result, other.result
            return ConstraintParameter(self._bundle, "(%s) %s (%s)" % (self.expr, symbol, other.expr), default_unit=(getattr(self.result, mathfunc)(other.result).unit))
        elif isinstance(other, Parameter):
            return ConstraintParameter(self._bundle, "(%s) %s {%s}" % (self.expr, symbol, other.uniquetwig), default_unit=(getattr(self.result, mathfunc)(other.quantity).unit))
        elif isinstance(other, u.Quantity):
            #print "***", other, type(other), isinstance(other, ConstraintParameter)
            return ConstraintParameter(self._bundle, "(%s) %s %0.30f" % (self.expr, symbol, _value_for_constraint(other, self)), default_unit=(getattr(self.result, mathfunc)(other).unit))
        elif isinstance(other, float) or isinstance(other, int):
            if symbol in ['+', '-']:
                # assume same units as self (NOTE: NOT NECESSARILY SI) if addition or subtraction
                other = float(other)*self.default_unit
            else:
                # assume dimensionless
                other = float(other)*u.dimensionless_unscaled
            return ConstraintParameter(self._bundle, "(%s) %s %f" % (self.expr, symbol, _value_for_constraint(other, self)), default_unit=(getattr(self.result, mathfunc)(other).unit))
        elif isinstance(other, str):
            return ConstraintParameter(self._bundle, "(%s) %s %s" % (self.expr, symbol, other), default_unit=(getattr(self.result, mathfunc)(eval(other)).unit))
        elif _is_unit(other) and mathfunc=='__mul__':
            # here we'll fake the unit to become a quantity so that we still return a ConstraintParameter
            return self*(1*other)
        else:
            raise NotImplementedError("math using {} with type {} not supported".format(mathfunc, type(other)))

    def __rmath__(self, other, symbol, mathfunc):
        #~ print "*** ConstraintParameter.__rmath__ other.type", type(other)
        if isinstance(other, ConstraintParameter):
            #~ print "*** ConstraintParameter.__math__", symbol, self.result, other.result
            return ConstraintParameter(self._bundle, "(%s) %s (%s)" % (other.expr, symbol, self.expr), default_unit=(getattr(self.result, mathfunc)(other.result).unit))
        elif isinstance(other, Parameter):
            return ConstraintParameter(self._bundle, "{%s} %s (%s)" % (other.uniquetwig, symbol, self.expr), default_unit=(getattr(self.result, mathfunc)(other.quantity).unit))
        elif isinstance(other, u.Quantity):
            #~ print "*** rmath", other, type(other)
            return ConstraintParameter(self._bundle, "%0.30f %s (%s)" % (_value_for_constraint(other, self), symbol, self.expr), default_unit=(getattr(self.result, mathfunc)(other).unit))
        elif isinstance(other, float) or isinstance(other, int):
            if symbol in ['+', '-']:
                # assume same units as self if addition or subtraction
                other = float(other)*self.default_unit
            else:
                # assume dimensionless
                other = float(other)*u.dimensionless_unscaled
            return ConstraintParameter(self._bundle, "%f %s (%s)" % (_value_for_constraint(other, self), symbol, self.expr), default_unit=(getattr(self.result, mathfunc)(other).unit))
        elif isinstance(other, str):
            return ConstraintParameter(self._bundle, "%s %s (%s)" % (other, symbol, self.expr), default_unit=(getattr(self.result, mathfunc)(eval(other)).unit))
        elif _is_unit(other) and mathfunc=='__mul__':
            # here we'll fake the unit to become a quantity so that we still return a ConstraintParameter
            return self*(1*other)
        else:
            raise NotImplementedError("math using {} with type {} not supported".format(mathfunc, type(other)))

    def __add__(self, other):
        return self.__math__(other, '+', '__add__')

    def __radd__(self, other):
        return self.__rmath__(other, '+', '__radd__')

    def __sub__(self, other):
        return self.__math__(other, '-', '__sub__')

    def __rsub__(self, other):
        return self.__math__(other, '-', '__rsub__')

    def __mul__(self, other):
        return self.__math__(other, '*', '__mul__')

    def __rmul__(self, other):
        return self.__rmath__(other, '*', '__rmul__')

    def __div__(self, other):
        return self.__math__(other, '/', '__div__')

    def __rdiv__(self, other):
        return self.__rmath__(other, '/', '__rdiv__')

    def __pow__(self, other):
        return self.__math__(other, '**', '__pow__')

    @property
    def result(self):
        """
        Get the current value (as a quantity) of the result of the expression
        of this <phoebe.parameters.ConstraintParameter>.

        This is identical to <phoebe.parameters.ConstraintParameter.get_result>.

        Returns
        --------
        * (quantity): the current result of evaluating the constraint expression.
        """
        return self.get_result()

    def get_result(self, t=None, suppress_error=True):
        """
        Get the current value (as a quantity) of the result of the expression
        of this <phoebe.parameters.ConstraintParameter>.

        This is identical to <phoebe.parameters.ConstraintParameter.result>.

        Returns
        --------
        * (quantity): the current result of evaluating the constraint expression.
        """
        # TODO: optimize this:
        # almost half the time is being spent on self.get_value() of which most is spent on var.update_user_label
        # second culprit is converting everything to si
        # third culprit is the dictionary comprehensions

        # in theory, it would be nice to prepare this list at the module import
        # level, but that causes an infinite loop in the imports, so we'll
        # do a re-import here.  If this causes significant lag, it may be worth
        # trying to resolve the infinite loop.
        from phoebe.constraints import builtin
        _constraint_builtin_funcs = [f for f in dir(builtin) if isinstance(getattr(builtin, f), types.FunctionType)]
        _constraint_builtin_funcs += ['sin', 'cos', 'tan', 'arcsin', 'arccos', 'arctan', 'arctan2', 'sqrt', 'log10']

        def eq_needs_builtin(eq):
            for func in _constraint_builtin_funcs:
                if "{}(".format(func) in eq:
                    #print "*** eq_needs_builtin", func
                    return True
            return False

        def get_values(vars, safe_label=True, string_safe_arrays=False):
            # use np.float64 so that dividing by zero will result in a
            # np.inf
            def _single_value(quantity, string_safe_arrays=False):
                if isinstance(quantity, u.Quantity):
                    if self.in_solar_units:
                        v = np.float64(u.to_solar(quantity).value)
                    else:
                        v = np.float64(quantity.si.value)

                    if isinstance(v, np.ndarray) and string_safe_arrays:
                        v = v.tolist()
                    return v
                elif isinstance(quantity, str):
                    return '\'{}\''.format(quantity)
                else:
                    return quantity

            def _value(var, string_safe_arrays=False):
                if var.get_parameter() != self.constrained_parameter:
                    return _single_value(var.get_quantity(t=t), string_safe_arrays)
                else:
                    return _single_value(var.get_quantity(), string_safe_arrays)

            return {var.safe_label if safe_label else var.user_label: _value(var, string_safe_arrays) for var in vars}

        eq = self.get_value()

        if _use_sympy and not eq_needs_builtin(eq):
            values = get_values(self._vars+self._addl_vars, safe_label=True)
            values['I'] = 1 # CHEATING MAGIC
            # just to be safe, let's reinitialize the sympy vars
            for v in self._vars:
                #~ print "creating sympy var: ", v.safe_label
                sympy.var(str(v.safe_label), positive=True)

            # print "***", self._value, values
            eq = sympy.N(self._value, 30)
            # print "***", self._value, values, eq.subs(values), eq.subs(values).evalf(15)
            value = float(eq.subs(values).evalf(15))
        else:
            # order here matters - self.get_value() will update the user_labels
            # to be the current unique twigs
            #print "***", eq, values


            if eq_needs_builtin(eq):
                # the else (which works for np arrays) does not work for the built-in funcs
                # this means that we can't currently support the built-in funcs WITH arrays

                values = get_values(self._vars+self._addl_vars, safe_label=False, string_safe_arrays=True)

                # cannot do from builtin import *
                for func in _constraint_builtin_funcs:
                    # I should be shot for doing this...
                    # in order for eval to work, the builtin functions need
                    # to be imported at the top-level, but I don't really want
                    # to do from builtin import * (and even if I did, python
                    # yells at me for doing that), so instead we'll add them
                    # to the locals dictionary.
                    locals()[func] = getattr(builtin, func)

                # if eq.split('(')[0] in ['times_to_phases', 'phases_to_times']:
                    # these require passing the bundle
                    # values['b'] = self._bundle

                value = eval(eq.format(**values))

                if value is None:
                    if suppress_error:
                        value = np.nan
                        logger.error("{} constraint returned None".format(self.twig))
                    else:
                        raise ValueError("constraint returned None")
                else:
                    try:
                        value = float(value)
                    except TypeError as err:
                        try:
                            value = np.asarray(value)
                        except:
                            if suppress_error:
                                value = np.nan
                                logger.error("{} constraint raised the following error: {}".format(self.twig, str(err)))
                            else:
                                raise
                    except ValueError as err:
                        if suppress_error:
                            value = np.nan
                            logger.error("{} constraint raised the following error: {}".format(self.twig, str(err)))
                        else:
                            raise



            else:
                # the following works for np arrays

                # TODO: cannot leave this as it stupidly expensive... so constraints need to return addl_vars or similar
                # vars = [ConstraintVar(self._bundle, twig) for twig in self._bundle.filter(context=['component', 'system', 'dataset']).twigs]
                # values = get_values(vars, safe_label=True)

                values = get_values(self._vars+self._addl_vars, safe_label=True)


                # if any of the arrays are empty (except the one we're filling)
                # then we want to return an empty array as well (the math would fail)
                arrays_filled = True
                for var in self._vars:
                    var_value = var.get_value()
                    #print "***", self.twig, self.constrained_parameter.twig, var.user_label, var_value, isinstance(var_value, np.ndarray), var.unique_label != self.constrained_parameter.uniqueid
                    # if self.qualifier is None then this isn't attached to solve anything yet, so we don't need to worry about checking to see if the var is the constrained parameter
                    if isinstance(var_value, np.ndarray) and len(var_value)==0 and (var.unique_label != self.constrained_parameter.uniqueid or self.qualifier is None):
                        #print "*** found empty array", self.constrainted_parameter.twig, var.safe_label, var_value
                        arrays_filled = False
                        #break  # out of the for loop

                if arrays_filled:
                    #print "*** else else", self._value, values
                    #print "***", _use_sympy, self._value, value
                    value = eval(self._value, values)
                else:
                    #print "*** EMPTY ARRAY FROM CONSTRAINT"
                    value = np.array([])

        #~ return value

        # let's assume the math was correct to give SI and we want units stored in self.default_units

        if self.default_unit is not None:
            if self.in_solar_units:
                convert_scale = u.to_solar(self.default_unit)
            else:
                convert_scale = self.default_unit.to_system(u.si)[0].scale
            #value = float(value/convert_scale) * self.default_unit
            value = value/convert_scale * self.default_unit


        return value

    def flip_for(self, twig=None, expression=None, **kwargs):
        """
        Flip the constraint expression to solve for for any of the parameters
        in the expression.

        The filtering (with `twig` and `**kwargs`) must find a single match
        among the Parameters in the expression.  See
        <phoebe.parameters.ConstraintParameter.vars> and
        <phoebe.parameters.ConstraintParameter.get_parameter>.

        See also:
        * <phoebe.frontend.bundle.Bundle.flip_constraint>

        Arguments
        ----------
        * `twig` (string, optional): the twig of the Parameter to constraint (solve_for).
        * `expression` (string, optional): provide the new expression.  If not
            provided, the expression will be pulled from the constraint func
            if possible, or solved for analytically if sympy is installed.
        * `**kwargs`: tags to be used for filtering for the newly constrained
            Parameter.
        """

        _orig_expression = self.get_value()

        # try to get the parameter from the bundle
        kwargs['twig'] = twig
        newly_constrained_var = self._get_var(**kwargs)
        newly_constrained_param = self.get_parameter(**kwargs)

        check_kwargs = newly_constrained_param.get_meta(ignore=['uniqueid', 'uniquetwig', 'twig', 'context'])
        check_kwargs['context'] = 'constraint'
        if len(self._bundle.filter(**check_kwargs)) and not kwargs.get('force', False):
            raise ValueError("'{}' is already constrained".format(newly_constrained_param.twig))

        currently_constrained_var = self._get_var(qualifier=self.qualifier, component=self.component)
        currently_constrained_param = currently_constrained_var.get_parameter() # or self.constrained_parameter

        addl_vars = []

        # cannot be at the top, or will cause circular import
        from . import constraint
        if self.constraint_func is not None and hasattr(constraint, self.constraint_func):
            # then let's see if the method is capable of resolving for use
            # try:
            if True:
                # TODO: this is not nearly general enough, each method takes different arguments
                # and getting solve_for as newly_constrained_param.qualifier

                lhs, rhs, addl_vars, constraint_kwargs = getattr(constraint, self.constraint_func)(self._bundle, solve_for=newly_constrained_param, **self.constraint_kwargs)
            # except NotImplementedError:
            #     pass
            # else:
                # TODO: this needs to be smarter and match to self._get_var().user_label instead of the current uniquetwig

                expression = rhs._value # safe expression
                #~ print "*** flip by recalling method success!", expression

        # print "***", lhs._value, rhs._value

        if expression is not None:
            expression = expression

        elif _use_sympy:


            eq_safe = "({}) - {}".format(self._value, currently_constrained_var.safe_label)

            #~ print "*** solving {} for {}".format(eq_safe, newly_constrained_var.safe_label)

            expression = sympy.solve(eq_safe, newly_constrained_var.safe_label)[0]

            #~ print "*** solution: {}".format(expression)

        else:
            # TODO: ability for built-in constraints to flip themselves
            # we could access self.kind and re-call that with a new solve_for option?
            raise ValueError("must either have sympy installed or provide a new expression")

        self._qualifier = newly_constrained_param.qualifier
        self._component = newly_constrained_param.component
        self._kind = newly_constrained_param.kind

        # self._value, self._vars = self._parse_expr(rhs)
        # self.set_value(rhs, skip_history=True)

        if len(addl_vars):
            # then the vars may have changed (esinw,ecosw, for example)
            vars_ = []
            var_safe_labels = []
            # technically addl_vars probably hasn't changed... but let's recompute to be safe
            # self._addl_vars = [ConstraintVar(self._bundle, v.twig) for v in addl_vars]

            for var in self._vars + self._addl_vars:
                var_safe_label = var.safe_label
                if var_safe_label in expression and var_safe_label not in var_safe_labels:
                    vars_.append(var)
                    var_safe_labels.append(var_safe_label)
            self._vars = vars_

            # and we'll reset the cached version of the parameters
            self._var_params = None
            self._addl_var_params = None

        self._value = str(expression)


        #self.set_value(str(expression), skip_history=True)
        # reset the default_unit so that set_default_unit doesn't complain
        # about incompatible units
        self._default_unit = None
        self.set_default_unit(newly_constrained_param.default_unit)

        self._update_bookkeeping()

        self._add_history(redo_func='flip_constraint', redo_kwargs={'expression': expression, 'uniqueid': newly_constrained_param.uniqueid}, undo_func='flip_constraint', undo_kwargs={'expression': _orig_expression, 'uniqueid': currently_constrained_param.uniqueid})


class HistoryParameter(Parameter):
    def __init__(self, bundle, redo_func, redo_kwargs, undo_func, undo_kwargs, **kwargs):
        """
        see <phoebe.parameters.Parameter.__init__>

        This Parameter should never be created manually, but instead handled
        by the <phoebe.frontend.bundle.Bundle>.

        Arguments
        -----------
        * `bundle`
        * `redo_func`
        * `redo_kwargs`
        * `undo_func`
        * `undo_kwargs`
        """
        dump = kwargs.pop('qualifier', None)
        kwargs['context'] = 'history'
        super(HistoryParameter, self).__init__(qualifier='history', **kwargs)

        # usually its the bundle's job to attach param._bundle after the
        # creation of a parameter.  But in this case, having access to the
        # bundle is necessary in order to check if function names are valid
        # methods of the bundle
        self._bundle = bundle

        # if a function itself is passed instead of the string name, convert
        if hasattr(redo_func, '__call__'):
            redo_func = redo_func.__name__
        if hasattr(undo_func, '__call__'):
            undo_func = undo_func.__name__

        # check to make sure the funcs are valid methods of the bundle
        if not hasattr(self._bundle, redo_func):
            raise ValueError("bundle does not have '{}' method".format(redo_func))
        if not hasattr(self._bundle, undo_func):
            raise ValueError("bundle does not have '{}' method".format(undo_func))

        self._redo_func = redo_func
        self._redo_kwargs = redo_kwargs
        self._undo_func = undo_func
        self._undo_kwargs = undo_kwargs

        self._affected_params = []


        # TODO: how can we hold other parameters affect (ie. if the user calls set_value('incl', 80) and there is a constraint on asini that changes a... how do we log that here)

        self._dict_fields_other = ['redo_func', 'redo_kwargs', 'undo_func', 'undo_kwargs']
        self._dict_fields = _meta_fields_all + self._dict_fields_other

    def __repr__(self):
        """
        """
        return "<HistoryParameter: {} | keys: {}>".format(self.history, ', '.join(self._dict_fields_other))

    def __str__(self):
        """
        """
        # TODO: fill in str representation
        return "{}\nredo: {}\nundo: {}".format(self.history, self.redo_str, self.undo_str)

    def to_string_short(self):
        """
        An abbreviated string representation of the <phoebe.parameters.HistoryParameter>.

        See also:
        * <phoebe.parameters.Parameter.to_string>

        Returns
        ----------
        * (string)
        """
        # this is what will be printed when in a PS (ie bundle.get_history())
        return "redo: {}, undo: {}".format(self.redo_str, self.undo_str)

    @property
    def undo_str(self):
        """
        """
        undo_kwargs = self.undo_kwargs
        if undo_kwargs is not None:
            return "{}({})".format(self.undo_func, ", ".join("{}={}".format(k,v) for k,v in undo_kwargs.items()))
        else:
            return "no longer undoable"

    @property
    def redo_str(self):
        """
        """
        redo_kwargs = self.redo_kwargs
        if redo_kwargs is not None:
            return "{}({})".format(self.redo_func, ", ".join("{}={}".format(k,v) for k,v in redo_kwargs.items()))
        else:
            return "no longer redoable"

    @property
    def redo_func(self):
        """
        """
        return self._redo_func

    @property
    def redo_kwargs(self):
        """
        """
        _redo_kwargs = deepcopy(self._redo_kwargs)
        if 'uniqueid' in _redo_kwargs.keys():
            uniqueid = _redo_kwargs.pop('uniqueid')
            try:
                _redo_kwargs['twig'] = self._bundle.get_parameter(uniqueid=uniqueid).uniquetwig
            except ValueError:
                # then the uniqueid is no longer available and we can no longer undo this item
                return None
        return _redo_kwargs

    @property
    def undo_func(self):
        """
        """
        return self._undo_func

    @property
    def undo_kwargs(self):
        """
        """
        _undo_kwargs = deepcopy(self._undo_kwargs)
        if 'uniqueid' in _undo_kwargs.keys():
            uniqueid = _undo_kwargs.pop('uniqueid')
            try:
                _undo_kwargs['twig'] = self._bundle.get_parameter(uniqueid=uniqueid).uniquetwig
            except ValueError:
                # then the uniqeuid is no longer available and we can no longer undo this item
                return None
        return _undo_kwargs

    @property
    def affected_params(self):
        """
        """
        return self.get_affected_params

    def get_affected_params(self, return_twigs=False):
        """
        """
        raise NotImplementedError
        if return_twigs:
            return [self._bundle.get_parameter(uniqueid=uniqueid).uniquetwig]
        else:
            return [self._bundle.get_parameter(uniqueid=uniqueid)]

    def redo(self):
        """
        """
        if self.redo_kwargs is None:
            # TODO: logger message explaining no longer redoable
            return
        # TODO: logger message
        return getattr(self._bundle, self._redo_func)(**self._redo_kwargs)

    def undo(self):
        """
        """
        if self.undo_kwargs is None:
            # TODO: logger message explaining no longer undoable
            return
        # TODO: logger message
        return getattr(self._bundle, self._undo_func)(**self._undo_kwargs)


class JobParameter(Parameter):
    """
    Parameter that tracks a submitted job (detached
    <phoebe.frontend.bundle.Bundle.run_compute>, for example)
    """
    def __init__(self, b, location, status_method, retrieve_method, server_status=None, **kwargs):
        """
        see <phoebe.parameters.Parameter.__init__>
        """
        _qualifier = kwargs.pop('qualifier', None)
        super(JobParameter, self).__init__(qualifier='detached_job', **kwargs)

        self._bundle = b
        self._server_status = server_status
        self._location = location
        self._status_method = status_method
        self._retrieve_method = retrieve_method
        self._value = 'unknown'
        #self._randstr = randstr

        # TODO: may need to be more clever once remote servers are supported
        self._script_fname = os.path.join(location, '_{}.py'.format(self.uniqueid))
        self._results_fname = os.path.join(location, '_{}.out'.format(self.uniqueid))

        # TODO: add a description?

        self._dict_fields_other = ['description', 'value', 'server_status', 'location', 'status_method', 'retrieve_method', 'uniqueid']
        self._dict_fields = _meta_fields_all + self._dict_fields_other

    def __str__(self):
        """
        """
        # TODO: implement a nice(r) string representation
        return "qualifier: {}\nstatus: {}".format(self.qualifier, self.status)

    #@update_if_client # get_status will make API call if JobParam points to a server
    def get_value(self):
        """
        JobParameter doesn't really have a value, but for the sake of Parameter
        representations, we'll provide the current status.

        Also see:
            * <phoebe.parameters.JobParameter.status>
            * <phoebe.parameters.JobParameter.attach>
            * <phoebe.parameters.JobParameter.location>
            * <phoebe.parameters.JobParameter.server_status>
            * <phoebe.parameters.JobParameter.status_method>
            * <phoebe.parameters.JobParameter.retrieve_method>

        """
        return self.status

    def set_value(self, *args, **kwargs):
        """
        <phoebe.parameters.JobParameter> is read-only.  Calling set_value
        will raise an Error.

        Raises
        --------
        * NotImplementedError: because this never will be
        """

        raise NotImplementedError("JobParameter is a read-only parameter.  Call status or attach()")

    @property
    def server_status(self):
        """
        Access the status of the remote server, if applicable.

        Returns
        -----------
        * (str)
        """
        return self._server_status

    @property
    def location(self):
        """
        Access the location of the remote server, if applicable.

        Returns
        ----------
        * (str)
        """
        return self._location

    @property
    def status_method(self):
        """
        Access the method for determining the status of the Job.

        Returns
        ---------
        * (str)
        """
        return self._status_method

    @property
    def retrieve_method(self):
        """
        Access the method for retrieving the results from the Job, once completed.

        Returns
        -----------
        * (str)
        """
        return self._retrieve_method

    @property
    def status(self):
        """
        Access the status of the Job.  This is just a property shortcut to
        <phoebe.parameters.JobParameter.get_status>.

        Returns
        ---------
        * (str): the current status of the Job.

        Raises
        ------------
        * NotImplementedError: if status isn't implemented for the given <phoebe.parameters.JobParameter.status_method>
        """
        return self.get_status()

    def get_status(self):
        """
        Access the status of the Job.

        Returns
        ---------
        * (str): the current status of the Job.

        Raises
        ------------
        * ImportError: if the requests module is not installed - this is
            required to handle detached Jobs.
        * ValueError: if the status of the Job cannot be determined.
        * NotImplementedError: if status isn't implemented for the given
            <phoebe.parameters.JobParameter.status_method>.
        """
        if self._value == 'loaded':
            status = 'loaded'

        elif not _is_server and self._bundle is not None and self._server_status is not None:
            if not _can_requests:
                raise ImportError("requests module required for external jobs")

            if self._value in ['complete']:
                # then we have no need to bother checking again
                status = self._value
            else:
                url = self._server_status
                logger.info("checking job status on server from {}".format(url))
                # "{}/{}/parameters/{}".format(server, bundleid, self.uniqueid)
                r = requests.get(url, timeout=5)
                try:
                    rjson = r.json()
                except ValueError:
                    # TODO: better exception here - perhaps look for the status code from the response?
                    status = self._value
                else:
                    status = rjson['data']['attributes']['value']

        else:

            if self.status_method == 'exists':
                output_exists = os.path.isfile("_{}.out".format(self.uniqueid))
                if output_exists:
                    status = 'complete'
                else:
                    status = 'unknown'
            else:
                raise NotImplementedError

        # here we'll set the value to be the latest CHECKED status for the sake
        # of exporting to JSON and updating the status for clients.  get_value
        # will still call status so that it will return the CURRENT value.
        self._value = status
        return status

    def _retrieve_results(self):
        """
        [NOT IMPLEMENTED]
        """
        # now the file with the model should be retrievable from self._result_fname
        result_ps = ParameterSet.open(self._results_fname)
        return result_ps

    def attach(self, sleep=5, cleanup=True):
        """
        Attach the results from a <phoebe.parameters.JobParameter> to the
        <phoebe.frontend.bundle.Bundle>.  If the status is not yet reported as
        complete, this will loop every `sleep` seconds until it is.

        Arguments
        ---------
        * `sleep` (int, optional, default=5): number of seconds to sleep between
            status checks.  See <phoebe.parameters.JobParameter.get_status>.
        * `cleanup` (bool, optional, default=True): whether to delete this
            parameter and any temporary files once the results are loaded.

        Raises
        -----------
        * ValueError: if not attached to a <phoebe.frontend.bundle.Bundle> object.
        """
        if not self._bundle:
            raise ValueError("can only attach a job if attached to a bundle")

        #if self._value == 'loaded':
        #    raise ValueError("results have already been loaded")


        while self.get_status() not in ['complete', 'loaded']:
            # TODO: any way we can not make 2 calls to self.status here?
            logger.info("current status: {}".format(self.get_status()))
            time.sleep(sleep)

        if self._server_status is not None and not _is_server:
            if not _can_requests:
                raise ImportError("requests module required for external jobs")
            # then we are no longer attached as a client to this bundle on
            # the server, so we need to just pull the results manually
            url = self._server_status
            logger.info("pulling job results from server from {}".format(url))
            # "{}/{}/parameters/{}".format(server, bundleid, self.uniqueid)
            r = requests.get(url, timeout=5)
            rjson = r.json()

            # status should already be complete because of while loop above,
            # but could always check the following:
            # rjson['value']['attributes']['value'] == 'complete'

            # TODO: server needs to sideload results once complete
            newparams = rjson['included']
            self._bundle._attach_param_from_server(newparams)


        else:

            result_ps = self._retrieve_results()

            # now we need to attach result_ps to self._bundle
            # TODO: is creating metawargs here necessary?  Shouldn't the params already be tagged?
            metawargs = {'compute': result_ps.compute, 'model': result_ps.model, 'context': 'model'}
            self._bundle._attach_params(result_ps, **metawargs)

            if cleanup:
                os.remove(self._script_fname)
                os.remove(self._results_fname)

        self._value = 'loaded'

        # TODO: add history?

        return self._bundle.get_model(self.model)<|MERGE_RESOLUTION|>--- conflicted
+++ resolved
@@ -5261,19 +5261,7 @@
     @property
     def is_constraint(self):
         """
-        Returns the <phoebe.parameters.ConstraintParameter> that constrains
-        this parameter.  If this <phoebe.parameters.FloatParameter> is not
-        constrained, this will return None.
-
-        See also:
-        * <phoebe.parameters.FloatParameter.constrained_by>
-        * <phoebe.parameters.FloatParameter.in_constraints>
-        * <phoebe.parameters.FloatParameter.constrains>
-        * <phoebe.parameters.FloatParameter.related_to>
-
-        Returns
-        -------
-        * (None or <phoebe.parameters.ConstraintParameter)
+        returns the expression of the constraint that constrains this parameter
         """
         if self._is_constraint is None:
             return None
@@ -5318,39 +5306,17 @@
     @property
     def in_constraints(self):
         """
-        Returns a list of the expressions in which this
-        <phoebe.parameters.FloatParameter> constrains other Parameters.
-
-        See also:
-        * <phoebe.parameters.FloatParameter.is_constraint>
-        * <phoebe.parameters.FloatParameter.constrained_by>
-        * <phoebe.parameters.FloatParameter.constrains>
-        * <phoebe.parameters.FloatParameter.related_to>
-
-        Returns
-        -------
-        * (list of expressions)
+        returns a list of the expressions in which this parameter constrains another
         """
         expressions = []
         for uniqueid in self._in_constraints:
-            expressions.append(self._bundle.get_parameter(context='constraint', uniqueid=uniqueid))
+            expressions.append(self._bundle.get_parameter(context='constraint', uniqueid=uniqueid, check_visible=False))
         return expressions
 
     @property
     def constrains(self):
         """
-        Returns a list of Parameters that are constrained by this
-         <phoebe.parameters.FloatParameter>.
-
-        See also:
-        * <phoebe.parameters.FloatParameter.is_constraint>
-        * <phoebe.parameters.FloatParameter.constrained_by>
-        * <phoebe.parameters.FloatParameter.in_constraints>
-        * <phoebe.parameters.FloatParameter.related_to>
-
-         Returns
-         -------
-         * (list of Parameters)
+        returns a list of parameters that are constrained by this parameter
         """
         params = []
         for constraint in self.in_constraints:
@@ -5364,18 +5330,7 @@
     @property
     def related_to(self):
         """
-        Returns a list of all parameters that are either constrained by or
-        constrain this parameter.
-
-        See also:
-        * <phoebe.parameters.FloatParameter.is_constraint>
-        * <phoebe.parameters.FloatParameter.constrained_by>
-        * <phoebe.parameters.FloatParameter.in_constraints>
-        * <phoebe.parameters.FloatParameter.constrains>
-
-         Returns
-         -------
-         * (list of Parameters)
+        returns a list of all parameters that are either constrained by or constrain this parameter
         """
         params = []
         constraints = self.in_constraints
@@ -6992,94 +6947,6 @@
                 logger.warning(msg)
 
         self._add_history(redo_func='set_quantity', redo_kwargs={'value': value, 'uniqueid': self.uniqueid}, undo_func='set_value', undo_kwargs={'value': _orig_quantity, 'uniqueid': self.uniqueid})
-
-
-<<<<<<< HEAD
-=======
-    #~ @property
-    #~ def constraint(self):
-        #~ """
-        #~ returns the label of the constraint that constrains this parameter
-        #~
-        #~ you can then access all of the parameters of the constraint via bundle.get_constraint(label)
-        #~ """
-        #~ return self.constraint_expression.uniquetwig
-
-    @property
-    def is_constraint(self):
-        """
-        returns the expression of the constraint that constrains this parameter
-        """
-        if self._is_constraint is None:
-            return None
-        return self._bundle.get_parameter(context='constraint', uniqueid=self._is_constraint, check_visible=False)
-
-    @property
-    def constrained_by(self):
-        """
-        returns a list of parameters that constrain this parameter
-        """
-        if self._is_constraint is None:
-            return []
-        params = []
-        uniqueids = []
-        for var in self.is_constraint._vars:
-            param = var.get_parameter()
-            if param.uniqueid != self.uniqueid and param.uniqueid not in uniqueids:
-                params.append(param)
-                uniqueids.append(param.uniqueid)
-        return params
-
-    #~ @property
-    #~ def in_constraints(self):
-        #~ """
-        #~ returns a list the labels of the constraints in which this parameter constrains another
-        #~
-        #~ you can then access all of the parameters of a given constraint via bundle.get_constraint(constraint)
-        #~ """
-        #~ return [param.uniquetwig for param in self.in_constraints_expressions]
-
-    @property
-    def in_constraints(self):
-        """
-        returns a list of the expressions in which this parameter constrains another
-        """
-        expressions = []
-        for uniqueid in self._in_constraints:
-            expressions.append(self._bundle.get_parameter(context='constraint', uniqueid=uniqueid, check_visible=False))
-        return expressions
-
-    @property
-    def constrains(self):
-        """
-        returns a list of parameters that are constrained by this parameter
-        """
-        params = []
-        for constraint in self.in_constraints:
-            for var in constraint._vars:
-                param = var.get_parameter()
-                if param.component == constraint.component and param.qualifier == constraint.qualifier:
-                    if param not in params and param.uniqueid != self.uniqueid:
-                        params.append(param)
-        return params
-
-    @property
-    def related_to(self):
-        """
-        returns a list of all parameters that are either constrained by or constrain this parameter
-        """
-        params = []
-        constraints = self.in_constraints
-        if self.is_constraint is not None:
-            constraints.append(self.is_constraint)
-
-        for constraint in constraints:
-            for var in constraint._vars:
-                param = var.get_parameter()
-                if param not in params and param.uniqueid != self.uniqueid:
-                    params.append(param)
->>>>>>> ee728d64
-
 
 
 class FloatArrayParameter(FloatParameter):
