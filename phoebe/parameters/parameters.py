"""Parameters and ParameterSets.

General logic for all Parameters and ParameterSets which makeup the overall
framework of the PHOEBE 2.0 frontend.
"""

from phoebe.constraints.expression import ConstraintVar
# from phoebe.constraints import builtin
from phoebe.parameters.twighelpers import _uniqueid_to_uniquetwig
from phoebe.parameters.twighelpers import _twig_to_uniqueid
from phoebe.frontend import tabcomplete
from phoebe.dependencies import nparray
from phoebe.utils import parse_json

import sys
import random
import string
import functools
import itertools
import re
import sys
import os
import difflib
import time
import types
from collections import OrderedDict
from fnmatch import fnmatch
from copy import deepcopy
import readline
import numpy as np

import json
try:
    import ujson
except ImportError:
    _can_ujson = False
else:
    _can_ujson = True

import webbrowser
from datetime import datetime

if os.getenv('PHOEBE_ENABLE_EXTERNAL_JOBS', 'FALSE').upper() == 'TRUE':
    try:
        import requests
    except ImportError:
        _can_requests = False
    else:
        _can_requests = True
else:
    _can_requests = False

if sys.version_info[0] == 3:
  unicode = str

# things needed to be imported at top-level for constraints to solve:
from numpy import sin, cos, tan, arcsin, arccos, arctan, sqrt

from phoebe import u
from phoebe import conf
from phoebe import list_passbands, list_installed_passbands, list_online_passbands, download_passband

if os.getenv('PHOEBE_ENABLE_SYMPY', 'FALSE').upper() == 'TRUE':
    try:
        import sympy
    except ImportError:
        _use_sympy = False
    else:
        _use_sympy = True
else:
    _use_sympy = False

_use_sympy = False
_is_server = False

if os.getenv('PHOEBE_ENABLE_PLOTTING', 'TRUE').upper() == 'TRUE':
    try:
        from phoebe.dependencies import autofig
    except (ImportError, TypeError):
        _use_autofig = False
    else:
        _use_autofig = True
else:
    _use_autofig = False

import logging
logger = logging.getLogger("PARAMETERS")
logger.addHandler(logging.NullHandler())


_parameter_class_that_require_bundle = ['HistoryParameter', 'TwigParameter',
                                        'ConstraintParameter', 'JobParameter']

_meta_fields_twig = ['time', 'qualifier', 'history', 'feature', 'component',
                     'dataset', 'constraint', 'compute', 'model', 'fitting',
                     'feedback', 'plugin', 'kind',
                     'context']

_meta_fields_all = _meta_fields_twig + ['twig', 'uniquetwig', 'uniqueid']
_meta_fields_filter = _meta_fields_all + ['constraint_func', 'value']

_contexts = ['history', 'system', 'component', 'feature',
             'dataset', 'constraint', 'compute', 'model', 'fitting',
             'feedback', 'plugin', 'setting']

# define a list of default_forbidden labels
# an individual ParameterSet may build on this list with components, datasets,
# etc for labels
# components and datasets should also forbid this list
_forbidden_labels = deepcopy(_meta_fields_all)

# forbid all "contexts", although should already be in _meta_fields_all
_forbidden_labels += _contexts

# forbid all "methods"
_forbidden_labels += ['value', 'adjust', 'prior', 'posterior', 'default_unit',
                      'quantity',
                      'unit', 'timederiv', 'visible_if', 'description', 'result']

# forbid some random things
_forbidden_labels += ['protomesh', 'pbmesh']
_forbidden_labels += ['bol']

# forbid all kinds
_forbidden_labels += ['lc', 'rv', 'lp', 'sp', 'orb', 'mesh']
_forbidden_labels += ['star', 'orbit', 'envelope']
_forbidden_labels += ['spot', 'pulsation']
_forbidden_labels += ['phoebe', 'legacy', 'jktebop', 'photodynam', 'ellc']



# we also want to forbid any possible qualifiers
# from system:
_forbidden_labels += ['t0', 'ra', 'dec', 'epoch', 'distance', 'vgamma', 'hierarchy']

# from setting:
_forbidden_labels += ['phoebe_version', 'log_history', 'dict_filter', 'dict_set_all']

# from component
_forbidden_labels += ['requiv', 'requiv_max', 'requiv_min', 'teff', 'abun', 'logg',
                      'fillout_factor', 'pot_min', 'pot_max',
                      'syncpar', 'period', 'pitch', 'yaw', 'incl', 'long_an',
                      'gravb_bol', 'irrad_frac_refl_bol', 'irrad_frac_lost_bol',
                      'ld_func_bol', 'ld_coeffs_bol', 'mass', 'dpdt', 'per0',
                      'dperdt', 'ecc', 'deccdt', 't0_perpass', 't0_supconj',
                      't0_ref', 'mean_anom', 'q', 'sma', 'asini', 'ecosw', 'esinw',
                      ]

# from dataset:
_forbidden_labels += ['times', 'fluxes', 'sigmas',
                     'compute_times', 'compute_phases',
                     'ld_mode', 'ld_func', 'ld_coeffs', 'ld_coeffs_source',
                     'passband', 'intens_weighting',
                     'pblum_mode', 'pblum_ref', 'pblum', 'pbflux',
                     'l3_mode', 'l3', 'l3_frac',
                     'exptime', 'rvs', 'wavelengths',
                     'flux_densities', 'profile_func', 'profile_rest', 'profile_sv',
                     'Ns', 'time_ecls', 'time_ephems', 'etvs',
                     'us', 'vs', 'ws', 'vus', 'vvs', 'vws',
                     'include_times', 'columns', 'coordinates',
                     'uvw_elements', 'xyz_elements',
                     'pot', 'rpole', 'volume',
                     'xs', 'ys', 'zs', 'vxs', 'vys', 'vzs',
                     'nxs', 'nys', 'nzs', 'nus', 'nvs', 'nws',
                     'areas', 'rs', 'rprojs', 'loggs', 'teffs', 'mus',
                     'visible_centroids', 'visibilities',
                     'intensities', 'abs_intensities',
                     'normal_intensities', 'abs_normal_intensities',
                     'boost_factors', 'ldint', 'ptfarea',
                     'pblum', 'pblum_ext', 'abs_pblum', 'abs_pblum_ext']


# from compute:
_forbidden_labels += ['enabled', 'dynamics_method', 'ltte',
                      'gr', 'stepsize', 'integrator',
                      'irrad_method', 'boosting_method', 'mesh_method', 'distortion_method',
                      'ntriangles', 'rv_grav',
                      'mesh_offset', 'mesh_init_phi', 'horizon_method', 'eclipse_method',
                      'atm', 'lc_method', 'rv_method', 'fti_method', 'fti_oversample',
                      'etv_method', 'etv_tol',
                      'gridsize', 'refl_num', 'ie',
                      'stepsize', 'orbiterror', 'ringsize',
                      'exact_grav', 'grid', 'hf'
                      ]

# from feature:
_forbidden_labels += ['colat', 'long', 'radius', 'relteff',
                      'radamp', 'freq', 'l', 'm', 'teffext'
                      ]

# ? and * used for wildcards in twigs
_twig_delims = ' \t\n`~!#$%^&)-=+]{}\\|;,<>/:'


_singular_to_plural = {'time': 'times', 'flux': 'fluxes', 'sigma': 'sigmas',
                       'rv': 'rvs', 'flux_density': 'flux_densities',
                       'time_ecl': 'time_ecls', 'time_ephem': 'time_ephems', 'N': 'Ns',
                       'x': 'xs', 'y': 'ys', 'z': 'zs', 'vx': 'vxs', 'vy': 'vys',
                       'vz': 'vzs', 'nx': 'nxs', 'ny': 'nys', 'nz': 'nzs',
                       'u': 'us', 'v': 'vs', 'w': 'ws', 'vu': 'vus', 'vv': 'vvs',
                       'vw': 'vws', 'nu': 'nus', 'nv': 'nvs', 'nw': 'nws',
                       'cosbeta': 'cosbetas', 'logg': 'loggs', 'teff': 'teffs',
                       'r': 'rs', 'rproj': 'rprojs', 'mu': 'mus',
                       'visibility': 'visibilities'}
_plural_to_singular = {v:k for k,v in _singular_to_plural.items()}

def send_if_client(fctn):
    """Intercept and send to the server if bundle is in client mode."""
    @functools.wraps(fctn)
    def _send_if_client(self, *args, **kwargs):
        fctn_map = {'set_quantity': 'set_value'}
        b = self._bundle
        if b is not None and b.is_client:
            # TODO: self._filter???
            # TODO: args???
            method = fctn_map.get(fctn.__name__, fctn.__name__)
            d = self._filter if hasattr(self, '_filter') \
                else {'twig': self.twig}
            d['bundleid'] = b._bundleid
            for k, v in kwargs.items():
                d[k] = v

            logger.info('emitting to {}({}) to server'.format(method, d))
            b._socketio.emit(method, d)

            if fctn.__name__ in ['run_compute', 'run_fitting']:
                # then we're expecting a quick response with an added jobparam
                # let's add that now
                self._bundle.client_update()
        else:
            return fctn(self, *args, **kwargs)
    return _send_if_client


def update_if_client(fctn):
    """Intercept and check updates from server if bundle is in client mode."""
    @functools.wraps(fctn)
    def _update_if_client(self, *args, **kwargs):
        b = self._bundle
        if b is None or not hasattr(b, 'is_client'):
            return fctn(self, *args, **kwargs)
        elif b.is_client and \
                (b._last_client_update is None or
                (datetime.now() - b._last_client_update).seconds > 1):

            b.client_update()
        return fctn(self, *args, **kwargs)
    return _update_if_client


def _uniqueid(n=30):
    """Return a unique string with length n.

    :parameter int N: number of character in the uniqueid
    :return: the uniqueid
    :rtype: str
    """
    return ''.join(random.SystemRandom().choice(
                   string.ascii_uppercase + string.ascii_lowercase)
                   for _ in range(n))

def _is_unit(unit):
    return isinstance(unit, u.Unit) or isinstance(unit, u.CompositeUnit) or isinstance(unit, u.IrreducibleUnit)

def _value_for_constraint(item, constraintparam=None):
    if getattr(item, 'keep_in_solar_units', False):
        # for example, constants defined in the constraint itself can have
        # this attribute added to force them to stay in solar units in the constraint
        return item.value
    elif constraintparam is not None and constraintparam.in_solar_units:
        return u.to_solar(item).value
    else:
        return item.si.value


def parameter_from_json(dictionary, bundle=None):
    """Load a single parameter from a JSON dictionary.

    Arguments
    ----------
    * `parameter` (dict): the dictionarry containing the parameter information
    * `bundle` (<phoebe.frontend.bundle.Bundle>, optional): the bundle object
        that the parameter will be attached to

    Returns
    --------
    * an instantiated <phoebe.parameters.Parameter> object>
    """
    if isinstance(dictionary, str):
        dictionary = json.loads(dictionary, object_pairs_hook=parse_json)

    classname = dictionary.pop('Class')

    if classname not in _parameter_class_that_require_bundle:
        bundle = None

    # now let's do some dirty magic and get the actual classitself
    # from THIS module.  __name__ is a string to lookup this module
    # from the sys.modules dictionary
    cls = getattr(sys.modules[__name__], classname)

    return cls._from_json(bundle, **dictionary)

def _instance_in(obj, *types):
    for typ in types:
        if isinstance(obj, typ):
            return True

    return False

def _fnmatch(to_this, expression_or_string):
    if '*' in expression_or_string or '?' in expression_or_string:
        return fnmatch(to_this, expression_or_string)
    else:
        return expression_or_string == to_this


class ParameterSet(object):
    """ParameterSet.

    The ParameterSet is an abstract list of Parameters which can then be
    filtered into another ParameterSet or Parameter by filtering on set tags of
    the Parameter or on "twig" notation (a single string using '@' symbols to
    separate these same tags).
    """

    def __init__(self, params=[]):
        """Initialize a new ParameterSet.

        Arguments
        ---------
        * `params` (list, optional, default=[]): list of
            <phoebe.parameters.Parameter> objects.

        Returns:
        --------
        * an instantiated <phoebe.parameters.ParameterSet>.
        """
        self._bundle = None
        self._filter = {}

        if len(params) and not isinstance(params[0], Parameter):
            # then attempt to load as if json
            self._params = []
            for param_dict in params:
                self._params += [parameter_from_json(param_dict, self)]

            for param in self._params:
                param._bundle = self
        else:
            self._params = params

        self._qualifier = None
        self._time = None
        self._history = None
        self._component = None
        self._dataset = None
        self._constraint = None
        self._compute = None
        self._model = None
        self._fitting = None
        self._feedback = None
        self._plugin = None
        self._kind = None
        self._context = None

        # just as a dummy, this'll be filled and handled by to_dict()
        self._next_field = 'key'

        self._set_meta()

        # force an update to _next_field
        self.to_dict(skip_return=True)

        # set tab completer
        readline.set_completer(tabcomplete.Completer().complete)
        readline.set_completer_delims(_twig_delims)
        readline.parse_and_bind("tab: complete")

    def __repr__(self):
        """Representation for the ParameterSet."""
        self.to_dict()  # <-- to force an update to _next_field
        if len(self._params):
            if len(self.keys()) and self.keys()[0] is not None:
                return "<ParameterSet: {} parameters | {}s: {}>"\
                    .format(len(self._params),
                            self._next_field,
                            ', '.join(self.keys()))
            else:
                return "<ParameterSet: {} parameters>"\
                    .format(len(self._params))
        else:
            return "<ParameterSet: EMPTY>"

    def __str__(self):
        """String representation for the ParameterSet."""
        if len(self._params):
            param_info = "\n".join([p.to_string_short() for p in self._params])
        else:
            param_info = "NO PARAMETERS"

        return "ParameterSet: {} parameters\n".format(len(self._params))+param_info

    def __lt__(self, other):
        raise NotImplementedError("comparison operators with ParameterSets are not supported")

    def __le__(self, other):
        raise NotImplementedError("comparison operators with ParameterSets are not supported")

    def __gt__(self, other):
        raise NotImplementedError("comparison operators with ParameterSets are not supported")

    def __ge__(self, other):
        raise NotImplementedError("comparison operators with ParameterSets are not supported")

    def __eq__(self, other):
        raise NotImplementedError("comparison operators with ParameterSets are not supported")

    def __ne__(self, other):
        raise NotImplementedError("comparison operators with ParameterSets are not supported")


    @property
    def meta(self):
        """Dictionary of all meta-tags.

        This is a shortcut to the <phoebe.parameters.ParameterSet.get_meta> method.
        See <phoebe.parameters.ParameterSet.get_meta> for the ability to ignore
        certain keys.

        See all the meta-tag properties that are shared by ALL Parameters. If a
        given value is 'None', that means that it is not shared among ALL
        Parameters.  To see the different values among the Parameters, you can
        access that attribute.

        For example: if `ps.meta['context'] == None`, you can see all values
        through `ps.contexts`.

        See also:
        * <phoebe.parameters.ParameterSet.tags>

        Returns
        ----------
        * (dict) an ordered dictionary of all tag properties
        """
        return self.get_meta()

    def get_meta(self, ignore=['uniqueid']):
        """Dictionary of all meta-tags, with option to ignore certain tags.

        See all the meta-tag properties that are shared by ALL Parameters.
        If a given value is 'None', that means that it is not shared
        among ALL Parameters.  To see the different values among the
        Parameters, you can access that attribute.

        For example: if `ps.meta['context'] == None`, you can see all values
        through `ps.contexts`.

        See also:
        * <phoebe.parameters.ParameterSet.meta>
        * <phoebe.parameters.ParameterSet.tags>
        * <phoebe.parameters.Parameter.get_meta>

        Arguments
        -----------
        * `ignore` (list, optional, default=['uniqueid']): list of keys to exclude
            from the returned dictionary.

        Returns
        ----------
        * (dict) an ordered dictionary of all tag properties
        """
        return OrderedDict([(k, getattr(self, k))
                            for k in _meta_fields_twig
                            if k not in ignore])

    def set_meta(self, **kwargs):
        """Set the value of tags for all Parameters in this ParameterSet.

        Arguments
        -----------
        * `**kwargs`: tag value pairs to be set for all <phoebe.parameters.Parameter>
            objects in this <phoebe.parameters.ParameterSet>
        """
        for param in self.to_list():
            for k, v in kwargs.items():
                # Here we'll set the attributes (_context, _qualifier, etc)
                if getattr(param, '_{}'.format(k)) is None:
                    setattr(param, '_{}'.format(k), v)

    def _options_for_tag(self, tag, include_default=True):
        # keys_for_this_field = set([getattr(p, tag)
        #                            for p in self.to_list()
        #                            if getattr(p, tag) is not None])

        # especially as the PS gets larger, this is actually somewhat cheaper
        # than building the large list and taking the set.
        keys_for_this_field = []
        for p in self.to_list():
            key = getattr(p, tag)
            if key is not None and key not in keys_for_this_field and (include_default or key!='_default'):
                keys_for_this_field.append(key)

        return keys_for_this_field

    @property
    def tags(self):
        """Returns a dictionary that lists all available tags that can be used
        for further filtering.

        See also:
        * <phoebe.parameters.ParameterSet.meta>
        * <phoebe.parameters.Parameter.meta>

        Will include entries from the plural attributes:
        * <phoebe.parameters.ParameterSet.contexts>
        * <phoebe.parameters.ParameterSet.kinds>
        * <phoebe.parameters.ParameterSet.models>
        * <phoebe.parameters.ParameterSet.computes>
        * <phoebe.parameters.ParameterSet.constraints>
        * <phoebe.parameters.ParameterSet.datasets>
        * <phoebe.parameters.ParameterSet.components>
        * <phoebe.parameters.ParameterSet.features>
        * <phoebe.parameters.ParameterSet.times>
        * <phoebe.parameters.ParameterSet.qualifiers>

        Returns
        ----------
        * (dict) a dictionary of all plural tag attributes.
        """
        ret = {}
        for typ in _meta_fields_twig:
            if typ in ['uniqueid', 'plugin', 'feedback', 'fitting', 'history', 'twig', 'uniquetwig']:
                continue

            k = '{}s'.format(typ)
            ret[k] = getattr(self, k)

        return ret

    @property
    def uniqueids(self):
        """Return a list of all uniqueids in this ParameterSet.

        See also:
        * <phoebe.parameters.ParameterSet.tags>

        There is no singular version for uniqueid for a ParameterSet.  At the
        <phoebe.parameters.Parameter>, see <phoebe.parameters.Parameter.uniqueid>.

        Returns
        --------
        * (list) a list of all uniqueids for each <phoebe.parameters.Parameter>
            in this <phoebe.parmaeters.ParameterSet>
        """
        return [p.uniqueid for p in self.to_list()]

    @property
    def twigs(self):
        """Return a list of all twigs in this ParameterSet.

        See also:
        * <phoebe.parameters.ParameterSet.common_twig>
        * <phoebe.parameters.ParameterSet.tags>

        There is no singular version for twig for a ParameterSet.  At the
        <phoebe.parameters.Parameter>, see <phoebe.parameters.Parameter.twig>.

        Returns
        --------
        * (list) a list of all twigs for each <phoebe.parameters.Parameter>
            in this <phoebe.parmaeters.ParameterSet>
        """
        return [p.twig for p in self.to_list()]

    @property
    def common_twig(self):
        """
        The twig that is common between all items in this ParameterSet.
        This twig gives a single string which can point back to this ParameterSet
        (but may include other entries as well).

        See also:
        * <phoebe.parameters.ParameterSet.twigs>

        Returns
        -----------
        * (string) common twig of Parameters in the ParameterSet
        """
        meta = self.get_meta(ignore=['uniqueid', 'uniquetwig', 'twig'])
        return "@".join([getattr(self, k) for k in _meta_fields_twig if meta.get(k) is not None])

    @property
    def qualifier(self):
        """Return the value for qualifier if shared by ALL Parameters.

        If the value is not shared by ALL, then None will be returned.  To see
        all the qualifiers of all parameters, see <phoebe.parameters.ParameterSet.qualifiers>.

        To see the value of a single <phoebe.parameters.Parameter> object, see
        <phoebe.parameters.Parameter.qualifier>.

        Returns
        --------
        (string or None) the value if shared by ALL <phoebe.parameters.Parameter>
            objects in the <phoebe.parmaters.ParameterSet>, otherwise None
        """
        return self._qualifier

    @property
    def qualifiers(self):
        """Return a list of all qualifiers in this ParameterSet.

        See also:
        * <phoebe.parameters.ParameterSet.tags>

        For the singular version, see:
        * <phoebe.parameters.ParameterSet.qualifier>

        Returns
        --------
        * (list) a list of all qualifiers for each <phoebe.parameters.Parameter>
            in this <phoebe.parmaeters.ParameterSet>
        """
        return self._options_for_tag('qualifier')

    @property
    def time(self):
        """Return the value for time if shared by ALL Parameters.

        If the value is not shared by ALL, then None will be returned.  To see
        all the qualifiers of all parameters, see <phoebe.parameters.ParameterSet.times>.

        To see the value of a single <phoebe.parameters.Parameter> object, see
        <phoebe.parameters.Parameter.time>.

        Returns
        --------
        (string or None) the value if shared by ALL <phoebe.parameters.Parameter>
            objects in the <phoebe.parmaters.ParameterSet>, otherwise None
        """
        return str(self._time) if self._time is not None else None

    @property
    def times(self):
        """Return a list of all the times of the Parameters.

        See also:
        * <phoebe.parameters.ParameterSet.tags>

        For the singular version, see:
        * <phoebe.parameters.ParameterSet.time>

        Returns
        --------
        * (list) a list of all times for each <phoebe.parameters.Parameter>
            in this <phoebe.parmaeters.ParameterSet>
        """
        return self._options_for_tag('time')

    @property
    def history(self):
        """Return the value for history if shared by ALL Parameters.

        If the value is not shared by ALL, then None will be returned.  To see
        all the qualifiers of all parameters, see <phoebe.parameters.ParameterSet.histories>
        or <phoebe.parameters.ParameterSet.historys>.

        To see the value of a single <phoebe.parameters.Parameter> object, see
        <phoebe.parameters.Parameter.history>.

        Returns
        --------
        (string or None) the value if shared by ALL <phoebe.parameters.Parameter>
            objects in the <phoebe.parmaters.ParameterSet>, otherwise None
        """
        return self._history

    @property
    def histories(self):
        """Return a list of all the histories of the Parameters.

        See also:
        * <phoebe.parameters.ParameterSet.tags>

        For the singular version, see:
        * <phoebe.parameters.ParameterSet.history>

        Returns
        --------
        * (list) a list of all histories for each <phoebe.parameters.Parameter>
            in this <phoebe.parmaeters.ParameterSet>
        """
        return self._options_for_tag('history')

    @property
    def historys(self):
        """Return a list of all the histories of the Parameters.

        Shortcut to <phoebe.parameters.ParameterSet.histories>

        See also:
        * <phoebe.parameters.ParameterSet.tags>

        For the singular version, see:
        * <phoebe.parameters.ParameterSet.history>

        Returns
        --------
        * (list) a list of all twigs for each <phoebe.parameters.Parameter>
            in this <phoebe.parmaeters.ParameterSet>
        """
        return self.histories


    @property
    def feature(self):
        """Return the value for feature if shared by ALL Parameters.

        If the value is not shared by ALL, then None will be returned.  To see
        all the qualifiers of all parameters, see <phoebe.parameters.ParameterSet.features>.

        To see the value of a single <phoebe.parameters.Parameter> object, see
        <phoebe.parameters.Parameter.feature>.

        Returns
        --------
        (string or None) the value if shared by ALL <phoebe.parameters.Parameter>
            objects in the <phoebe.parmaters.ParameterSet>, otherwise None
        """
        return self._feature

    @property
    def features(self):
        """Return a list of all this features of teh Parameters.

        See also:
        * <phoebe.parameters.ParameterSet.tags>

        For the singular version, see:
        * <phoebe.parameters.ParameterSet.feature>

        Returns
        --------
        * (list) a list of all features for each <phoebe.parameters.Parameter>
            in this <phoebe.parmaeters.ParameterSet>
        """
        return self._options_for_tag('feature', include_default=False)


    # @property
    # def properties(self):
    #     """Return a list of all the properties of the Parameters.
    #
    #     :return: list of strings
    #     """
    #     return self.to_dict(field='feature').keys()

    @property
    def component(self):
        """Return the value for component if shared by ALL Parameters.

        If the value is not shared by ALL, then None will be returned.  To see
        all the qualifiers of all parameters, see <phoebe.parameters.ParameterSet.components>.

        To see the value of a single <phoebe.parameters.Parameter> object, see
        <phoebe.parameters.Parameter.component>.

        Returns
        --------
        (string or None) the value if shared by ALL <phoebe.parameters.Parameter>
            objects in the <phoebe.parmaters.ParameterSet>, otherwise None
        """
        return self._component

    @property
    def components(self):
        """Return a list of all the components of the Parameters.

        See also:
        * <phoebe.parameters.ParameterSet.tags>

        For the singular version, see:
        * <phoebe.parameters.ParameterSet.component>

        Returns
        --------
        * (list) a list of all components for each <phoebe.parameters.Parameter>
            in this <phoebe.parmaeters.ParameterSet>
        """
        return self._options_for_tag('component', include_default=False)

    @property
    def dataset(self):
        """Return the value for dataset if shared by ALL Parameters.

        If the value is not shared by ALL, then None will be returned.  To see
        all the qualifiers of all parameters, see <phoebe.parameters.ParameterSet.datasets>.

        To see the value of a single <phoebe.parameters.Parameter> object, see
        <phoebe.parameters.Parameter.dataset>.

        Returns
        --------
        (string or None) the value if shared by ALL <phoebe.parameters.Parameter>
            objects in the <phoebe.parmaters.ParameterSet>, otherwise None
        """
        return self._dataset

    @property
    def datasets(self):
        """Return a list of all the datasets of the Parameters.

        See also:
        * <phoebe.parameters.ParameterSet.tags>

        For the singular version, see:
        * <phoebe.parameters.ParameterSet.dataset>

        Returns
        --------
        * (list) a list of all datasets for each <phoebe.parameters.Parameter>
            in this <phoebe.parmaeters.ParameterSet>
        """
        return self._options_for_tag('dataset', include_default=False)

    @property
    def constraint(self):
        """Return the value for constraint if shared by ALL Parameters.

        If the value is not shared by ALL, then None will be returned.  To see
        all the qualifiers of all parameters, see <phoebe.parameters.ParameterSet.constraints>.

        To see the value of a single <phoebe.parameters.Parameter> object, see
        <phoebe.parameters.Parameter.constraint>.

        Returns
        --------
        (string or None) the value if shared by ALL <phoebe.parameters.Parameter>
            objects in the <phoebe.parmaters.ParameterSet>, otherwise None
        """
        return self._constraint

    @property
    def constraints(self):
        """Return a list of all the constraints of the Parameters.

        See also:
        * <phoebe.parameters.ParameterSet.tags>

        For the singular version, see:
        * <phoebe.parameters.ParameterSet.constraint>

        Returns
        --------
        * (list) a list of all constraints for each <phoebe.parameters.Parameter>
            in this <phoebe.parmaeters.ParameterSet>
        """
        return self._options_for_tag('constraint')

    @property
    def compute(self):
        """Return the value for compute if shared by ALL Parameters.

        If the value is not shared by ALL, then None will be returned.  To see
        all the qualifiers of all parameters, see <phoebe.parameters.ParameterSet.computes>.

        To see the value of a single <phoebe.parameters.Parameter> object, see
        <phoebe.parameters.Parameter.compute>.

        Returns
        --------
        (string or None) the value if shared by ALL <phoebe.parameters.Parameter>
            objects in the <phoebe.parmaters.ParameterSet>, otherwise None
        """
        return self._compute

    @property
    def computes(self):
        """Return a list of all the computes of the Parameters.

        See also:
        * <phoebe.parameters.ParameterSet.tags>

        For the singular version, see:
        * <phoebe.parameters.ParameterSet.compute>

        Returns
        --------
        * (list) a list of all computes for each <phoebe.parameters.Parameter>
            in this <phoebe.parmaeters.ParameterSet>
        """
        return self._options_for_tag('compute')

    @property
    def model(self):
        """Return the value for model if shared by ALL Parameters.

        If the value is not shared by ALL, then None will be returned.  To see
        all the qualifiers of all parameters, see <phoebe.parameters.ParameterSet.models>.

        To see the value of a single <phoebe.parameters.Parameter> object, see
        <phoebe.parameters.Parameter.model>.

        Returns
        --------
        (string or None) the value if shared by ALL <phoebe.parameters.Parameter>
            objects in the <phoebe.parmaters.ParameterSet>, otherwise None
        """
        return self._model

    @property
    def models(self):
        """Return a list of all the models of the Parameters.

        See also:
        * <phoebe.parameters.ParameterSet.tags>

        For the singular version, see:
        * <phoebe.parameters.ParameterSet.model>

        Returns
        --------
        * (list) a list of all models for each <phoebe.parameters.Parameter>
            in this <phoebe.parmaeters.ParameterSet>
        """
        return self._options_for_tag('model')

    @property
    def fitting(self):
        """Return the value for fitting if shared by ALL Parameters.

        If the value is not shared by ALL, then None will be returned.  To see
        all the qualifiers of all parameters, see <phoebe.parameters.ParameterSet.fittings>.

        To see the value of a single <phoebe.parameters.Parameter> object, see
        <phoebe.parameters.Parameter.fitting>.

        Returns
        --------
        (string or None) the value if shared by ALL <phoebe.parameters.Parameter>
            objects in the <phoebe.parmaters.ParameterSet>, otherwise None
        """
        return self._fitting

    @property
    def fittings(self):
        """Return a list of all the fittings of the Parameters.

        See also:
        * <phoebe.parameters.ParameterSet.tags>

        For the singular version, see:
        * <phoebe.parameters.ParameterSet.fitting>

        Returns
        --------
        * (list) a list of all fittings for each <phoebe.parameters.Parameter>
            in this <phoebe.parmaeters.ParameterSet>
        """
        return self._options_for_tag('fitting')

    @property
    def feedback(self):
        """Return the value for feedback if shared by ALL Parameters.

        If the value is not shared by ALL, then None will be returned.  To see
        all the qualifiers of all parameters, see <phoebe.parameters.ParameterSet.feedbacks>.

        To see the value of a single <phoebe.parameters.Parameter> object, see
        <phoebe.parameters.Parameter.feedback>.

        Returns
        --------
        (string or None) the value if shared by ALL <phoebe.parameters.Parameter>
            objects in the <phoebe.parmaters.ParameterSet>, otherwise None
        """
        return self._feedback

    @property
    def feedbacks(self):
        """Return a list of all the feedbacks of the Parameters.

        See also:
        * <phoebe.parameters.ParameterSet.tags>

        For the singular version, see:
        * <phoebe.parameters.ParameterSet.feedback>

        Returns
        --------
        * (list) a list of all feedbacks for each <phoebe.parameters.Parameter>
            in this <phoebe.parmaeters.ParameterSet>
        """
        return self._options_for_tag('feedback')

    @property
    def plugin(self):
        """Return the value for plugin if shared by ALL Parameters.

        If the value is not shared by ALL, then None will be returned.  To see
        all the qualifiers of all parameters, see <phoebe.parameters.ParameterSet.plugins>.

        To see the value of a single <phoebe.parameters.Parameter> object, see
        <phoebe.parameters.Parameter.plugin>.

        Returns
        --------
        (string or None) the value if shared by ALL <phoebe.parameters.Parameter>
            objects in the <phoebe.parmaters.ParameterSet>, otherwise None
        """
        return self._plugin

    @property
    def plugins(self):
        """Return a list of all the plugins of the Parameters.

        See also:
        * <phoebe.parameters.ParameterSet.tags>

        For the singular version, see:
        * <phoebe.parameters.ParameterSet.plugin>

        Returns
        --------
        * (list) a list of all plugins for each <phoebe.parameters.Parameter>
            in this <phoebe.parmaeters.ParameterSet>
        """
        return self._options_for_tag('plugin')

    @property
    def kind(self):
        """Return the value for kind if shared by ALL Parameters.

        If the value is not shared by ALL, then None will be returned.  To see
        all the qualifiers of all parameters, see <phoebe.parameters.ParameterSet.kinds>.

        To see the value of a single <phoebe.parameters.Parameter> object, see
        <phoebe.parameters.Parameter.kind>.

        Returns
        --------
        (string or None) the value if shared by ALL <phoebe.parameters.Parameter>
            objects in the <phoebe.parmaters.ParameterSet>, otherwise None
        """
        return self._kind

    @property
    def kinds(self):
        """Return a list of all the kinds of the Parameters.

        See also:
        * <phoebe.parameters.ParameterSet.tags>

        For the singular version, see:
        * <phoebe.parameters.ParameterSet.kind>

        Returns
        --------
        * (list) a list of all kinds for each <phoebe.parameters.Parameter>
            in this <phoebe.parmaeters.ParameterSet>
        """
        return self._options_for_tag('kind')

    @property
    def context(self):
        """Return the value for context if shared by ALL Parameters.

        If the value is not shared by ALL, then None will be returned.  To see
        all the qualifiers of all parameters, see <phoebe.parameters.ParameterSet.contexts>.

        To see the value of a single <phoebe.parameters.Parameter> object, see
        <phoebe.parameters.Parameter.context>.

        Returns
        --------
        (string or None) the value if shared by ALL <phoebe.parameters.Parameter>
            objects in the <phoebe.parmaters.ParameterSet>, otherwise None
        """
        return self._context

    @property
    def contexts(self):
        """Return a list of all the contexts of the Parameters.

        See also:
        * <phoebe.parameters.ParameterSet.tags>

        For the singular version, see:
        * <phoebe.parameters.ParameterSet.context>

        Returns
        --------
        * (list) a list of all contexts for each <phoebe.parameters.Parameter>
            in this <phoebe.parmaeters.ParameterSet>
        """
        return self._options_for_tag('context')

    def _set_meta(self):
        """
        set the meta fields of the ParameterSet as those that are shared
        by ALL parameters in the ParameterSet.  For any fields that are
        not
        """
        # we want to set meta-fields that are shared by ALL params in the PS
        for field in _meta_fields_twig:
            keys_for_this_field = self._options_for_tag(field)

            if len(keys_for_this_field)==1:
                setattr(self, '_'+field, keys_for_this_field[0])
            else:
                setattr(self, '_'+field, None)

    def _uniquetwig(self, param_or_twig, force_levels=['qualifier']):
        """
        get the least unique twig for the parameter given by twig that
        will return this single result for THIS PS

        :parameter str twig: a twig that will return a single Parameter from
                THIS PS
        :parameter list force_levels: (optional) a list of "levels"
            (eg. context) that should be included whether or not they are
            necessary
        :return: the unique twig
        :rtype: str
        """
        for_this_param = param_or_twig if isinstance(param_or_twig, Parameter) else self.get_parameter(twig, check_default=False, check_visible=False)

        metawargs = {}

        # NOTE: self.contexts is INCREDIBLY expensive
        # if len(self.contexts) and 'context' not in force_levels:
        if 'context' not in force_levels:
            # then let's force context to be included
            force_levels.append('context')

        for k in force_levels:
            metawargs[k] = getattr(for_this_param, k)

        prev_count = len(self)
        # just to fake in case no metawargs are passed at all
        ps_for_this_search = []
        for k in _meta_fields_twig:
            metawargs[k] = getattr(for_this_param, k)
            if getattr(for_this_param, k) is None:
                continue

            ps_for_this_search = self.filter(check_visible=False, **metawargs)

            if len(ps_for_this_search) < prev_count and k not in force_levels:
                prev_count = len(ps_for_this_search)
            elif k not in force_levels:
                # this didn't help us
                metawargs[k] = None

        if len(ps_for_this_search) != 1:
            # TODO: after fixing regex in twig (t0type vs t0)
            # change this to raise Error instead of return
            return for_this_param.twig

        # now we go in the other direction and try to remove each to make sure
        # the count goes up
        for k in _meta_fields_twig:
            if metawargs[k] is None or k in force_levels:
                continue

            ps_for_this_search = self.filter(check_visible=False,
                                             **{ki: metawargs[ki]
                                                for ki in _meta_fields_twig
                                                if ki != k})

            if len(ps_for_this_search) == 1:
                # then we didn't need to use this tag
                metawargs[k] = None

        # and lastly, we make sure that the tag corresponding to the context
        # is present
        context = for_this_param.context
        if hasattr(for_this_param, context):
            metawargs[context] = getattr(for_this_param, context)

        return "@".join([metawargs[k]
                         for k in _meta_fields_twig
                         if metawargs[k] is not None])

    def _attach_params(self, params, check_copy_for=True, **kwargs):
        """Attach a list of parameters (or ParameterSet) to this ParameterSet.

        :parameter list params: list of parameters, or ParameterSet
        :parameter **kwargs: attributes to set for each parameter (ie tags)
        """
        lst = params.to_list() if isinstance(params, ParameterSet) else params
        ps = params if isinstance(params, ParameterSet) else ParameterSet(params)
        for param in lst:
            param._bundle = self

            for k, v in kwargs.items():
                # Here we'll set the attributes (_context, _qualifier, etc)
                if k in ['check_default', 'check_visible']: continue
                if getattr(param, '_{}'.format(k)) is None:
                    setattr(param, '_{}'.format(k), v)
            self._params.append(param)

        if check_copy_for:
            self._check_copy_for()

        return

    def _check_copy_for(self):
        """Check the value of copy_for and make appropriate copies."""
        if not self._bundle:
            return

        # read the following at your own risk - I just wrote it and it still
        # confuses me and baffles me that it works
        pss = {}
        for param in self.to_list():
            if param.copy_for:
                # copy_for tells us how to filter and what set of attributes
                # needs a copy of this parameter
                #
                # copy_for = {'kind': ['star', 'disk', 'custombody'], 'component': '*'}
                # means that this should exist for each component (since that has a wildcard) which
                # has a kind in [star, disk, custombody]
                #
                # copy_for = {'kind': ['rv'], 'component': '*', 'dataset': '*'}
                # or
                # copy_for = {'component': {}, 'dataset': {'kind': 'rv'}}
                # means that this should exist for each component/dataset pair with the
                # rv kind
                #
                # copy_for = {'component': {'kind': 'star'}, 'dataset': {'kind': 'rv'}}
                # means that this should exist for each component/dataset pair
                # in which the component has kind='star' and dataset has kind='rv'


                attrs = [k for k,v in param.copy_for.items() if '*' in v or isinstance(v, dict)]
                # attrs is a list of the attributes for which we need a copy of
                # this parameter for any pair

                def force_list(v):
                    if isinstance(v, list):
                        return v
                    elif v=='*':
                        return v
                    else:
                        return [v]

                filter_ = {}
                for k,v in param.copy_for.items():
                    if isinstance(v,dict):
                        for dk,dv in v.items():
                            if dk in filter_.keys():
                                filter_[dk] += force_list(dv)
                            else:
                                filter_[dk] = force_list(dv)
                    else:
                        filter_[k] = force_list(v)

                # making this filter call repeatedly is expensive, so since
                # we're filtering for the same thing multiple times, let's
                # cache the filter by the json string of the filter dictionary
                filter_json = json.dumps(filter_)
                if filter_json in pss.keys():
                    ps = pss.get(filter_json)
                else:
                    ps = self.filter(check_visible=False,
                                     check_default=False,
                                     force_ps=True, **filter_)
                    pss[filter_json] = ps

                metawargs = {k:v for k,v in ps.get_meta(ignore=['uniqueid', 'uniquetwig', 'twig']).items() if v is not None and k in attrs}
                # print("*** check_copy_for {} attrs={} filter_={}, metawargs={}".format(param.copy_for, attrs, filter_, metawargs))

                for k,v in param.get_meta(ignore=['uniqueid', 'uniquetwig', 'twig']).items():
                    if k not in attrs:
                        metawargs[k] = v
                # metawargs is a list of the shared tags that will be used to filter for
                # existing parameters so that we know whether they already exist or
                # still need to be created

                # logger.debug("_check_copy_for {}: attrs={}".format(param.twig, attrs))
                for attrvalues in itertools.product(*(getattr(ps, '{}s'.format(attr)) for attr in attrs)):
                    # logger.debug("_check_copy_for {}: attrvalues={}".format(param.twig, attrvalues))
                    # for each attrs[i] (ie component), attrvalues[i] (star01)
                    # we need to look for this parameter, and if it does not exist
                    # then create it by copying param

                    valid = True

                    for attr, attrvalue in zip(attrs, attrvalues):
                        #if attrvalue=='_default' and not getattr(param, attr):
                        #    print "SKIPPING", attr, attrvalue
                        #    continue

                        # make sure valid from the copy_for dictionary
                        if isinstance(param.copy_for[attr], dict):
                            filter_ = {k:v for k,v in param.copy_for[attr].items()}
                            filter_[attr] = attrvalue
                            if not len(ps.filter(check_visible=False, check_default=False, check_advanced=False, check_single=False, force_ps=True, **filter_)):
                                valid = False

                        metawargs[attr] = attrvalue

                    # logger.debug("_check_copy_for {}: metawargs={}".format(param.twig, metawargs))
                    if valid and not len(self._bundle.filter(check_visible=False, check_default=False, **metawargs)):
                        # then we need to make a new copy
                        logger.debug("copying '{}' parameter for {}".format(param.qualifier, {attr: attrvalue for attr, attrvalue in zip(attrs, attrvalues)}))

                        newparam = param.copy()

                        for attr, attrvalue in zip(attrs, attrvalues):
                            setattr(newparam, '_{}'.format(attr), attrvalue)

                        newparam._copy_for = False
                        if newparam._visible_if and newparam._visible_if.lower() == 'false':
                            newparam._visible_if = None
                        newparam._bundle = self._bundle

                        self._params.append(newparam)


                    # Now we need to handle copying constraints.  This can't be
                    # in the previous if statement because the parameters can be
                    # copied before constraints are ever attached.
                    if valid and hasattr(param, 'is_constraint') and param.is_constraint:

                        param_constraint = param.is_constraint

                        copied_param = self._bundle.get_parameter(check_visible=False, check_default=False, **metawargs)

                        if not copied_param.is_constraint:
                            constraint_kwargs = param_constraint.constraint_kwargs.copy()
                            for attr, attrvalue in zip(attrs, attrvalues):
                                if attr in constraint_kwargs.keys():
                                    constraint_kwargs[attr] = attrvalue

                            logger.debug("copying constraint '{}' parameter for {}".format(param_constraint.constraint_func, {attr: attrvalue for attr, attrvalue in zip(attrs, attrvalues)}))
                            self.add_constraint(func=param_constraint.constraint_func, **constraint_kwargs)

        return

    def _check_label(self, label, allow_overwrite=False):
        """Check to see if the label is allowed."""

        if not isinstance(label, str):
            label = str(label)

        if label.lower() in _forbidden_labels:
            raise ValueError("'{}' is forbidden to be used as a label"
                             .format(label))
        if not re.match("^[a-z,A-Z,0-9,_]*$", label):
            raise ValueError("label '{}' is forbidden - only alphabetic, numeric, and '_' characters are allowed in labels".format(label))
        if len(self.filter(twig=label, check_visible=False)) and not allow_overwrite:
            raise ValueError("label '{}' is already in use.  Remove first or pass overwrite=True, if available.".format(label))
        if label[0] in ['_']:
            raise ValueError("first character of label is a forbidden character")

    def __add__(self, other):
        """Adding 2 PSs returns a new PS with items that are in either."""
        if isinstance(other, Parameter):
            other = ParameterSet([other])

        if isinstance(other, ParameterSet):
            # NOTE: used to have the following but doesn't work in python3
            # because the Parameters aren't hashable:
            # return ParameterSet(list(set(self._params+other._params)))
            lst = self._params
            for p in other._params:
                if p not in lst:
                    lst.append(p)

            ps = ParameterSet(lst)
            ps._bundle = self._bundle
            return ps
        else:
            raise NotImplementedError

    def __sub__(self, other):
        """Subtracting 2 PSs returns a new PS with items in the first but not second."""

        if isinstance(other, Parameter):
            other = ParameterSet([other])

        if isinstance(other, ParameterSet):
            ps = ParameterSet([p for p in self._params if p not in other._params])
            ps._bundle = self._bundle
            return ps
        else:
            raise NotImplementedError

    def __mul__(self, other):
        """
        multiplying 2 PSs should return a new PS with items that are in both (ie AND logic)

        this is the same as chaining filter calls
        """
        if isinstance(other, Parameter):
            other = ParameterSet([other])

        if isinstance(other, ParameterSet):
            ps = ParameterSet([p for p in self._params if p in other._params])
            ps._bundle = self._bundle
            return ps
        else:
            raise NotImplementedError

    @classmethod
    def open(cls, filename):
        """
        Open a ParameterSet from a JSON-formatted file.
        This is a constructor so should be called as:

        ```py
        ps = ParameterSet.open('test.json')
        ```

        See also:
        * <phoebe.parameters.Parameter.open>
        * <phoebe.frontend.bundle.Bundle.open>

        Arguments
        ---------
        * `filename` (string): relative or full path to the file

        Returns
        ---------
        * an instantiated <phoebe.parameters.ParameterSet> object
        """
        filename = os.path.expanduser(filename)
        f = open(filename, 'r')
        if _can_ujson:
            # NOTE: this will not parse the unicode.  Bundle.open always calls
            # json instead of ujson for this reason.
            data = ujson.load(f)
        else:
            data = json.load(f, object_pairs_hook=parse_json)
        f.close()
        return cls(data)

    def save(self, filename, incl_uniqueid=False, compact=False):
        """
        Save the ParameterSet to a JSON-formatted ASCII file.

        See also:
        * <phoebe.parameters.Parameter.save>
        * <phoebe.frontend.bundle.Bundle.save>

        Arguments
        ----------
        * `filename` (string): relative or full path to the file
        * `incl_uniqueid` (bool, optional, default=False): whether to include
            uniqueids in the file (only needed if its necessary to maintain the
            uniqueids when reloading)
        * `compact` (bool, optional, default=False): whether to use compact
            file-formatting (may be quicker to save/load, but not as easily readable)

        Returns
        --------
        * (string) filename
        """
        filename = os.path.expanduser(filename)
        f = open(filename, 'w')
        if compact:
            if _can_ujson:
                ujson.dump(self.to_json(incl_uniqueid=incl_uniqueid), f,
                           sort_keys=False, indent=0)
            else:
                logger.warning("for faster compact saving, install ujson")
                json.dump(self.to_json(incl_uniqueid=incl_uniqueid), f,
                          sort_keys=False, indent=0)
        else:
            json.dump(self.to_json(incl_uniqueid=incl_uniqueid), f,
                      sort_keys=True, indent=0, separators=(',', ': '))
        f.close()

        return filename

    def ui(self, client='http://localhost:4200', **kwargs):
        """
        [NOT IMPLEMENTED]

        The bundle must be in client mode in order to open the web-interface.
        See <phoebe.frontend.bundle.Bundle.as_client> to switch to client mode.

        :parameter str client: URL of the running client which must be connected
            to the same server as the bundle
        :return: URL of the parameterset of this bundle in the client (will also
            attempt to open webbrowser)
        :rtype: str
        """
        if self._bundle is None or not self._bundle.is_client:
            raise ValueError("bundle must be in client mode")

        if len(kwargs):
            return self.filter(**kwargs).ui(client=client)

        querystr = "&".join(["{}={}".format(k, v)
                             for k, v in self._filter.items()])
        # print self._filter
        url = "{}/{}?{}".format(client, self._bundle._bundleid, querystr)

        logger.info("opening {} in browser".format(url))
        webbrowser.open(url)
        return url

    def to_list(self, **kwargs):
        """
        Convert the <phoebe.parameters.ParameterSet> to a list of
        <phoebe.parameters.Parameter> objects.

        Arguments
        ---------
        * `**kwargs`: filter arguments sent to
            <phoebe.parameters.ParameterSet.filter>

        Returns
        --------
        * (list) list of <phoebe.parameter.Parameter> objects
        """
        if kwargs:
            return self.filter(**kwargs).to_list()
        return self._params

    def tolist(self, **kwargs):
        """
        Alias of <phoebe.parameters.ParameterSet.to_list>

        Arguments
        ---------
        * `**kwargs`: filter arguments sent to
            <phoebe.parameters.ParameterSet.filter>

        Returns
        --------
        * (list) list of <phoebe.parameter.Parameter> objects
        """
        return self.to_list(**kwargs)

    def to_list_of_dicts(self, **kwargs):
        """
        Convert the <phoebe.parameters.ParameterSet> to a list of the dictionary
        representation of each <phoebe.parameters.Parameter>.

        See also:
        * <phoebe.parameters.Parameter.to_dict>

        Arguments
        ----------
        * `**kwargs`: filter arguments sent to
            <phoebe.parameters.ParameterSet.filter>

        Returns
        --------
        * (list of dicts) list of dictionaries, with each entry in the list
            representing a single <phoebe.parameters.Parameter> object converted
            to a dictionary via <phoebe.parameters.Parameter.to_dict>.
        """
        if kwargs:
            return self.filter(**kwargs).to_list_of_dicts()
        return [param.to_dict() for param in self._params]

    def __dict__(self):
        """Dictionary representation of a ParameterSet."""
        return self.to_dict()

    def to_flat_dict(self, **kwargs):
        """
        Convert the <phoebe.parameters.ParameterSet> to a flat dictionary, with
        keys being uniquetwigs to access the parameter and values being the
        <phoebe.parameters.Parameter> objects themselves.

        See also:
        * <phoebe.parameters.Parameter.uniquetwig>

        Arguments
        ----------
        * `**kwargs`: filter arguments sent to
            <phoebe.parameters.ParameterSet.filter>

        Returns
        --------
        * (dict) uniquetwig: Parameter pairs.
        """
        if kwargs:
            return self.filter(**kwargs).to_flat_dict()
        return {param.uniquetwig: param for param in self._params}

    def to_dict(self, field=None, **kwargs):
        """
        Convert the <phoebe.parameters.ParameterSet> to a structured (nested)
        dictionary to allow traversing the structure from the bottom up.

        See also:
        * <phoebe.parameters.ParameterSet.to_json>
        * <phoebe.parameters.ParameterSet.keys>
        * <phoebe.parameters.ParameterSet.values>
        * <phoebe.parameters.ParameterSet.items>

        Arguments
        ----------
        * `field` (string, optional, default=None): build the dictionary with
            keys at a given level/field.  Can be any of the keys in
            <phoebe.parameters.ParameterSet.meta>.  If None, the keys will be
            the lowest level in which Parameters have different values.

        Returns
        ---------
        * (dict) dictionary of <phoebe.parameters.ParameterSet> or
            <phoebe.parameters.Parameter> objects.
        """
        # skip_return is used internally when we want to call this just to update
        # self._next field, but don't want to waste time on the actual dictionary
        # comprehension
        skip_return = kwargs.pop('skip_return', False)

        if kwargs:
            return self.filter(**kwargs).to_dict(field=field)

        if field is not None:
            keys_for_this_field = self._options_for_tag(field)
            if skip_return: return
            return {k: self.filter(check_visible=False, **{field: k}) for k in keys_for_this_field}

        # we want to find the first level (from the bottom) in which filtering
        # further would shorten the list (ie there are more than one unique
        # item for that field)

        # so let's go through the fields in reverse (context up to (but not
        # including) qualifier)
        for field in reversed(_meta_fields_twig[1:]):
            # then get the unique keys in this field among the params in this
            # PS
            keys_for_this_field = set([getattr(p, field)
                                       for p in self.to_list()
                                       if getattr(p, field) is not None])
            # and if there are more than one, then return a dictionary with
            # those keys and the ParameterSet of the matching items
            if len(keys_for_this_field) > 1:
                self._next_field = field
                if skip_return: return
                return {k: self.filter(check_visible=False, **{field: k})
                        for k in keys_for_this_field}

        # if we've survived, then we're at the bottom and only have times or
        # qualifier left
        if self.context in ['hierarchy']:
            self._next_field = 'qualifier'
            if skip_return: return
            return {param.qualifier: param for param in self._params}
        else:
            self._next_field = 'time'
            if skip_return: return
            return {param.time: param for param in self._params}

    def keys(self):
        """
        Return the keys from <phoebe.parameters.ParameterSet.to_dict>

        Returns
        ---------
        * (list) list of strings
        """
        return list(self.__dict__().keys())

    def values(self):
        """
        Return the values from <phoebe.parmaeters.ParameterSet.to_dict>

        Returns
        -------
        * (list) list of <phoebe.paramters.ParameterSet> or
            <phoebe.parameters.Parameter> objects.
        """
        return self.__dict__().values()

    def items(self):
        """
        Returns the items (key, value pairs) from
        <phoebe.parmaeters.ParameterSet.to_dict>.

        :return: string, :class:`Parameter` or :class:`ParameterSet` pairs
        """
        return self.__dict__().items()

    def set(self, key, value, **kwargs):
        """
        Set the value of a <phoebe.parameters.Parameter> in the
        <phoebe.parameters.ParameterSet>.

        If <phoebe.parameters.ParameterSet.get> with the same value for
        `key`/`twig` and `**kwargs` would retrieve a single Parameter,
        this will set the value of that parameter.

        Or you can provide 'value@...' or 'default_unit@...', etc
        to specify what attribute to set.

        Arguments
        -----------
        * `key` (string): the twig (called key here to be analagous to a python
            dictionary) used for filtering.
        * `value` (valid value for the matching Parameter): value to set
        * `**kwargs`: other filter parameters

        Returns
        --------
        * (float/array/string/etc): the value of the <phoebe.parameters.Parameter>
            after setting the value (including converting units if applicable).
        """
        twig = key

        method = None
        twigsplit = re.findall(r"[\w']+", twig)
        if twigsplit[0] == 'value':
            twig = '@'.join(twigsplit[1:])
            method = 'set_value'
        elif twigsplit[0] == 'quantity':
            twig = '@'.join(twigsplit[1:])
            method = 'set_quantity'
        elif twigsplit[0] in ['unit', 'default_unit']:
            twig = '@'.join(twigsplit[1:])
            method = 'set_default_unit'
        elif twigsplit[0] in ['timederiv']:
            twig = '@'.join(twigsplit[1:])
            method = 'set_timederiv'
        elif twigsplit[0] in ['description']:
            raise KeyError("cannot set {} of {}".format(twigsplit[0], '@'.join(twigsplit[1:])))

        if self._bundle is not None and self._bundle.get_setting('dict_set_all').get_value() and len(self.filter(twig=twig, **kwargs)) > 1:
            # then we need to loop through all the returned parameters and call set on them
            for param in self.filter(twig=twig, **kwargs).to_list():
                self.set('{}@{}'.format(method, param.twig) if method is not None else param.twig, value)
        else:

            if method is None:
                return self.set_value(twig=twig, value=value, **kwargs)
            else:
                param = self.get_parameter(twig=twig, **kwargs)

                return getattr(param, method)(value)

    def __getitem__(self, key):
        """
        """
        if self._bundle is not None:
            kwargs = self._bundle.get_value(qualifier='dict_filter',
                                            context='setting',
                                            default={})
        else:
            kwargs = {}

        if isinstance(key, int):
            return self.filter(**kwargs).to_list()[key]

        return self.filter_or_get(twig=key, **kwargs)

    def __setitem__(self, twig, value):
        """
        """
        if self._bundle is not None:
            kwargs = self._bundle.get_setting('dict_filter').get_value()
        else:
            kwargs = {}

        self.set(twig, value, allow_value_as_first_arg=False, **kwargs)

    def __contains__(self, twig):
        """
        """
        # may not be an exact match with __dict__.keys()
        return len(self.filter(twig=twig))

    def __len__(self):
        """
        """
        return len(self._params)

    def __iter__(self):
        """
        """
        return iter(self.__dict__())

    def to_json(self, incl_uniqueid=False):
        """
        Convert the <phoebe.parameters.ParameterSet> to a json-compatible
        object.

        The resulting object will be a list, with one entry per-Parameter
        being the json representation of that Parameter from
        <phoebe.parameters.Parameter.to_json>.

        See also:
        * <phoebe.parameters.Parameter.to_json>
        * <phoebe.parameters.ParameterSet.to_dict>
        * <phoebe.parameters.ParameterSet.save>

        Arguments
        --------
        * `incl_uniqueid` (bool, optional, default=False): whether to include
            uniqueids in the file (only needed if its necessary to maintain the
            uniqueids when reloading)

        Returns
        -----------
        * (list of dicts)
        """
        lst = []
        for context in _contexts:
            lst += [v.to_json(incl_uniqueid=incl_uniqueid)
                    for v in self.filter(context=context,
                                         check_visible=False,
                                         check_default=False).to_list()]
        return lst
        # return {k: v.to_json() for k,v in self.to_flat_dict().items()}

    def filter(self, twig=None, check_visible=True, check_default=True, **kwargs):
        """
        Filter the <phoebe.parameters.ParameterSet> based on the meta-tags of the
        children <phoebe.parameters.Parameter> objects and return another
        <phoebe.parameters.ParameterSet>.

        Because another ParameterSet is returned, these filter calls are
        chainable.

        ```py
        b.filter(context='component').filter(component='starA')
        ```

        See also:
        * <phoebe.parameters.ParameterSet.filter_or_get>
        * <phoebe.parameters.ParameterSet.exclude>
        * <phoebe.parameters.ParameterSet.get>
        * <phoebe.parameters.ParameterSet.get_parameter>
        * <phoebe.parameters.ParameterSet.get_or_create>

        Arguments
        -----------
        * `twig` (str, optional, default=None): the search twig - essentially a single
            string with any delimiter (ie '@') that will be parsed
            into any of the meta-tags.  Example: instead of
            `b.filter(context='component', component='starA')`, you
            could do `b.filter('starA@component')`.
        * `check_visible` (bool, optional, default=True): whether to hide invisible
            parameters.  These are usually parameters that do not
            play a role unless the value of another parameter meets
            some condition.
        * `check_default` (bool, optional, default=True): whether to exclude parameters which
            have a _default tag (these are parameters which solely exist
            to provide defaults for when new parameters or datasets are
            added and the parameter needs to be copied appropriately).
            Defaults to True.
        * `**kwargs`:  meta-tags to search (ie. 'context', 'component',
            'model', etc).  See <phoebe.parameters.ParameterSet.meta>
            for all possible options.

        Returns
        ----------
        * the resulting <phoebe.parameters.ParameterSet>.
        """
        kwargs['check_visible'] = check_visible
        kwargs['check_default'] = check_default
        kwargs['force_ps'] = True
        return self.filter_or_get(twig=twig, **kwargs)

    def get(self, twig=None, check_visible=True, check_default=True, **kwargs):
        """
        Get a single <phoebe.parameters.Parameter> from this
        <phoebe.parameters.ParameterSet>.  This works exactly the
        same as <phoebe.parameters.ParameterSet.filter> except there must be only
        a single result, and the Parameter itself is returned instead of a
        ParameterSet.

        This is identical to <phoebe.parameters.ParameterSet.get_parameter>

        See also:
        * <phoebe.parameters.ParameterSet.filter>
        * <phoebe.parameters.ParameterSet.filter_or_get>
        * <phoebe.parameters.ParameterSet.exclude>
        * <phoebe.parameters.ParameterSet.get_or_create>

        Arguments
        -----------
        * `twig` (str, optional, default=None): the search twig - essentially a single
            string with any delimiter (ie '@') that will be parsed
            into any of the meta-tags.  Example: instead of
            `b.filter(context='component', component='starA')`, you
            could do `b.filter('starA@component')`.
        * `check_visible` (bool, optional, default=True): whether to hide invisible
            parameters.  These are usually parameters that do not
            play a role unless the value of another parameter meets
            some condition.
        * `check_default` (bool, optional, default=True): whether to exclude parameters which
            have a _default tag (these are parameters which solely exist
            to provide defaults for when new parameters or datasets are
            added and the parameter needs to be copied appropriately).
            Defaults to True.
        * `**kwargs`:  meta-tags to search (ie. 'context', 'component',
            'model', etc).  See <phoebe.parameters.ParameterSet.meta>
            for all possible options.

        Returns
        --------
        * the resulting <phoebe.parameters.Parameter>.

        Raises
        -------
        * ValueError: if either 0 or more than 1 results are found
            matching the search.
        """
        kwargs['check_visible'] = check_visible
        kwargs['check_default'] = check_default
        # print "***", kwargs
        ps = self.filter(twig=twig, **kwargs)
        if not len(ps):
            # TODO: custom exception?
            raise ValueError("0 results found for twig: '{}', {}".format(twig, kwargs))
        elif len(ps) != 1:
            # TODO: custom exception?
            raise ValueError("{} results found: {}".format(len(ps), ps.twigs))
        else:
            # then only 1 item, so return the parameter
            return ps._params[0]

    def filter_or_get(self, twig=None, autocomplete=False, force_ps=False,
                      check_visible=True, check_default=True, **kwargs):
        """

        Filter the <phoebe.parameters.ParameterSet> based on the meta-tags of its
        Parameters and return another <phoebe.parameters.ParameterSet> unless there is
        exactly 1 result, in which case the <phoebe.parameters.Parameter> itself is
        returned (set `force_ps=True` to avoid this from happening or call
        <phoebe.parameters.ParameterSet.filter> instead).

        In the case when another <phoebe.parameters.ParameterSet> is returned, these
        calls are chainable.

        ```py
        b.filter_or_get(context='component').filter_or_get(component='starA')
        ```

        See also:
        * <phoebe.parameters.ParameterSet.filter>
        * <phoebe.parameters.ParameterSet.exclude>
        * <phoebe.parameters.ParameterSet.get>
        * <phoebe.parameters.ParameterSet.get_parameter>
        * <phoebe.parameters.ParameterSet.get_or_create>

        Arguments
        -----------
        * `twig` (str, optional, default=None): the search twig - essentially a single
            string with any delimiter (ie '@') that will be parsed
            into any of the meta-tags.  Example: instead of
            `b.filter(context='component', component='starA')`, you
            could do `b.filter('starA@component')`.
        * `check_visible` (bool, optional, default=True): whether to hide invisible
            parameters.  These are usually parameters that do not
            play a role unless the value of another parameter meets
            some condition.
        * `check_default` (bool, optional, default=True): whether to exclude parameters which
            have a _default tag (these are parameters which solely exist
            to provide defaults for when new parameters or datasets are
            added and the parameter needs to be copied appropriately).
            Defaults to True.
        * `force_ps` (bool, optional, default=False): whether to force a
            <phoebe.parameters.ParameterSet> to be returned, even if more than
            1 result (see also: <phoebe.parameters.ParameterSet.filter>)
        * `**kwargs`:  meta-tags to search (ie. 'context', 'component',
            'model', etc).  See <phoebe.parameters.ParameterSet.meta>
            for all possible options.

        Returns
        ----------
        * the resulting <phoebe.parameters.Parameter> object if the length
            of the results is exactly 1 and `force_ps=False`, otherwise the
            resulting <phoebe.parameters.ParameterSet>.
        """

        if self._bundle is None:
            # then override check_default to False - its annoying when building
            # a ParameterSet say by calling datasets.lc() and having half
            # of the Parameters hidden by this switch
            check_default = False

        if not (twig is None or isinstance(twig, str)):
            raise TypeError("first argument (twig) must be of type str or None")

        if kwargs.get('component', None) == '_default' or\
                kwargs.get('dataset', None) == '_default' or\
                kwargs.get('uniqueid', None) is not None or\
                kwargs.get('uniquetwig', None) is not None:
            # then override the default for check_default and make sure to
            # return a result
            check_default = False

        time = kwargs.get('time', None)
        if hasattr(time, '__iter__') and not isinstance(time, str):
            # then we should loop here rather than forcing complicated logic
            # below
            kwargs['twig'] = twig
            kwargs['autocomplete'] = autocomplete
            kwargs['force_ps'] = force_ps
            kwargs['check_visible'] = check_visible
            kwargs['check_default'] = check_default
            return_ = ParameterSet()
            for t in time:
                kwargs['time'] = t
                return_ += self.filter_or_get(**kwargs)
            return return_

        params = self.to_list()

        def string_to_time(string):
            try:
                return float(string)
            except ValueError:
                # allow for passing a twig that needs to resolve a float (ie. 't0_supconj')
                if self._bundle is None:
                    return self.get_value(string, context=['system', 'component'], check_default=False, check_visible=False)
                else:
                    return self._bundle.get_value(string, context=['system', 'component'], check_default=False, check_visible=False)

        # TODO: replace with key,value in kwargs.items()... unless there was
        # some reason that won't work?
        for key in kwargs.keys():
            if len(params) and \
                    key in _meta_fields_filter and \
                    kwargs[key] is not None:

                #if kwargs[key] is None:
                #    params = [pi for pi in params if getattr(pi,key) is None]
                #else:
                if isinstance(kwargs[key], unicode):
                    # unicodes can cause all sorts of confusions with fnmatch,
                    # so let's just cast now and be done with it
                    kwargs[key] = str(kwargs[key])

                params = [pi for pi in params if (hasattr(pi,key) and getattr(pi,key) is not None) and
                    (getattr(pi,key)==kwargs[key] or
                    (isinstance(kwargs[key],list) and getattr(pi,key) in kwargs[key]) or
                    (isinstance(kwargs[key],list) and np.any([_fnmatch(getattr(pi,key),keyi) for keyi in kwargs[key]])) or
                    (isinstance(kwargs[key],str) and isinstance(getattr(pi,key),str) and _fnmatch(getattr(pi,key),kwargs[key])) or
                    (key=='kind' and isinstance(kwargs[key],str) and getattr(pi,key).lower()==kwargs[key].lower()) or
                    (key=='kind' and hasattr(kwargs[key],'__iter__') and getattr(pi,key).lower() in [k.lower() for k in kwargs[key]]) or
                    (key=='time' and abs(float(getattr(pi,key))-string_to_time(kwargs[key]))<1e-6))]
                    #(key=='time' and abs(float(getattr(pi,key))-float(kwargs[key]))<=abs(np.array([p._time for p in params])-float(kwargs[key]))))]

        # handle hiding _default (cheaper than visible_if so let's do first)
        if check_default and conf.check_default:
            params = [pi for pi in params if pi.component != '_default' and pi.dataset != '_default']

        # handle visible_if
        if check_visible and conf.check_visible:
            params = [pi for pi in params if pi.is_visible]

        if isinstance(twig, int):
            # then act as a list index
            return params[twig]

        # TODO: handle isinstance(twig, float) as passing time?

        # TODO: smarter error if trying to slice on a PS instead of value (ie
        # b['value@blah'][::8] where b['value@blah'] is returning an empty PS
        # and ::8 is being passed here as twig)

        # now do twig matching
        method = None
        if twig is not None:
            _user_twig = deepcopy(twig)
            twigsplit = twig.split('@')
            if twigsplit[0] == 'value':
                twig = '@'.join(twigsplit[1:])
                method = 'get_value'
            elif twigsplit[0] == 'quantity':
                twig = '@'.join(twigsplit[1:])
                method = 'get_quantity'
            elif twigsplit[0] in ['unit', 'default_unit']:
                twig = '@'.join(twigsplit[1:])
                method = 'get_default_unit'
            elif twigsplit[0] in ['timederiv']:
                twig = '@'.join(twigsplit[1:])
                method = 'get_timederiv'
            elif twigsplit[0] == 'description':
                twig = '@'.join(twigsplit[1:])
                method = 'get_description'
            elif twigsplit[0] == 'choices':
                twig = '@'.join(twigsplit[1:])
                method = 'get_choices'
            elif twigsplit[0] == 'result':
                twig = '@'.join(twigsplit[1:])
                method = 'get_result'

            # twigsplit = re.findall(r"[\w']+", twig)
            twigsplit = twig.split('@')

            if autocomplete:
                # then we want to do matching based on all but the
                # last item in the twig and then try to autocomplete
                # based on the last item
                if re.findall(r"[^\w]", _user_twig[-1]):
                    # then we will autocomplete on an empty entry
                    twigautocomplete = ''
                else:
                    # the last item in twig is incomplete
                    twigautocomplete = twigsplit[-1]
                    twigsplit = twigsplit[:-1]

            for ti in twigsplit:
                # TODO: need to fix repeating twigs (ie
                # period@period@period@period still matches and causes problems
                # with the tabcomplete)
                params = [pi for pi in params if ti in pi.twig.split('@') or _fnmatch(pi.twig, ti)]

            if autocomplete:
                # we want to provide options for what twigautomplete
                # could be to produce matches
                options = []
                for pi in params:
                    for twiglet in pi.twig.split('@'):
                        if twigautocomplete == twiglet[:len(twigautocomplete)]:
                            if len(twigautocomplete):
                                completed_twig = _user_twig.replace(twigautocomplete, twiglet)
                            else:
                                completed_twig = _user_twig + twiglet
                            if completed_twig not in options:
                                options.append(completed_twig)
                return options

        if len(params) == 1 and not force_ps:
            # then just return the parameter itself
            if method is None:
                return params[0]
            else:
                return getattr(params[0], method)()

        elif method is not None:
            raise ValueError("{} results found, could not call {}".format(len(params), method))

        # TODO: handle returning 0 results better

        ps = ParameterSet(params)
        ps._bundle = self._bundle
        ps._filter = self._filter.copy()
        for k, v in kwargs.items():
            if k in _meta_fields_filter:
                ps._filter[k] = v
        if twig is not None:
            # try to guess necessary additions to filter
            # twigsplit = twig.split('@')
            for attr in _meta_fields_twig:
                tag = getattr(ps, attr)
                if tag in twigsplit:
                    ps._filter[attr] = tag
        return ps

    def exclude(self, twig=None, check_visible=True, check_default=True, **kwargs):
        """
        Exclude the results from this filter from the current
        <phoebe.parameters.ParameterSet>.

        See also:
        * <phoebe.parameters.ParameterSet.filter>
        * <phoebe.parameters.ParameterSet.filter_or_get>
        * <phoebe.parameters.ParameterSet.get>
        * <phoebe.parameters.ParameterSet.get_parameter>
        * <phoebe.parameters.ParameterSet.get_or_create>

        Arguments
        -----------
        * `twig` (str, optional, default=None): the search twig - essentially a single
            string with any delimiter (ie '@') that will be parsed
            into any of the meta-tags.  Example: instead of
            `b.filter(context='component', component='starA')`, you
            could do `b.filter('starA@component')`.
        * `check_visible` (bool, optional, default=True): whether to hide invisible
            parameters.  These are usually parameters that do not
            play a role unless the value of another parameter meets
            some condition.
        * `check_default` (bool, optional, default=True): whether to exclude parameters which
            have a _default tag (these are parameters which solely exist
            to provide defaults for when new parameters or datasets are
            added and the parameter needs to be copied appropriately).
            Defaults to True.
        * `**kwargs`:  meta-tags to search (ie. 'context', 'component',
            'model', etc).  See <phoebe.parameters.ParameterSet.meta>
            for all possible options.

        Returns
        ----------
        * the resulting <phoebe.parameters.ParameterSet>.
        """
        return self - self.filter(twig=twig,
                                  check_visible=check_visible,
                                  check_default=check_default,
                                  **kwargs)

    def get_parameter(self, twig=None, **kwargs):
        """
        Get a <phoebe.parameters.Parameter> from this
        <phoebe.parameters.ParameterSet>.  This is identical to
        <phoebe.parameters.ParameterSet.get>.

        See also:
        * <phoebe.parameters.ParameterSet.filter>
        * <phoebe.parameters.ParameterSet.filter_or_get>
        * <phoebe.parameters.ParameterSet.exclude>
        * <phoebe.parameters.ParameterSet.get_or_create>

        Arguments
        -----------
        * `twig` (str, optional, default=None): the search twig - essentially a single
            string with any delimiter (ie '@') that will be parsed
            into any of the meta-tags.  Example: instead of
            `b.filter(context='component', component='starA')`, you
            could do `b.filter('starA@component')`.
        * `check_visible` (bool, optional, default=True): whether to hide invisible
            parameters.  These are usually parameters that do not
            play a role unless the value of another parameter meets
            some condition.
        * `check_default` (bool, optional, default=True): whether to exclude parameters which
            have a _default tag (these are parameters which solely exist
            to provide defaults for when new parameters or datasets are
            added and the parameter needs to be copied appropriately).
            Defaults to True.
        * `**kwargs`:  meta-tags to search (ie. 'context', 'component',
            'model', etc).  See <phoebe.parameters.ParameterSet.meta>
            for all possible options.

        Returns
        --------
        * the resulting <phoebe.parameters.Parameter>.

        Raises
        -------
        * ValueError: if either 0 or more than 1 results are found
            matching the search.
        """
        return self.get(twig=twig, **kwargs)

    def get_or_create(self, qualifier, new_parameter, attach_to_bundle=False, **kwargs):
        """
        Get a <phoebe.parameters.Parameter> from the
        <phoebe.parameters.ParameterSet>. If it does not exist,
        create and attach it.

        Note: running this on a ParameterSet that is NOT a
        <phoebe.frontend.bundle.Bundle>,
        will NOT add the Parameter to the Bundle, but only the temporary
        ParameterSet, unless `attach_to_bundle` is set to True and the bundle
        can be found.

        See also:
        * <phoebe.parameters.ParameterSet.filter>
        * <phoebe.parameters.ParameterSet.filter_or_get>
        * <phoebe.parameters.ParameterSet.exclude>
        * <phoebe.parameters.ParameterSet.get>
        * <phoebe.parameters.ParameterSet.get_parameter>

        Arguments
        ----------
        * `qualifier` (string): the qualifier of the Parameter.
            **NOTE**: this must be a qualifier, not a twig.
        * `new_parameter`: (<phoebe.parameters.Parameter>): the parameter to
            attach if no result is found.
        * `attach_to_bundle` (bool, optional, default=False): whether to attach
            the added parameter (if created) to the bundle.
        * `**kwargs`: meta-tags to use when filtering, including `check_visible` and
            `check_default`.  See <phoebe.parameters.ParameterSet.filter_or_get>.

        Returns
        ---------
        * (<phoebe.parameters.Parameter, bool): the Parameter object (either
            from filtering or newly created) and a boolean telling whether the
            Parameter was created or not.

        Raises
        -----------
        * ValueError: if more than 1 result was found using the filter criteria.
        """
        ps = self.filter_or_get(qualifier=qualifier, **kwargs)
        if isinstance(ps, Parameter):
            return ps, False
        elif len(ps):
            # TODO: custom exception?
            raise ValueError("more than 1 result was found")
        else:
            logger.debug("creating and attaching new parameter: {}".format(new_parameter.qualifier))

            if attach_to_bundle:
                self._bundle._attach_params(ParameterSet([new_parameter]), **kwargs)
                return self._bundle.get_parameter(uniqueid=new_parameter.uniqueid), True
            else:
                self._attach_params(ParameterSet([new_parameter]), **kwargs)
                return self.get_parameter(uniqueid=new_parameter.uniqueid), True

    def _remove_parameter(self, param):
        """
        Remove a Parameter from the ParameterSet

        :parameter param: the :class:`Parameter` object to be removed
        :type param: :class:`Parameter`
        """
        # TODO: check to see if protected (required by a current constraint or
        # by a backend)
        self._params = [p for p in self._params if p.uniqueid != param.uniqueid]

    def remove_parameter(self, twig=None, **kwargs):
        """
        Remove a <phoebe.parameters.Parameter> from the
        <phoebe.parameters.ParameterSet>.

        Note: removing Parameters from a ParameterSet will not remove
        them from any parent ParameterSets
        (including the <phoebe.fontend.bundle.Bundle>).

        Arguments
        --------
        * `twig` (string, optional, default=None): the twig to search for the
            parameter (see <phoebe.parameters.ParameterSet.get>)
        * `**kwargs`: meta-tags to use when filtering, including `check_visible` and
            `check_default`.  See <phoebe.parameters.ParameterSet.get>.

        Raises
        ------
        * ValueError: if 0 or more than 1 results are found using the
                provided filter criteria.
        """
        param = self.get(twig=twig, **kwargs)

        self._remove_parameter(param)

    def remove_parameters_all(self, twig=None, **kwargs):
        """
        Remove all <phoebe.parameters.Parameter> objects that match the filter
        from the <phoebe.parameters.ParameterSet>.

        Any Parameter that would be included in the resulting ParameterSet
        from a <phoebe.parameters.ParameterSet.filter> call with the same
        arguments will be removed from this ParameterSet.

        Note: removing Parameters from a ParameterSet will not remove
        them from any parent ParameterSets
        (including the <phoebe.frontend.bundle.Bundle>)

        Arguments
        --------
        * `twig` (string, optional, default=None): the twig to search for the
            parameter (see <phoebe.parameters.ParameterSet.get>)
        * `**kwargs`: meta-tags to use when filtering, including `check_visible` and
            `check_default`.  See <phoebe.parameters.ParameterSet.filter>.
        """
        params = self.filter(twig=twig, check_visible=False, check_default=False, **kwargs)

        for param in params.to_list():
            self._remove_parameter(param)

    def get_quantity(self, twig=None, unit=None,
                     default=None, t=None, **kwargs):
        """
        Get the quantity of a <phoebe.parameters.Parameter> in this
        <phoebe.parameters.ParameterSet>.

        Note: this only works for Parameter objects with a `get_quantity` method.
        These include:
        * <phoebe.parameters.FloatParameter> (see <phoebe.parameters.FloatParameter.get_quantity>)
        * <phoebe.parameters.FloatArrayParameter>

        See also:
        * <phoebe.parameters.ParameterSet.set_quantity>
        * <phoebe.parameters.ParameterSet.get_value>
        * <phoebe.parameters.ParameterSet.set_value>
        * <phoebe.parameters.ParameterSet.set_value_all>
        * <phoebe.parameters.ParameterSet.get_default_unit>
        * <phoebe.parameters.ParameterSet.set_default_unit>
        * <phoebe.parameters.ParameterSet.set_default_unit_all>

        Arguments
        ----------
        * `twig` (string, optional, default=None): twig to be used to access
            the Parameter.  See <phoebe.parameters.ParameterSet.get_parameter>.
        * `unit` (string or unit, optional, default=None): unit to convert the
            quantity.  If not provided or None, will use the default unit.  See
            <phoebe.parameters.ParameterSet.get_default_unit>.
        * `default` (quantity, optional, default=None): value to return if
            no results are returned by <phoebe.parameters.ParameterSet.get_parameter>
            given the value of `twig` and `**kwargs`.
        * `**kwargs`: filter options to be passed along to
            <phoebe.parameters.ParameterSet.get_parameter>.

        Returns
        --------
        * an astropy quantity object
        """
        # TODO: for time derivatives will need to use t instead of time (time
        # gets passed to twig filtering)

        if default is not None:
            # then we need to do a filter first to see if parameter exists
            if not len(self.filter(twig=twig, **kwargs)):
                return default

        param = self.get_parameter(twig=twig, **kwargs)

        if param.qualifier in kwargs.keys():
            # then we have an "override" value that was passed, and we should
            # just return that.
            # Example b.get_value('teff', teff=6000) returns 6000
            return kwargs.get(param.qualifier)

        return param.get_quantity(unit=unit, t=t)

    def set_quantity(self, twig=None, value=None, **kwargs):
        """
        Set the quantity of a <phoebe.parameters.Parameter> in the
        <phoebe.parameters.ParameterSet>.

        Note: this only works for Parameter objects with a `set_quantity` method.
        These include:
        * <phoebe.parameters.FloatParameter> (see <phoebe.parameters.FloatParameter>)
        * <phoebe.parameters.FloatArrayParameter>

        See also:
        * <phoebe.parameters.ParameterSet.get_quantity>
        * <phoebe.parameters.ParameterSet.get_value>
        * <phoebe.parameters.ParameterSet.set_value>
        * <phoebe.parameters.ParameterSet.set_value_all>
        * <phoebe.parameters.ParameterSet.get_default_unit>
        * <phoebe.parameters.ParameterSet.set_default_unit>
        * <phoebe.parameters.ParameterSet.set_default_unit_all>

        Arguments
        ----------
        * `twig` (string, optional, default=None): twig to be used to access
            the Parameter.  See <phoebe.parameters.ParameterSet.get_parameter>.
        * `value` (quantity, optional, default=None): quantity to set for the
            matched Parameter.
        * `**kwargs`: filter options to be passed along to
            <phoebe.parameters.ParameterSet.get_parameter> and `set_quantity`.

        Raises
        --------
        * ValueError: if a unique match could not be found via
            <phoebe.parameters.ParameterSet.get_parameter>
        """
        # TODO: handle twig having parameter key (value@, default_unit@, adjust@, etc)
        # TODO: does this return anything (update the docstring)?
        return self.get_parameter(twig=twig, **kwargs).set_quantity(value=value, **kwargs)

    def get_value(self, twig=None, unit=None, default=None, t=None, **kwargs):
        """
        Get the value of a <phoebe.parameters.Parameter> in this
        <phoebe.parameters.ParameterSet>.

        See also:
        * <phoebe.parameters.ParameterSet.get_quantity>
        * <phoebe.parameters.ParameterSet.set_quantity>
        * <phoebe.parameters.ParameterSet.set_value>
        * <phoebe.parameters.ParameterSet.set_value_all>
        * <phoebe.parameters.ParameterSet.get_default_unit>
        * <phoebe.parameters.ParameterSet.set_default_unit>
        * <phoebe.parameters.ParameterSet.set_default_unit_all>

        Arguments
        ----------
        * `twig` (string, optional, default=None): twig to be used to access
            the Parameter.  See <phoebe.parameters.ParameterSet.get_parameter>.
        * `unit` (string or unit, optional, default=None): unit to convert the
            value.  If not provided or None, will use the default unit.  See
            <phoebe.parameters.ParameterSet.get_default_unit>. `unit` will
            be ignored for Parameters that do not store quantities.
        * `default` (quantity, optional, default=None): value to return if
            no results are returned by <phoebe.parameters.ParameterSet.get_parameter>
            given the value of `twig` and `**kwargs`.
        * `**kwargs`: filter options to be passed along to
            <phoebe.parameters.ParameterSet.get_parameter>.

        Returns
        --------
        * (float/array/string) the value of the filtered
            <phoebe.parameters.Parameter>.
        """
        # TODO: for time derivatives will need to use t instead of time (time
        # gets passed to twig filtering)

        if default is not None:
            # then we need to do a filter first to see if parameter exists
            if not len(self.filter(twig=twig, **kwargs)):
                return default

        param = self.get_parameter(twig=twig, **kwargs)

        # if hasattr(param, 'default_unit'):
        # This breaks for constraint parameters
        if isinstance(param, FloatParameter) or\
                isinstance(param,FloatArrayParameter):
            return param.get_value(unit=unit, t=t, **kwargs)

        return param.get_value(**kwargs)

    def set_value(self, twig=None, value=None, **kwargs):
        """
        Set the value of a <phoebe.parameters.Parameter> in this
        <phoebe.parameters.ParameterSet>.

        Note: setting the value of a Parameter in a ParameterSet WILL
        change that Parameter across any parent ParameterSets (including
        the <phoebe.frontend.bundle.Bundle>).

        See also:
        * <phoebe.parameters.ParameterSet.get_quantity>
        * <phoebe.parameters.ParameterSet.set_quantity>
        * <phoebe.parameters.ParameterSet.get_value>
        * <phoebe.parameters.ParameterSet.set_value_all>
        * <phoebe.parameters.ParameterSet.get_default_unit>
        * <phoebe.parameters.ParameterSet.set_default_unit>
        * <phoebe.parameters.ParameterSet.set_default_unit_all>

        Arguments
        ----------
        * `twig` (string, optional, default=None): twig to be used to access
            the Parameter.  See <phoebe.parameters.ParameterSet.get_parameter>.
        * `value` (optional, default=None): valid value to set for the
            matched Parameter.
        * `index` (int, optional): only applicable for
            <phoebe.parmaeters.FloatArrayParameter>.  Passing `index` will call
            <phoebe.parameters.FloatArrayParameter.set_index_value> and pass
            `index` instead of <phoebe.parameters.FloatArrayParameter.set_value>.
        * `**kwargs`: filter options to be passed along to
            <phoebe.parameters.ParameterSet.get_parameter> and
            <phoebe.parameters.Parameter.set_value>.

        Raises
        --------
        * ValueError: if a unique match could not be found via
            <phoebe.parameters.ParameterSet.get_parameter>
        """
        # TODO: handle twig having parameter key (value@, default_unit@, adjust@, etc)
        # TODO: does this return anything (update the docstring)?
        if twig is not None and value is None and kwargs.get('allow_value_as_first_arg', True):
            # then try to support value as the first argument if no matches with twigs
            if not isinstance(twig, str):
                value = twig
                twig = None

            elif not len(self.filter(twig=twig, check_default=False, **kwargs)):
                value = twig
                twig = None

        if "index" in kwargs.keys():
            return self.get_parameter(twig=twig,
                                      **kwargs).set_index_value(value=value,
                                                                **kwargs)

        if "time" in kwargs.keys():
            if not len(self.filter(**kwargs)):
                # then let's try filtering without time and seeing if we get a
                # FloatArrayParameter so that we can use set_index_value instead
                time = kwargs.pop("time")

                param = self.get_parameter(twig=twig, **kwargs)
                if not isinstance(param, FloatArrayParameter):
                    raise TypeError

                # TODO: do we need to be more clever about time qualifier for
                # ETV datasets? TODO: is this robust enough... this won't search
                # for times outside the existing ParameterSet.  We could also
                # try param.get_parent_ps().get_parameter('time'), but this
                # won't work when outside the bundle (which is used within
                # backends.py to set fluxes, etc) print "***
                # get_parameter(qualifier='times', **kwargs)", {k:v for k,v in
                # kwargs.items() if k not in ['qualifier']}
                time_param = self.get_parameter(qualifier='times', **{k:v for k,v in kwargs.items() if k not in ['qualifier']})
                index = np.where(time_param.get_value()==time)[0]

                return param.set_index_value(value=value, index=index, **kwargs)

        return self.get_parameter(twig=twig,
                                  **kwargs).set_value(value=value,
                                                      **kwargs)

    def set_value_all(self, twig=None, value=None, check_default=False, **kwargs):
        """
        Set the value of all returned <phoebe.parameters.Parameter> objects
        in this <phoebe.parameters.ParameterSet>.

        Any Parameter that would be included in the resulting ParameterSet
        from a <phoebe.parameters.ParametSet.filter> call with the same arguments
        will have their value set.

        Note: setting the value of a Parameter in a ParameterSet WILL
        change that Parameter across any parent ParameterSets (including
        the <phoebe.frontend.bundle.Bundle>)

        See also:
        * <phoebe.parameters.ParameterSet.get_quantity>
        * <phoebe.parameters.ParameterSet.set_quantity>
        * <phoebe.parameters.ParameterSet.get_value>
        * <phoebe.parameters.ParameterSet.set_value>
        * <phoebe.parameters.ParameterSet.get_default_unit>
        * <phoebe.parameters.ParameterSet.set_default_unit>
        * <phoebe.parameters.ParameterSet.set_default_unit_all>

        Arguments
        ----------
        * `twig` (string, optional, default=None): twig to be used to access
            the Parameters.  See <phoebe.parameters.ParameterSet.filter>.
        * `value` (optional, default=None): valid value to set for each
            matched Parameter.
        * `index` (int, optional): only applicable for
            <phoebe.parmaeters.FloatArrayParameter>.  Passing `index` will call
            <phoebe.parameters.FloatArrayParameter.set_index_value> and pass
            `index` instead of <phoebe.parameters.FloatArrayParameter.set_value>.
        * `ignore_none` (bool, optional, default=False): if `ignore_none=True`,
            no error will be raised if the filter returns 0 results.
        * `**kwargs`: filter options to be passed along to
            <phoebe.parameters.ParameterSet.get_parameter> and
            <phoebe.parameters.Parameter.set_value>.

        Raises
        -------
        * ValueError: if the <phoebe.parameters.ParameterSet.filter> call with
            the given `twig` and `**kwargs` returns 0 results.  This error
            is ignored if `ignore_none=True`.
        """
        if twig is not None and value is None:
            # then try to support value as the first argument if no matches with twigs
            if not isinstance(twig, str):
                value = twig
                twig = None

            elif not len(self.filter(twig=twig, check_default=check_default, **kwargs)):
                value = twig
                twig = None

        params = self.filter(twig=twig,
                             check_default=check_default,
                             **kwargs).to_list()

        if not kwargs.pop('ignore_none', False) and not len(params):
            raise ValueError("no parameters found")

        for param in params:
            if "index" in kwargs.keys():
                return self.get_parameter(twig=twig,
                                          **kwargs).set_index_value(value=value,
                                                                    **kwargs)
            param.set_value(value=value, **kwargs)

    def get_default_unit(self, twig=None, **kwargs):
        """
        Get the default unit for a <phoebe.parameters.Parameter> in the
        <phoebe.parameters.ParameterSet>.

        Note: this only works for Parameter objects with a `get_default_unit` method.
        These include:
        * <phoebe.parameters.FloatParameter.get_default_unit>
        * <phoebe.parameters.FloatArrayParameter.get_default_unit>

        See also:
        * <phoebe.parameters.ParameterSet.get_quantity>
        * <phoebe.parameters.ParameterSet.set_quantity>
        * <phoebe.parameters.ParameterSet.get_value>
        * <phoebe.parameters.ParameterSet.set_value>
        * <phoebe.parameters.ParameterSet.set_value_all>
        * <phoebe.parameters.ParameterSet.set_default_unit>
        * <phoebe.parameters.ParameterSet.set_default_unit_all>
        """
        return self.get_parameter(twig=twig, **kwargs).get_default_unit()

    def set_default_unit(self, twig=None, unit=None, **kwargs):
        """
        Set the default unit for a <phoebe.parameters.Parameter> in the
        <phoebe.parameters.ParameterSet>.

        Note: setting the default_unit of a Parameter in a ParameterSet WILL
        change that Parameter across any parent ParameterSets (including
        the <phoebe.frontend.bundle.Bundle>).

        Note: this only works for Parameter objects with a `set_default_unit` method.
        These include:
        * <phoebe.parameters.FloatParameter.set_default_unit>
        * <phoebe.parameters.FloatArrayParameter.set_default_unit>

        See also:
        * <phoebe.parameters.ParameterSet.get_quantity>
        * <phoebe.parameters.ParameterSet.set_quantity>
        * <phoebe.parameters.ParameterSet.get_value>
        * <phoebe.parameters.ParameterSet.set_value>
        * <phoebe.parameters.ParameterSet.set_value_all>
        * <phoebe.parameters.ParameterSet.get_default_unit>
        * <phoebe.parameters.ParameterSet.set_default_unit_all>

        Arguments
        ----------
        * `twig` (string, optional, default=None): twig to be used to access
            the Parameter.  See <phoebe.parameters.ParameterSet.get_parameter>.
        * `unit` (unit, optional, default=None): valid unit to set for the
            matched Parameter.
        * `**kwargs`: filter options to be passed along to
            <phoebe.parameters.ParameterSet.get_parameter> and
            <phoebe.parameters.Parameter.set_value>.

        Raises
        --------
        * ValueError: if a unique match could not be found via
            <phoebe.parameters.ParameterSet.get_parameter>
        """
        if twig is not None and unit is None:
            # then try to support value as the first argument if no matches with twigs
            if isinstance(unit, u.Unit) or not isinstance(twig, str):
                unit = twig
                twig = None

            elif not len(self.filter(twig=twig, check_default=check_default, **kwargs)):
                unit = twig
                twig = None

        return self.get_parameter(twig=twig, **kwargs).set_default_unit(unit)

    def set_default_unit_all(self, twig=None, unit=None, **kwargs):
        """
        Set the default unit for all <phoebe.parameters.Parameter> objects in the
        <phoebe.parameters.ParameterSet>.

        Any Parameter that would be included in the resulting ParameterSet
        from a <phoebe.parameters.ParametSet.filter> call with the same arguments
        will have their default_unit set.

        Note: setting the default_unit of a Parameter in a ParameterSet WILL
        change that Parameter across any parent ParameterSets (including
        the <phoebe.frontend.bundle.Bundle>).

        Note: this only works for Parameter objects with a `set_default_unit` method.
        These include:
        * <phoebe.parameters.FloatParameter.set_default_unit>
        * <phoebe.parameters.FloatArrayParameter.set_default_unit>

        See also:
        * <phoebe.parameters.ParameterSet.get_quantity>
        * <phoebe.parameters.ParameterSet.set_quantity>
        * <phoebe.parameters.ParameterSet.get_value>
        * <phoebe.parameters.ParameterSet.set_value>
        * <phoebe.parameters.ParameterSet.set_value_all>
        * <phoebe.parameters.ParameterSet.get_default_unit>
        * <phoebe.parameters.ParameterSet.set_default_unit>


        Arguments
        ----------
        * `twig` (string, optional, default=None): twig to be used to access
            the Parameters.  See <phoebe.parameters.ParameterSet.filter>.
        * `unit` (unit, optional, default=None): valid unit to set for each
            matched Parameter.
        * `**kwargs`: filter options to be passed along to
            <phoebe.parameters.ParameterSet.get_parameter> and
            `set_default_unit`.
        """
        # TODO: add support for ignore_none as per set_value_all
        if twig is not None and unit is None:
            # then try to support value as the first argument if no matches with twigs
            if isinstance(unit, u.Unit) or not isinstance(twig, str):
                unit = twig
                twig = None

            elif not len(self.filter(twig=twig, check_default=check_default, **kwargs)):
                unit = twig
                twig = None

        for param in self.filter(twig=twig, **kwargs).to_list():
            param.set_default_unit(unit)

    def get_adjust(self, twig=None, **kwargs):
        """
        [NOT IMPLEMENTED]

        raises NotImplementedError: because it isn't
        """
        raise NotImplementedError

    def set_adjust(self):
        """
        [NOT IMPLEMENTED]

        raises NotImplementedError: because it isn't
        """
        raise NotImplementedError

    def set_adjust_all(self):
        """
        [NOT IMPLEMENTED]

        raises NotImplementedError: because it isn't
        """
        raise NotImplementedError

    def get_enabled(self, twig=None, **kwargs):
        """
        [NOT IMPLEMENTED]

        raises NotImplementedError: because it isn't
        """
        raise NotImplementedError

    def set_enabled(self):
        """
        [NOT IMPLEMENTED]

        raises NotImplementedError: because it isn't
        """
        raise NotImplementedError

    def get_description(self, twig=None, **kwargs):
        """
        Get the description of a <phoebe.parameters.Parameter> in the
        <phoebe.parameters.ParameterSet>.

        This is simply a shortcut to <phoebe.parameters.ParameterSet.get_parameter>
        and <phoebe.parameters.Parameter.get_description>.

        Arguments
        ----------
        * `twig` (string, optional, default=None): twig to be used to access
            the Parameter.  See <phoebe.parameters.ParameterSet.get_parameter>.
        * `**kwargs`: filter options to be passed along to
            <phoebe.parameters.ParameterSet.get_parameter>.

        Returns
        --------
        * (string) the description of the filtered
            <phoebe.parameters.Parameter>.
        """
        return self.get_parameter(twig=twig, **kwargs).get_description()

    def get_prior(self, twig=None, **kwargs):
        """
        [NOT IMPLEMENTED]

        raises NotImplementedError: because it isn't
        """
        raise NotImplementedError

    def set_prior(self):
        """
        [NOT IMPLEMENTED]

        raises NotImplementedError: because it isn't
        """
        raise NotImplementedError

    def remove_prior(self):
        """
        [NOT IMPLEMENTED]

        raises NotImplementedError: because it isn't
        """
        raise NotImplementedError

    def get_posterior(self, twig=None, **kwargs):
        """
        [NOT IMPLEMENTED]

        raises NotImplementedError: because it isn't
        """
        raise NotImplementedError

    def remove_posterior(self):
        """
        [NOT IMPLEMENTED]

        raises NotImplementedError: because it isn't
        """
        raise NotImplementedError


    def compute_residuals(self, model=None, dataset=None, component=None, as_quantity=True):
        """
        Compute residuals between the observed values in a dataset and the
        corresponding model.

        Currently supports the following datasets:
        * <phoebe.parameters.dataset.lc>
        * <phoebe.parameters.dataset.rv>

        If necessary (due to the `compute_times`/`compute_phases` parameters
        or a change in the dataset `times` since the model was computed),
        interpolation will be handled, in time-space if possible, and in
        phase-space otherwise. See
        <phoebe.parameters.FloatArrayParameter.interp_value>.

        Arguments
        -----------
        * `model` (string, optional, default=None): model to compare against
            observations.  Required if more than one model exist.
        * `dataset` (string, optional, default=None): dataset for comparison.
            Required if more than one dataset exist.
        * `component` (string, optional, default=None): component for comparison.
            Required only if more than one component exist in the dataset (for
            RVs, for example)
        * `as_quantity` (bool, default=True): whether to return a quantity object.

        Returns
        -----------
        * (array) array of residuals with same length as the times array of the
            corresponding dataset.

        Raises
        ----------
        * ValueError: if the provided filter options (`model`, `dataset`,
            `component`) do not result in a single parameter for comparison.
        * NotImplementedError: if the dataset kind is not supported for residuals.
        """
        if not len(self.filter(context='dataset').datasets):
            dataset_ps = self._bundle.get_dataset(dataset=dataset)
        else:
            dataset_ps = self.filter(dataset=dataset, context='dataset')

        dataset_kind = dataset_ps.kind

        if not len(self.filter(context='model').models):
            model_ps = self._bundle.get_model(model=model).filter(dataset=dataset, component=component)
        else:
            model_ps = self.filter(model=model, context='model').filter(dataset=dataset, component=component)

        if dataset_kind == 'lc':
            qualifier = 'fluxes'
        elif dataset_kind == 'rv':
            qualifier = 'rvs'
        else:
            # TODO: lp compared for a given time interpolating in wavelength?
            # NOTE: add to documentation if adding support for other datasets
            raise NotImplementedError("compute_residuals not implemented for dataset with kind='{}' (model={}, dataset={}, component={})".format(dataset_kind, model, dataset, component))

        dataset_param = dataset_ps.get_parameter(qualifier, component=component)
        model_param = model_ps.get_parameter(qualifier)

        # TODO: do we need to worry about conflicting units?
        # NOTE: this should automatically handle interpolating in phases, if necessary
        times = dataset_ps.get_value(qualifier='times', component=component)
        if not len(times):
            raise ValueError("no times in the dataset: {}@{}".format(dataset, component))
        if not len(dataset_param.get_value()) == len(times):
            if len(dataset_param.get_value())==0:
                # then the dataset was empty, so let's just return an empty array
                if as_quantity:
                    return np.asarray([]) * dataset_param.default_unit
                else:
                    return np.asarray([])
            else:
                raise ValueError("{}@{}@{} and {}@{}@{} do not have the same length, cannot compute residuals".format(qualifier, component, dataset, 'times', component, dataset))

        if dataset_param.default_unit != model_param.default_unit:
            raise ValueError("model and dataset do not have the same default_unit, cannot interpolate")

        residuals = np.asarray(dataset_param.interp_value(times=times) - model_param.interp_value(times=times))

        if as_quantity:
            return residuals * dataset_param.default_unit
        else:
            return residuals



    def _unpack_plotting_kwargs(self, **kwargs):



        # We now need to unpack if the contents within kwargs contain multiple
        # contexts/datasets/kinds/components/etc.
        # the dataset tag can appear in the compute context as well, so if the
        # context tag isn't in kwargs, let's default it to dataset or model
        kwargs.setdefault('context', ['dataset', 'model'])

        filter_kwargs = {}
        for k in list(self.get_meta(ignore=['uniqueid', 'uniquetwig', 'twig']).keys())+['twig']:
            if k in ['time']:
                # time handled later
                continue
            filter_kwargs[k] = kwargs.pop(k, None)

<<<<<<< HEAD
        ps = self.filter(**filter_kwargs).exclude(qualifier=['compute_times', 'compute_phases'])

        if 'time' in kwargs.keys() and ps.kind in ['mesh', 'lp']:
            ps = ps.filter(time=kwargs.get('time'))
=======
        ps = self.filter(check_visible=False, **filter_kwargs)

        if 'time' in kwargs.keys() and ps.kind in ['mesh', 'mesh_syn', 'lp', 'lp_syn']:
            ps = ps.filter(time=kwargs.get('time'), check_visible=False)
>>>>>>> 4e8050fc

        # If ps returns more than one dataset/model/component, then we need to
        # loop and plot all.  This will automatically rotate through colors
        # (unless the user provided color in a kwarg).  To choose individual
        # styling, the user must make individual calls and provide the styling
        # options as kwargs.

        # we'll return a list of dictionaries, with each dictionary prepared
        # to pass directly to autofig
        return_ = []

        if len(ps.contexts) > 1:
            for context in ps.contexts:
                this_return = ps.filter(check_visible=False, context=context)._unpack_plotting_kwargs(**kwargs)
                return_ += this_return
            return return_

        if len(ps.datasets)>1 and ps.kind not in ['mesh']:
            for dataset in ps.datasets:
                this_return = ps.filter(check_visible=False, dataset=dataset)._unpack_plotting_kwargs(**kwargs)
                return_ += this_return
            return return_

        # If we are asking to plot a dataset that also shows up in columns in
        # the mesh, then remove the mesh kind.  In other words: mesh stuff
        # will only be plotted if mesh is the only kind in the filter.
        pskinds = ps.kinds
        if len(pskinds) > 1 and 'mesh' in pskinds:
            pskinds.remove('mesh')

<<<<<<< HEAD
        if len(ps.kinds) > 1:
            for kind in pskinds:
                this_return = ps.filter(kind=kind)._unpack_plotting_kwargs(**kwargs)
=======
        if len(kinds) == 1 and len(pskinds) > 1:
            # then we need to filter to exclude the dep
            ps = ps.filter(check_visible=False, kind=kinds[0])
            pskinds = [kinds[0]]

        if len(ps.kinds) > 1:
            for kind in [m for m in pskinds if m[-3:]!='dep']:
                this_return = ps.filter(check_visible=False, kind=kind)._unpack_plotting_kwargs(**kwargs)
>>>>>>> 4e8050fc
                return_ += this_return
            return return_

        if len(ps.models) > 1:
            for model in ps.models:
                # TODO: change linestyle for models instead of color?
                this_return = ps.filter(check_visible=False, model=model)._unpack_plotting_kwargs(**kwargs)
                return_ += this_return
            return return_

        if len(ps.times) > 1 and kwargs.get('x', None) not in ['time', 'times'] and kwargs.get('y', None) not in ['time', 'times'] and kwargs.get('z', None) not in ['time', 'times']:
            # only meshes, lp, spectra, etc will be able to iterate over times
            for time in ps.times:
                this_return = ps.filter(check_visible=False, time=time)._unpack_plotting_kwargs(**kwargs)
                return_ += this_return
            return return_

        if len(ps.components) > 1 and ps.kind not in ['lc']:
            # lc has per-component passband-dependent parameters in the dataset which are not plottable
            return_ = []
            for component in ps.components:
                this_return = ps.filter(check_visible=False, component=component)._unpack_plotting_kwargs(**kwargs)
                return_ += this_return
            return return_


        if ps.kind in ['mesh', 'orb'] and \
                ps.context == 'dataset':
            # nothing to plot here... at least for now
            return []

        if ps.kind in ['lp'] and not len(ps.filter(qualifier='flux_densities', check_visible=False)):
            # then maybe we're in the dataset where just compute_times is defined
            return []

        if not len(ps):
            return []

        # Now that we've looped over everything, we can assume that we are dealing
        # with a SINGLE call.  We need to prepare kwargs so that it can be passed
        # to autofig.plot or autofig.mesh


        #### SUPPORT DICTIONARIES IN KWARGS
        # like color={'primary': 'red', 'secondary': 'blue'} or
        # linestyle={'rv01': 'solid', 'rv02': 'dashed'}
        # here we need to filter any kwargs that are dictionaries if they match
        # the current ps
        for k,v in kwargs.items():
            if isinstance(v, dict) and 'kwargs' not in k:
                # overwrite kwargs[k] based on any match in v
                match = None
                for kk,vv in v.items():
                    meta = ps.get_meta(ignore=['uniqueid', 'uniquetwig', 'twig'])
                    # support twigs as well as wildcards in the dictionary keys
                    # for example: color={'lc*': 'blue', 'primary@rv*': 'green'}
                    # this will likely be a little expensive, but we only do it
                    # in the case where a dictionary is passed.
                    if np.all([np.any([_fnmatch(mv, kksplit) for mv in meta.values() if mv is not None]) for kksplit in kk.split('@')]):
                        if match is not None:
                            raise ValueError("dictionary {}={} is not unique for {}".format(k,v, meta))
                        match = vv

                logger.debug("_unpack_plotting_kwargs: trying to find match for dictionary {}={} in kwargs against meta={}.  match={}".format(k,v,meta,match))
                if match is not None:
                    kwargs[k] = match
                else:
                    # remove from the dictionary and fallback on defaults
                    _dump = kwargs.pop(k)

        #### ALIASES
        if 'color' in kwargs.keys() and 'colors' not in kwargs.keys() and 'c' not in kwargs.keys():
            logger.warning("assuming you meant 'c' instead of 'color'")
            kwargs['c'] = kwargs.pop('color')
        elif 'colors' in kwargs.keys() and 'c' not in kwargs.keys():
            logger.warning("assuming you meant 'c' instead of 'colors'")
            kwargs['c'] = kwargs.pop('colors')
        if 'facecolor' in kwargs.keys() and 'facecolors' not in kwargs.keys() and 'fc' not in kwargs.keys():
            logger.warning("assuming you meant 'fc' instead of 'facecolor'")
            kwargs['fc'] = kwargs.pop('facecolor')
        elif 'facecolors' in kwargs.keys() and 'fc' not in kwargs.keys():
            logger.warning("assuming you meant 'fc' instead of 'facecolors'")
            kwargs['fc'] = kwargs.pop('facecolors')
        if 'edgecolor' in kwargs.keys() and 'edgecolors' not in kwargs.keys() and 'ec' not in kwargs.keys():
            logger.warning("assuming you meant 'ec' instead of 'edgecolor'")
            kwargs['ec'] = kwargs.pop('edgecolor')
        elif 'edgecolors' in kwargs.keys() and 'ec' not in kwargs.keys():
            logger.warning("assuming you meant 'ec' instead of 'edgecolors'")
            kwargs['ec'] = kwargs.pop('edgecolors')

        for d in ['x', 'y', 'z']:
            if '{}error'.format(d) not in kwargs.keys():
                if '{}errors'.format(d) in kwargs.keys():
                    logger.warning("assuming you meant '{}error' instead of '{}errors'".format(d,d))
                    kwargs['{}error'.format(d)] = kwargs.pop('{}errors'.format(d))

        def _kwargs_fill_dimension(kwargs, direction, ps):
            # kwargs[direction] is currently one of the following:
            # * twig/qualifier
            # * array/float
            # * string (applicable for color dimensions)
            #
            # if kwargs[direction] is a twig, then we need to change the
            # entry in the dictionary to be the data-array itself

            current_value = kwargs.get(direction, None)

            #### RETRIEVE DATA ARRAYS
            if isinstance(current_value, str):
                if ps.kind != 'mesh' and direction in ['fc', 'ec']:
                    logger.warning("fc and ec are not allowable for dataset={} with kind={}, ignoring {}={}".format(ps.dataset, ps.kind, direction, current_value))
                    _dump = kwargs.pop(direction)
                    return kwargs

                elif current_value in ['None', 'none']:
                    return kwargs

                elif '@' in current_value or current_value in ps.qualifiers or \
                        (current_value in ['xs', 'ys', 'zs'] and 'xyz_elements' in ps.qualifiers) or \
                        (current_value in ['us', 'vs', 'ws'] and 'uvw_elements' in ps.qualifiers):

                    if kwargs['autofig_method'] == 'mesh' and current_value in ['xs', 'ys', 'zs']:
                        # then we actually need to unpack from the xyz_elements
                        verts = ps.get_quantity(qualifier='xyz_elements')
                        if not verts.shape[0]:
                            return None
                        array_value = verts.value[:, :, ['xs', 'ys', 'zs'].index(current_value)] * verts.unit

                        if direction == 'z':
                            try:
                                norms = ps.get_quantity(qualifier='xyz_normals')
                            except ValueError:
                                # if importing from 2.1, uvw_elements may exist, but uvw_normals won't
                                array_value_norms = None
                            else:
                                array_value_norms = norms.value[:, ['xs', 'ys', 'zs'].index(current_value)]
                                # TODO: flip if necessary for a right-handed axes?  (currently the z-values aren't flipped)
                                # if
                                    # array_value_norms *= -1
                            kwargs['{}normals'.format(direction)] = array_value_norms

                    elif kwargs['autofig_method'] == 'mesh' and current_value in ['us', 'vs', 'ws']:
                        # then we actually need to unpack from the uvw_elements
                        verts = ps.get_quantity(qualifier='uvw_elements')
                        if not verts.shape[0]:
                            return None
                        array_value = verts.value[:, :, ['us', 'vs', 'ws'].index(current_value)] * verts.unit

                        if direction == 'z':
                            try:
                                norms = ps.get_quantity(qualifier='uvw_normals')
                            except ValueError:
                                # if importing from 2.1, uvw_elements may exist, but uvw_normals won't
                                array_value_norms = None
                            else:
                                array_value_norms = norms.value[:, ['us', 'vs', 'ws'].index(current_value)]
                                # TODO: flip if necessary for a right-handed axes?  (currently the z-values aren't flipped)
                                # if
                                    # array_value_norms *= -1
                            kwargs['{}normals'.format(direction)] = array_value_norms

                    elif current_value in ['time', 'times'] and 'residuals' in kwargs.values():
                        # then we actually need to pull the times from the dataset instead of the model since the length may not match
                        array_value = ps._bundle.get_value(qualifier='times', dataset=ps.dataset, component=ps.component, context='dataset')
                    else:
<<<<<<< HEAD
                        if '@' in current_value:
                            # then we need to remove the dataset from the filter
                            psf = self._bundle.filter(**{k:v for k,v in ps.get_meta(ignore=['uniqueid', 'uniquetwig', 'twig']).items() if k!='dataset'})
                        else:
                            psf = ps

                        psff = psf.filter(twig=current_value)
                        if len(psff)==1:
                            array_value = psff.get_quantity()
                        elif len(psff.times) > 1 and psff.get_value(time=psff.times[0]):
                            # then we'll assume we have something like volume vs times.  If not, then there may be a length mismatch issue later
                            unit = psff.get_quantity(time=psff.times[0]).unit
                            array_value = np.array([psff.get_quantity(time=time).to(unit).value for time in psff.times])*unit
=======
                        if len(ps.filter(current_value, check_visible=False))==1:
                            array_value = ps.get_quantity(current_value, check_visible=False)
                        elif len(ps.filter(current_value, check_visible=False).times) > 1 and ps.get_value(current_value, time=ps.filter(current_value, check_visible=False).times[0], check_visible=False):
                            # then we'll assume we have something like volume vs times.  If not, then there may be a length mismatch issue later
                            unit = ps.get_quantity(current_value, time=ps.filter(current_value, check_visible=False).times[0], check_visible=False).unit
                            array_value = np.array([ps.get_quantity(current_value, time=time, check_visible=False).to(unit).value for time in ps.filter(current_value, check_visible=False).times])*unit
>>>>>>> 4e8050fc
                        else:
                            raise ValueError("could not find Parameter for {} in {}".format(current_value, psf.get_meta(ignore=['uniqueid', 'uniquetwig', 'twig'])))

                    kwargs[direction] = array_value

                    if ps.context == 'dataset' and current_value in sigmas_avail:
                        # then let's see if there are errors
                        errorkey = '{}error'.format(direction)
                        errors = kwargs.get(errorkey, None)
                        if isinstance(errors, np.ndarray) or isinstance(errors, float) or isinstance(errors, int):
                            kwargs[errorkey] = errors
                        elif isinstance(errors, str):
                            errors = ps.get_quantity(kwargs.get(errorkey), check_visible=False)
                            kwargs[errorkey] = errors
                        else:
<<<<<<< HEAD
                            sigmas = ps.get_quantity(qualifier='sigmas')
=======
                            sigmas = ps.get_quantity('sigmas', check_visible=False)
>>>>>>> 4e8050fc
                            if len(sigmas):
                                kwargs.setdefault(errorkey, sigmas)

                    # now let's set the label for the dimension from the qualifier/twig
                    kwargs.setdefault('{}label'.format(direction), _plural_to_singular.get(current_value, current_value))

                    # we'll also keep the qualifier around - autofig doesn't use this
                    # but we'll keep it so we can set some defaults
                    kwargs['{}qualifier'.format(direction)] = current_value

                    return kwargs

                elif current_value in ['time', 'times'] and len(ps.times):
                    kwargs[direction] = sorted([float(t) for t in ps.times])
                    kwargs['{}qualifier'] = None
                    return kwargs

                elif current_value in ['wavelengths'] and ps.time is not None:
                    # these are not tagged with the time, so we need to find them
                    full_dataset_meta = ps.get_meta(ignore=['uniqueid', 'uniquetwig', 'twig', 'qualifier', 'time'])
                    full_dataset_ps = ps._bundle.filter(**full_dataset_meta)
                    candidate_params = full_dataset_ps.filter(qualifier=current_value)
                    if len(candidate_params) == 1:
                        kwargs[direction] = candidate_params.get_quantity()
                        kwargs.setdefault('{}label'.format(direction), _plural_to_singular.get(current_value, current_value))
                        kwargs['{}qualifier'.format(direction)] = current_value
                        return kwargs
                    elif len(candidate_params) > 1:
                        raise ValueError("could not find single match for {}={}, found: {}".format(direction, current_value, candidate_params.twigs))
                    else:
                        # then len(candidate_params) == 0
                        raise ValueError("could not find a match for {}={}".format(direction, current_value))

                elif current_value.split(':')[0] in ['phase', 'phases']:
                    component_phase = current_value.split(':')[1] \
                                        if len(current_value.split(':')) > 1 \
                                        else None


                    if 'residuals' in kwargs.values():
                        # then we actually need to pull the times from the dataset instead of the model since the length may not match
                        times = ps._bundle.get_value(qualifier='times', dataset=ps.dataset, component=ps.component, context='dataset')
                    elif ps.kind == 'etvs':
                        times = ps.get_value(qualifier='time_ecls', unit=u.d)
                    else:
                        times = ps.get_value(qualifier='times', unit=u.d)

                    kwargs[direction] = self._bundle.to_phase(times, component=component_phase, t0=kwargs.get('t0', 't0_supconj')) * u.dimensionless_unscaled

                    kwargs.setdefault('{}label'.format(direction), 'phase:{}'.format(component_phase) if component_phase is not None else 'phase')

                    kwargs['{}qualifier'.format(direction)] = current_value

                    # and we'll set the linebreak so that decreasing phase breaks any lines (allowing for phase wrapping)
                    kwargs.setdefault('linebreak', '{}-'.format(direction))

                    return kwargs

                elif current_value in ['residuals']:
                    if ps.model is None:
                        logger.info("skipping residuals for dataset")
                        return {}

                    # we're currently within the MODEL context
                    kwargs[direction] = ps.compute_residuals(model=ps.model, dataset=ps.dataset, component=ps.component, as_quantity=True)
                    kwargs.setdefault('{}label'.format(direction), '{} residuals'.format({'lc': 'flux', 'rv': 'rv'}.get(ps.kind, '')))
                    kwargs['{}qualifier'.format(direction)] = current_value
                    kwargs.setdefault('linestyle', 'none')
                    kwargs.setdefault('marker', '+')

                    return kwargs

                elif direction in ['c', 'fc', 'ec']:
                    # then there is the possibility of referring to a column
                    # that technnically is attached to a different dataset in
                    # the same mesh (e.g. rvs@rv01 inside kind=mesh).  Let's
                    # check for that first.

                    if ps.kind == 'mesh' and ps._bundle is not None:
                        full_mesh_meta = ps.get_meta(ignore=['uniqueid', 'uniquetwig', 'twig', 'qualifier', 'dataset'])
                        full_mesh_ps = ps._bundle.filter(**full_mesh_meta)
                        candidate_params = full_mesh_ps.filter(current_value)
                        if len(candidate_params) == 1:
                            kwargs[direction] = candidate_params.get_quantity()
                            kwargs.setdefault('{}label'.format(direction), _plural_to_singular.get(current_value, current_value))
                            kwargs['{}qualifier'.format(direction)] = current_value
                            return kwargs
                        elif len(candidate_params) > 1:
                            raise ValueError("could not find single match for {}={}, found: {}".format(direction, current_value, candidate_params.twigs))
                        elif current_value in autofig.cyclers._mplcolors:
                            # no need to raise a warning, this is a valid color
                            pass
                        else:
                            # maybe a hex or anything not in the cycler? or should we raise an error instead?
                            logger.warning("could not find Parameter match for {}={} at time={}, assuming named color".format(direction, current_value, full_mesh_meta['time']))

                    # Nothing has been found, so we'll assume the string is
                    # the name of a color.  If the color isn't accepted by
                    # autofig then autofig will raise an error listing the
                    # list of allowed colors.
                    return kwargs

                else:
                    raise ValueError("could not recognize '{}' for {} direction in dataset='{}', ps.meta={}".format(current_value, direction, ps.dataset, ps.meta))

            elif _instance_in(current_value, np.ndarray, list, tuple, float, int):
                # then leave it as-is
                return kwargs
            elif current_value is None:
                return kwargs
            else:
                raise NotImplementedError


        #### DIRECTION DEFAULTS
        # define defaults for directions based on ps.kind
        if ps.kind == 'mesh':
            # TODO: check to make sure axes will be right-handed?
            # first determine from any passed values if we're in xyz or uvw
            # (do not allow mixing between roche and POS)
            detected_qualifiers = [kwargs[af_direction] for af_direction in ['x', 'y', 'z'] if af_direction in kwargs.keys()]
            if len(detected_qualifiers):
                coordinate_systems = set(['uvw' if detected_qualifier in ['us', 'vs', 'ws'] else 'xyz' for detected_qualifier in detected_qualifiers if detected_qualifier in ['us', 'vs', 'ws', 'xs', 'ys', 'zs']])


                if len(coordinate_systems) == 1:
                    coordinates = ['xs', 'ys', 'zs'] if list(coordinate_systems)[0] == 'xyz' else ['us', 'vs', 'ws']
                elif len(coordinate_systems) > 1:
                    # then we're mixing roche and POS
                    raise ValueError("cannot mix xyz (roche) and uvw (pos) coordinates while plotting")
                else:
                    # then len(coordinate_system) == 0
                    coordinates = ['us', 'vs', 'ws']

            elif 'uvw_elements' in ps.qualifiers:
                coordinates = ['us', 'vs', 'ws']
            elif 'xyz_elements' in ps.qualifiers:
                coordinates = ['xs', 'ys', 'zs']
            else:
                # then we're doing a scatter plot
                coordinates = []


            defaults = {}
            # first we need to know if any of the af_directions are set to
            # something other than cartesian by the user (in which case we need
            # to check for the parameter's existence before defaulting and use
            # scatter instead of mesh plot)
            mesh_all_cartesian = True
            for af_direction in ['x', 'y', 'z']:
                if kwargs.get(af_direction, None) not in [None] + coordinates:
                    mesh_all_cartesian = False

            # now we need to loop again and set any missing defaults
            for af_direction in ['x', 'y', 'z']:
                if af_direction in kwargs.keys():
                    # then default doesn't matter, but we'll set it at what it is
                    defaults[af_direction] = kwargs[af_direction]

                    if kwargs[af_direction] in coordinates:
                        # the provided qualifier could be something else (ie teffs)
                        # in which case we'll end up doing a scatter instead of
                        # a mesh plot

                        # now we'll remove from coordinates still available
                        coordinates.remove(kwargs[af_direction])
                elif len(coordinates):
                    # we'll take the first entry remaining in coordinates
                    coordinate = coordinates.pop(0)

                    # if mesh_all_cartesian then we're doing a mesh plot
                    # and know that we have xyz/uvw_elements available.
                    # Otherwise, we need to check and only apply the default
                    # if that parameter (xs, ys, zs, us, vs, ws) is available.
                    # Either way, we've removed this from the coordinates
                    # list so the next direction will fill from the next available
                    if mesh_all_cartesian or coordinate in ps.qualifiers:
                        defaults[af_direction] = coordinate

                else:
                    # then we need defaults for a scatter plot
                    mesh_all_cartesian = False

                    # for now we'll just go based on the order of the qualifiers
                    # but we probably could be a little smarter here, especially
                    # if the user overrides a dimension to make sure we don't
                    # repeat, etc.
                    if af_direction == 'z':
                        # otherwise for 2d scatter plots this just gets
                        # prohibitively expensive
                        defaults['z'] = 0.0
                    else:
                        qualifiers_avail = [q for q in ps.qualifiers if q != 'times']
                        index = ['x', 'y'].index(af_direction)
                        if not len(qualifiers_avail):
                            raise ValueError("cannot plot mesh with no columns")

                        if index > len(qualifiers_avail) - 1:
                            index = len(qualifiers_avail) - 1

                        defaults[af_direction] = qualifiers_avail[index]


            # since we'll be selecting from the time tag, we need a non-zero tolerance
            kwargs.setdefault('itol', 1e-6)

            if mesh_all_cartesian:
                # then we'll be doing a mesh plot, so set some reasonable defaults

                # units will have handled this in POS (uvw) coordinates, but not
                # Roche (xyz) as those are unitless
                kwargs.setdefault('equal_aspect', True)

                # we want the wireframe by default
                kwargs.setdefault('ec', 'black')
                kwargs.setdefault('fc', 'white')

                # by default, we'll exclude the back if fc is not 'none'
                if kwargs.get('fc') != 'none':
                    kwargs.setdefault('exclude_back', True)

            else:
                # then even though the scatter may be rs vs cartesian with same
                # units, let's default to disabling equal aspect ratio
                kwargs.setdefault('equal_aspect', False)

            sigmas_avail = []

        elif ps.kind == 'orb':
            # similar logic to meshes above, except we only have uvw
            coordinates = ['us', 'vs', 'ws']

            defaults = {}
            for af_direction in ['x', 'y', 'z']:
                if af_direction in kwargs.keys():
                    # then default doesn't matter, but we'll set it at what it is
                    defaults[af_direction] = kwargs[af_direction]

                    if kwargs[af_direction] in coordinates:
                        # the provided qualifier could be something else (ie teffs)
                        # in which case we'll end up doing a scatter instead of
                        # a mesh plot

                        # now we'll remove from coordinates still available
                        coordinates.remove(kwargs[af_direction])
                else:
                    # we'll take the first entry remaining in coordinates
                    defaults[af_direction] = coordinates.pop(0)

            if kwargs.get('projection', None) != '3d':
                defaults['z'] = 0

            sigmas_avail = []
        elif ps.kind == 'lc':
            defaults = {'x': 'times',
                        'y': 'fluxes',
                        'z': 0}
            sigmas_avail = ['fluxes']
        elif ps.kind == 'rv':
            defaults = {'x': 'times',
                        'y': 'rvs',
                        'z': 0}
            sigmas_avail = ['rvs']
        elif ps.kind == 'lp':
            defaults = {'x': 'wavelengths',
                        'y': 'flux_densities',
                        'z': ps._bundle.hierarchy.get_components().index(ps.component if ps.component is not None else ps._bundle.hierarchy.get_top())}
            sigmas_avail = ['flux_densities']

            # since we'll be selecting from the time tag, we need a non-zero tolerance
            kwargs.setdefault('itol', 1e-6)

            # if animating or drawing at a single time, we want to show only
            # the selected item, not all and then highlight the selected item
            kwargs.setdefault('highlight_linestyle', kwargs.get('linestyle', 'solid'))
            kwargs.setdefault('highlight_marker', 'None')
            kwargs.setdefault('highlight_size', kwargs.get('size', 0.02))  # this matches the default in autofig for call._sizes
            kwargs.setdefault('uncover', True)
            kwargs.setdefault('trail', 0)

        elif ps.kind == 'etv':
            defaults = {'x': 'time_ecls',
                        'y': 'etvs',
                        'z': 0}
            sigmas_avail = ['etvs']
        else:
            logger.debug("could not find plotting defaults for ps.meta: {}, ps.twigs: {}".format(ps.meta, ps.twigs))
            raise NotImplementedError("defaults for kind {} (dataset: {}) not yet implemented".format(ps.kind, ps.dataset))

        #### DETERMINE AUTOFIG PLOT TYPE
        # NOTE: this must be done before calling _kwargs_fill_dimension below
        cartesian = ['xs', 'ys', 'zs', 'us', 'vs', 'ws']
        if ps.kind == 'mesh':
            if mesh_all_cartesian:
                kwargs['autofig_method'] = 'mesh'
            else:
                kwargs['autofig_method'] = 'plot'

            if self.time is not None:
                kwargs['i'] = float(self.time) * u.d
        else:
            kwargs['autofig_method'] = 'plot'

        #### GET DATA ARRAY FOR EACH AUTOFIG "DIRECTION"
        for af_direction in ['x', 'y', 'z', 'c', 's', 'fc', 'ec']:
            # set the array and dimension label
            # logger.debug("af_direction={}, kwargs={}, defaults={}".format(af_direction, kwargs, defaults))
            if af_direction not in kwargs.keys() and af_direction in defaults.keys():
                # don't want to use setdefault here because we don't want an
                # entry if the af_direction is not in either dict
                kwargs[af_direction] = defaults[af_direction]

            # logger.debug("_kwargs_fill_dimension {} {} {}".format(kwargs, af_direction, ps.twigs))
            kwargs = _kwargs_fill_dimension(kwargs, af_direction, ps)
            if kwargs is None:
                # cannot plot
                logger.warning("cannot plot {}-dimension of {}@{}, skipping".format(af_direction, ps.component, ps.dataset))
                return []

        #### HANDLE AUTOFIG'S INDENPENDENT VARIABLE DIRECTION (i)
        # try to find 'times' in the cartesian dimensions:
        iqualifier = kwargs.pop('i', 'times')
        for af_direction in ['x', 'y', 'z']:
            if ps.kind != 'mesh' and (kwargs.get('{}label'.format(af_direction), None) in ['times', 'time_ecls'] if iqualifier=='times' else [iqualifier]):
                kwargs['i'] = af_direction
                kwargs['iqualifier'] = None
                break
        else:
            # then we didn't find a match, so we'll either pass the time
            # (for a mesh) or times array (otherwise)
            if ps.time is not None:
                # a single mesh will pass just that single time on as the
                # independent variable/direction
                if iqualifier=='times':
                    kwargs['i'] = float(ps.time) * u.d
                    kwargs['iqualifier'] = 'ps.times'
                elif _instance_in(iqualifier, float, u.Quantity):
                    kwargs['i'] = iqualifier
                    kwargs['iqualifier'] = iqualifier
                elif isinstance(iqualifier, str) and iqualifier.split(':')[0] == 'phases':
                    # TODO: need to test this
                    component = iqualifier.split(':')[1] if len(iqualifier.split(':')) > 1 else None
                    kwargs['i'] = self._bundle.to_phase(float(ps.time), component=component)
                    kwargs['iqualifier'] = iqualifier
                else:
                    raise NotImplementedError
            elif ps.kind == 'etv':
                if iqualfier=='times':
                    kwargs['i'] = ps.get_quantity(qualifier='time_ecls')
                    kwargs['iqualifier'] = 'time_ecls'
                elif iqualifier.split(':')[0] == 'phases':
                    # TODO: need to test this
                    icomponent = iqualifier.split(':')[1] if len(iqualifier.split(':')) > 1 else None
                    kwargs['i'] = self._bundle.to_phase(ps.get_quantity(qualifier='time_ecls'), component=icomponent)
                    kwargs['iqualifier'] = iqualifier
                else:
                    raise NotImplementedError
            else:
                if iqualifier=='times':
                    kwargs['i'] = ps.get_quantity(qualifier='times')
                    kwargs['iqualifier'] = 'times'
                elif iqualifier.split(':')[0] == 'phases':
                    # TODO: need to test this
                    icomponent = iqualifier.split(':')[1] if len(iqualifier.split(':')) > 1 else None
                    kwargs['i'] = self._bundle.to_phase(ps.get_quantity(qualifier='times'), component=icomponent)
                    kwargs['iqualifier'] = iqualifier
                else:
                    raise NotImplementedError

        #### STYLE DEFAULTS
        # set defaults for marker/linestyle depending on whether this is
        # observational or synthetic data
        if ps.context == 'dataset':
            kwargs.setdefault('linestyle', 'none')
        elif ps.context == 'model':
            if ps.kind == 'mesh' and kwargs['autofig_method'] == 'plot':
                kwargs.setdefault('marker', '^')
                kwargs.setdefault('linestyle', 'none')
            else:
                kwargs.setdefault('marker', 'none')

        # set defaults for colormap and symmetric limits
        for af_direction in ['c', 'fc', 'ec']:
            qualifier = kwargs.get('{}qualifier'.format(af_direction), '').split('@')[0]
            if qualifier in ['rvs']:
                kwargs.setdefault('{}map'.format(af_direction), 'RdBu_r')
                if kwargs['{}map'.format(af_direction)] == 'RdBu_r':
                    # only apply symmetric default if taking the colormap default
                    kwargs.setdefault('{}lim'.format(af_direction), 'symmetric')
            elif qualifier in ['vxs', 'vys', 'vzs', 'vus', 'vvs', 'vws']:
                kwargs.setdefault('{}map'.format(af_direction), 'RdBu')
                if kwargs['{}map'.format(af_direction)] == 'RdBu':
                    # only apply symmetric default if taking the colormap default
                    kwargs.setdefault('{}lim'.format(af_direction), 'symmetric')
                kwargs.setdefault('{}lim'.format(af_direction), 'symmetric')
            elif qualifier in ['teffs']:
                kwargs.setdefault('{}map'.format(af_direction), 'afmhot')
            elif qualifier in ['loggs']:
                kwargs.setdefault('{}map'.format(af_direction), 'gnuplot')
            elif qualifier in ['visibilities']:
                kwargs.setdefault('{}map'.format(af_direction), 'RdYlGn')
                kwargs.setdefault('{}lim'.format(af_direction), (0,1))

        #### LABEL FOR LEGENDS
        attrs = ['component', 'dataset']
        if ps._bundle is not None and len(ps._bundle.models) > 1:
            attrs += ['model']
        default_label = '@'.join([getattr(ps, attr) for attr in attrs if getattr(ps, attr) is not None])
        kwargs.setdefault('label', default_label)

        return (kwargs,)

    def gcf(self):
        """
        Get the active current figure.

        See also:
        * <phoebe.parameters.ParameterSet.plot>
        * <phoebe.parameters.ParameterSet.show>
        * <phoebe.parameters.ParameterSet.savefig>
        * <phoebe.parameters.ParameterSet.clf>
        """
        if self._bundle is None:
            return autofig.gcf()

        if self._bundle._figure is None:
            self._bundle._figure = autofig.Figure()

        return self._bundle._figure

    def clf(self):
        """
        Clear/reset the active current figure.

        See also:
        * <phoebe.parameters.ParameterSet.plot>
        * <phoebe.parameters.ParameterSet.show>
        * <phoebe.parameters.ParameterSet.savefig>
        * <phoebe.parameters.ParameterSet.gcf>
        """
        if self._bundle is None:
            raise ValueError("could not find parent Bundle object")

        self._bundle._figure = None

    def plot(self, twig=None, **kwargs):
        """
        High-level wrapper around matplotlib that uses
        [autofig 1.0.0](https://github.com/kecnry/autofig/tree/1.0.0)
        under-the-hood for automated figure and animation production.

        See also:
        * <phoebe.parameters.ParameterSet.show>
        * <phoebe.parameters.ParameterSet.savefig>
        * <phoebe.parameters.ParameterSet.gcf>
        * <phoebe.parameters.ParameterSet.clf>

        All keyword arguments also support passing dictionaries.  In this case,
        they are applied to any resulting plotting call in which the dictionary
        matches (including support for wildcards) to the tags of the respective
        ParameterSet.  For example:

        ```
        plot(c={'primary@rv*': 'blue', 'secondary@rv*': 'red'})
        ```

        Note: not all options are listed below.  See the
        [autofig](https://github.com/kecnry/autofig/tree/1.0.0)
        tutorials and documentation for more options which are passed along
        via `**kwargs`.

        Arguments
        ----------
        * `twig` (string, optional, default=None): twig to use for filtering
            prior to plotting.  See <phoebe.parameters.ParameterSet.filter>
        * `time` (float, optional): time to use for plotting/animating.
        * `times` (list/array, optional): times to use for animating (will
            override any value sent to `time`).
        * `t0` (string/float, optional): qualifier/twig or float of the t0 that
            should be used for phasing, if applicable.  If provided as a string,
            `b.get_value(t0)` needs to provide a valid float.

        * `x` (string/float/array, optional): qualifier/twig of the array to plot on the
            x-axis (will default based on the dataset-kind if not provided).
            With the exception of phase, `b.get_value(x)` needs to provide a
            valid float or array.  To plot phase along the x-axis, pass
            `x='phases'` or `x=phases:[component]`.  This will use the ephemeris
            from <phoebe.frontend.bundle.Bundle.get_ephemeris>(component) if
            possible to phase the applicable times array.
        * `y` (string/float/array, optional): qualifier/twig of the array to plot on the
            y-axis (will default based on the dataset-kind if not provided).  To
            plot residuals along the y-axis, pass `y='residuals'`.  This will
            call <phoebe.frontend.bundle.Bundle.compute_residuals> for the given
            dataset/model.
        * `z` (string/float/array, optional): qualifier/twig of the array to plot on the
            z-axis.  By default, this will just order the points on a 2D plot.
            To plot in 3D, also pass `projection='3d'`.
        * `s` (strong/float/array, optional): qualifier/twig of the array to use
            for size.  See the [autofig tutorial on size](https://github.com/kecnry/autofig/blob/1.0.0/tutorials/size_modes.ipynb)
            for more information.
        * `c` (string/float/array, optional): qualifier/twig of the array to use
            for color.
        * `fc` (string/float/array, optional): qualifier/twig of the array to use
            for facecolor (only applicable for mesh plots).
        * `ec` (string/float/array, optional): qualifier/twig of the array to use
            for edgecolor (only applicable for mesh plots).

        * `i` (string, optional, default='time'): qualifier/twig to use for the
            independent variable.  In the vast majority of cases, using the default
            is sufficient.  If `x` is phase, then setting `i` to phase as well
            will sort and connect the points in phase-order instead of the default
            behavior or time-order.

        * `xerror` (string/float/array, optional): qualifier/twig of the array to plot as
            x-errors (will default based on `x` if not provided).
        * `yerror` (string/float/array, optional): qualifier/twig of the array to plot as
            y-errors (will default based on `y` if not provided).
        * `zerror` (string/float/array, optional): qualifier/twig of the array to plot as
            z-errors (will default based on `z` if not provided).

        * `xunit` (string/unit, optional): unit to plot on the x-axis (will
            default on `x` if not provided).
        * `yunit` (string/unit, optional): unit to plot on the y-axis (will
            default on `y` if not provided).
        * `zunit` (string/unit, optional): unit to plot on the z-axis (will
            default on `z` if not provided).
        * `cunit` (string/unit, optional): unit to plot on the color-axis (will
            default on `c` if not provided).
        * `fcunit` (string/unit, optional): unit to plot on the facecolor-axis (will
            default on `fc` if not provided, only applicable for mesh plots).
        * `ecunit` (string/unit, optional): unit to plot on the edgecolor-axis (will
            default on `ec` if not provided, only applicable for mesh plots).

        * `xlabel` (string, optional): label for the x-axis (will default on `x`
            if not provided, but will not set if the axes already has an xlabel).
        * `ylabel` (string, optional): label for the y-axis (will default on `y`
            if not provided, but will not set if the axes already has an ylabel).
        * `zlabel` (string, optional): label for the z-axis (will default on `z`
            if not provided, but will not set if the axes already has an zlabel).
        * `slabel` (string, optional): label for the size-axis (will default on `s`
            if not provided, but will not set if the axes already has an slabel).
        * `clabel` (string, optional): label for the color-axis (will default on `c`
            if not provided, but will not set if the axes already has an clabel).
        * `fclabel` (string, optional): label for the facecolor-axis (will default on `fc`
            if not provided, but will not set if the axes already has an fclabel,
            only applicable for mesh plots).
        * `eclabel` (string, optional): label for the edgecolor-axis (will default on `ec`
            if not provided, but will not set if the axes already has an eclabel,
            only applicable for mesh plots).

        * `xlim` (tuple/string, optional): limits for the x-axis (will default on
            data if not provided).  See [autofig tutorial on limits](https://github.com/kecnry/autofig/blob/1.0.0/tutorials/limits.ipynb)
            for more information/choices.
        * `ylim` (tuple/string, optional): limits for the y-axis (will default on
            data if not provided).  See [autofig tutorial on limits](https://github.com/kecnry/autofig/blob/1.0.0/tutorials/limits.ipynb)
            for more information/choices.
        * `zlim` (tuple/string, optional): limits for the z-axis (will default on
            data if not provided).  See [autofig tutorial on limits](https://github.com/kecnry/autofig/blob/1.0.0/tutorials/limits.ipynb)
            for more information/choices.
        * `slim` (tuple/string, optional): limits for the size-axis (will default on
            data if not provided).  See [autofig tutorial on limits](https://github.com/kecnry/autofig/blob/1.0.0/tutorials/limits.ipynb)
            for more information/choices.
        * `clim` (tuple/string, optional): limits for the color-axis (will default on
            data if not provided).  See [autofig tutorial on limits](https://github.com/kecnry/autofig/blob/1.0.0/tutorials/limits.ipynb)
            for more information/choices.
        * `fclim` (tuple/string, optional): limits for the facecolor-axis (will default on
            data if not provided).  See [autofig tutorial on limits](https://github.com/kecnry/autofig/blob/1.0.0/tutorials/limits.ipynb)
            for more information/choices.
        * `eclim` (tuple/string, optional): limits for the edgecolor-axis (will default on
            data if not provided).  See [autofig tutorial on limits](https://github.com/kecnry/autofig/blob/1.0.0/tutorials/limits.ipynb)
            for more information/choices.

        * `smode` (string, optional): size mode.  See the [autofig tutorial on sizes](https://github.com/kecnry/autofig/blob/1.0.0/tutorials/size_modes.ipynb)
            for more information.

        * `highlight` (bool, optional, default=True): whether to highlight at the
            current time.  Only applicable if `time` or `times` provided.
        * `highlight_marker` (string, optional): marker to use for highlighting.
            Only applicable if `highlight=True` and `time` or `times` provided.
        * `highlight_color` (string, optional): color to use for highlighting.
            Only applicable if `highlight=True` and `time` or `times` provided.
        * `highlight_size` (int, optional): size to use for highlighting.
            Only applicable if `highlight=True` and `time` or `times` provided.

        * `uncover` (bool, optional): whether to uncover data based on the current
            time.  Only applicable if `time` or `times` provided.

        * `legend` (bool, optional, default=False): whether to draw a legend for
            this axes.
        * `legend_kwargs` (dict, optional):  keyword arguments (position,
            formatting, etc) to be passed on to [plt.legend](https://matplotlib.org/api/_as_gen/matplotlib.pyplot.legend.html)

        * `fig` (matplotlib figure, optional): figure to use for plotting.  If
            not provided, will use plt.gcf().  Ignored unless `save`, `show`,
            or `animate`.

        * `save` (string, optional, default=False): filename to save the
            figure (or False to not save).
        * `show` (bool, optional, default=False): whether to show the plot
        * `animate` (bool, optional, default=False): whether to animate the figure.
        * `interval` (int, optional, default=100): time in ms between each
            frame in the animation.  Applicable only if `animate` is True.

        * `projection` (string, optional, default='2d'): whether to plot
            on a 2d or 3d axes.  If '3d', the orientation of the axes will
            be provided by `azim` and `elev` (see [autofig tutorial on 3d](https://github.com/kecnry/autofig/blob/1.0.0/tutorials/3d.ipynb))
        * `azim` (float or list, optional): azimuth to use when `projection`
            is '3d'.  If `animate` is True, then a tuple or list will allow
            rotating the axes throughout the animation (see [autofig tutorial on 3d](https://github.com/kecnry/autofig/blob/1.0.0/tutorials/3d.ipynb))
        * `elev` (float or list, optional): elevation to use when `projection`
            is '3d'.  If `animate` is True, then a tuple or list will allow
            rotating the axes throughout the animation (see [autofig tutorial on 3d](https://github.com/kecnry/autofig/blob/1.0.0/tutorials/3d.ipynb))
        * `exclude_back` (bool, optional): whether to exclude plotting the back
            of meshes when in '2d' projections.  Defaults to True if `fc` is
            not 'none' (otherwise defaults to False so that you can "see through"
            the star).

        * `draw_sidebars` (bool, optional, default=False): whether to include
            any applicable sidebars (colorbar, sizebar, etc).
        * `draw_title` (bool, optional, default=False): whether to draw axes
            titles.
        * `subplot_grid` (tuple, optional, default=None): override the subplot
            grid used (see [autofig tutorial on subplots](https://github.com/kecnry/autofig/blob/1.0.0/tutorials/subplot_positioning.ipynb)
            for more details).

        * `save_kwargs` (dict, optional): any kwargs necessary to pass on to
            save (only applicable if `animate=True`).  On many systems,
            it may be necessary to pass save_kwargs={'writer': 'imagemagick'}

        * `**kwargs`: additional keyword arguments are sent along to [autofig](https://github.com/kecnry/autofig/tree/1.0.0).

        Returns
        --------
        * (autofig figure, matplotlib figure)
        """
        if not _use_autofig:
            if os.getenv('PHOEBE_ENABLE_PLOTTING', 'TRUE').upper() != 'TRUE':
                raise ImportError("cannot plot because PHOEBE_ENABLE_PLOTTING environment variable is disasbled")
            else:
                raise ImportError("autofig not imported, cannot plot")

        # since we used the args trick above, all other options have to be in kwargs
        save = kwargs.pop('save', False)
        show = kwargs.pop('show', False)
        tight_layout = kwargs.pop('tight_layout', False)
        draw_sidebars = kwargs.pop('draw_sidebars', False)
        draw_title = kwargs.pop('draw_title', False)
        subplot_grid = kwargs.pop('subplot_grid', None)
        animate = kwargs.pop('animate', False)
        time = kwargs.get('time', None)  # don't pop since time may be used for filtering

        if twig is not None:
            kwargs['twig'] = twig

        # temporarily check_default, and check_visible
        conf_check_default = conf.check_default
        if conf_check_default:
            logger.debug("temporarily disabling check_default")
            conf.check_default_off()

        conf_check_visible = conf.check_visible
        if conf_check_visible:
            logger.debug("temporarily disabling check_visible")
            conf.check_visible_off()

        def restore_conf():
            if conf_check_visible:
                logger.debug("restoring check_visible")
                conf.check_visible_on()

            if conf_check_default:
                logger.debug("restoring check_default")
                conf.check_default_on()

        try:
            plot_kwargss = self._unpack_plotting_kwargs(**kwargs)

            # this loop handles any of the automatically-generated
            # multiple plotting calls, passing each on to autofig
            for plot_kwargs in plot_kwargss:
                y = plot_kwargs.get('y', [])
                if (isinstance(y, u.Quantity) and isinstance(y.value, float)) or (hasattr(y, 'value') and isinstance(y.value, float)):
                    pass
                elif not len(y):
                    # a dataset without observational data, for example
                    continue

                autofig_method = plot_kwargs.pop('autofig_method', 'plot')
                # we kept the qualifiers around so we could do some default-logic,
                # but it isn't necessary to pass them on to autofig.
                dump = kwargs.pop('qualifier', None)
                logger.info("calling autofig.{}({})".format(autofig_method, ", ".join(["{}={}".format(k,v if not isinstance(v, np.ndarray) else "<data ({})>".format(v.shape)) for k,v in plot_kwargs.items()])))
                func = getattr(self.gcf(), autofig_method)

                func(**plot_kwargs)
        except Exception as err:
            restore_conf()
            raise

        restore_conf()

        if save or show or animate:
            # NOTE: time, times, will all be included in kwargs
            try:
                return self._show_or_save(save, show, animate,
                                          draw_sidebars=draw_sidebars,
                                          draw_title=draw_title,
                                          tight_layout=tight_layout,
                                          subplot_grid=subplot_grid,
                                          **kwargs)
            except Exception as err:
                self.clf()
                raise
        else:
            afig = self.gcf()
            fig = None

            return afig, fig

    def _show_or_save(self, save, show, animate,
                      draw_sidebars=True,
                      draw_title=True,
                      tight_layout=False,
                      subplot_grid=None,
                      **kwargs):
        """
        Draw/animate and show and/or save a autofig plot
        """
        if animate and not show and not save:
            logger.warning("setting show to True since animate=True and save not provided")
            show = True

        if animate:
            # prefer times over time
            times = kwargs.get('times', kwargs.get('time', None))
            save_kwargs = kwargs.get('save_kwargs', {})
            interval = kwargs.get('interval', 100)

            if times is None:
                # then let's try to get all SYNTHETIC times
                # it would be nice to only do ENABLED, but then we have to worry about compute
                # it would also be nice to worry about models... but then you should filter first
                logger.info("no times were providing, so defaulting to animate over all dataset times")
                times = []
                for dataset in self.datasets:
                    ps = self.filter(dataset=dataset, context='model')
                    if len(ps.times):
                        # for the case of meshes/spectra
                        times += [float(t) for t in ps.times]
                    else:
                        for param in ps.filter(qualifier='times').to_list():
                            times += list(param.get_value())

                times = sorted(list(set(times)))

            logger.info("calling autofig.animate(i={}, draw_sidebars={}, draw_title={}, tight_layout={}, interval={}, save={}, show={}, save_kwargs={})".format(times, draw_sidebars, draw_title, tight_layout, interval, save, show, save_kwargs))

            mplanim = self.gcf().animate(i=times,
                                         draw_sidebars=draw_sidebars,
                                         draw_title=draw_title,
                                         tight_layout=tight_layout,
                                         subplot_grid=subplot_grid,
                                         interval=interval,
                                         save=save,
                                         show=show,
                                         save_kwargs=save_kwargs)

            afig = self.gcf()

            # clear the autofig figure
            self.clf()

            return afig, mplanim

        else:
            time = kwargs.get('time', None)

            if isinstance(time, str):
                time = self.get_value(time, context=['component', 'system'])

            logger.info("calling autofig.draw(i={}, draw_sidebars={}, draw_title={}, tight_layout={}, save={}, show={})".format(time, draw_sidebars, draw_title, tight_layout, save, show))
            fig = self.gcf().draw(i=time,
                                  draw_sidebars=draw_sidebars,
                                  draw_title=draw_title,
                                  tight_layout=tight_layout,
                                  subplot_grid=subplot_grid,
                                  save=save, show=show)
            # clear the figure so next call will start over and future shows will work
            afig = self.gcf()
            self.clf()

            return afig, fig


    def show(self, **kwargs):
        """
        Draw and show the plot.

        See also:
        * <phoebe.parameters.ParameterSet.plot>
        * <phoebe.parameters.ParameterSet.savefig>
        * <phoebe.parameters.ParameterSet.gcf>
        * <phoebe.parameters.ParameterSet.clf>

        Arguments
        ----------
        * `show` (bool, optional, default=True): whether to show the plot
        * `save` (False/string, optional, default=False): filename to save the
            figure (or False to not save).
        * `animate` (bool, optional, default=False): whether to animate the figure.
        * `fig` (matplotlib figure, optional): figure to use for plotting.  If
            not provided, will use plt.gcf().  Ignored unless `save`, `show`,
            or `animate`.
        * `draw_sidebars` (bool, optional, default=True): whether to include
            any applicable sidebars (colorbar, sizebar, etc).
        * `draw_title` (bool, optional, default=True): whether to draw axes
            titles.
        * `subplot_grid` (tuple, optional, default=None): override the subplot
            grid used (see [autofig tutorial on subplots](https://github.com/kecnry/autofig/blob/1.0.0/tutorials/subplot_positioning.ipynb)
            for more details).
        * `time` (float, optional): time to use for plotting/animating.
        * `times` (list/array, optional): times to use for animating (will
            override any value sent to `time`).
        * `save_kwargs` (dict, optional): any kwargs necessary to pass on to
            save (only applicable if `animate=True`).

        Returns
        --------
        * (autofig figure, matplotlib figure)
        """
        kwargs.setdefault('show', True)
        kwargs.setdefault('save', False)
        kwargs.setdefault('animate', False)
        return self._show_or_save(**kwargs)

    def savefig(self, filename, **kwargs):
        """
        Draw and save the plot.

        See also:
        * <phoebe.parameters.ParameterSet.plot>
        * <phoebe.parameters.ParameterSet.show>
        * <phoebe.parameters.ParameterSet.gcf>
        * <phoebe.parameters.ParameterSet.clf>

        Arguments
        ----------
        * `save` (string): filename to save the figure (or False to not save).
        * `show` (bool, optional, default=False): whether to show the plot
        * `animate` (bool, optional, default=False): whether to animate the figure.
        * `fig` (matplotlib figure, optional): figure to use for plotting.  If
            not provided, will use plt.gcf().  Ignored unless `save`, `show`,
            or `animate`.
        * `draw_sidebars` (bool, optional, default=True): whether to include
            any applicable sidebars (colorbar, sizebar, etc).
        * `draw_title` (bool, optional, default=True): whether to draw axes
            titles.
        * `subplot_grid` (tuple, optional, default=None): override the subplot
            grid used (see [autofig tutorial on subplots](https://github.com/kecnry/autofig/blob/1.0.0/tutorials/subplot_positioning.ipynb)
            for more details).
        * `time` (float, optional): time to use for plotting/animating.
        * `times` (list/array, optional): times to use for animating (will
            override any value sent to `time`).
        * `save_kwargs` (dict, optional): any kwargs necessary to pass on to
            save (only applicable if `animate=True`).

        Returns
        --------
        * (autofig figure, matplotlib figure)
        """
        filename = os.path.expanduser(filename)
        kwargs.setdefault('show', False)
        kwargs.setdefault('save', filename)
        kwargs.setdefault('animate', False)
        return self._show_or_save(**kwargs)

class Parameter(object):
    def __init__(self, qualifier, value=None, description='', **kwargs):
        """
        This is a generic class for a Parameter.  Any Parameter that
        will actually be usable will be a subclass of this class.

        Parameters are the base of PHOEBE and hold, at the minimum,
        the value of the parameter, a description, and meta-tags
        which are used to collect and filter a list of Parameters
        inside a ParameterSet.

        Some subclasses of Parameter can add additional methods
        or attributes.  For example :class:`FloatParameter` handles
        converting units and storing a default_unit.


        Any subclass of Parameter must (at the minimum):
        - method for get_value
        - method for set_value,
        - call to set_value in the overload of __init__
        - self._dict_fields_other defined in __init__
        - self._dict_fields = _meta_fields_all + self._dict_fields_other in __init__

        Arguments
        ------------
        * `value`: value to initialize the parameter
        * `description` (string, optional): description of the parameter
        * `bundle` (<phoebe.frontend.bundle.Bundle>, optional): parent bundle
            object.
        * `uniqueid` (string, optional): uniqueid for the parameter (suggested to leave blank
            and a random string will be generated)
        * `time` (string/float, optional): value for the time tag
        * `history` (string, optional): label for the history tag
        * `feature` (string, optional): label for the feature tag
        * `component` (string, optional): label for the component tag
        * `dataset` (string, optional): label for the dataset tag
        * `constraint` (string, optional): label for the constraint tag
        * `compute` (string, optional): label for the compute tag
        * `model` (string, optional): label for the model tag
        * `fitting` (string, optional): label for the fitting tag
        * `feedback` (string, optional): label for the feedback tag
        * `plugin` (string, optional): label for the plugin tag
        * `kind` (string, optional): label for the kind tag
        * `context` (string, optional): label for the context tag
        * `copy_for` (dictionary/False, optional, default=False): dictionary of
            filter arguments for which this parameter must be copied (use with caution)
        * `visible_if` (string, optional): string to check the value of another
            parameter holding the same meta-tags (except qualifier) to determine
            whether this parameter is visible and therefore shown in filters
            (example: `visible_if='otherqualifier:True'`).  See also
            <phoebe.parameters.Parameter.is_visible>
        """

        uniqueid = kwargs.get('uniqueid', _uniqueid())
        bundle = kwargs.get('bundle', None)

        self._description = description
        self._bundle = bundle
        self._value = None

        # Meta-data
        self.set_uniqueid(uniqueid)
        self._qualifier = qualifier
        self._time = kwargs.get('time', None)
        self._history = kwargs.get('history', None)
        self._feature = kwargs.get('feature', None)
        self._component = kwargs.get('component', None)
        self._dataset = kwargs.get('dataset', None)
        self._constraint = kwargs.get('constraint', None)
        self._compute = kwargs.get('compute', None)
        self._model = kwargs.get('model', None)
        self._fitting = kwargs.get('fitting', None)
        self._feedback = kwargs.get('feedback', None)
        self._plugin = kwargs.get('plugin', None)
        self._kind = kwargs.get('kind', None)
        self._context = kwargs.get('context', None)

        # set whether new 'copies' of this parameter need to be created when
        # new objects (body components, not orbits) or datasets are added to
        # the bundle.
        self._copy_for = kwargs.get('copy_for', False)

        self._visible_if = kwargs.get('visible_if', None)

        self._dict_fields_other = ['description', 'value', 'visible_if', 'copy_for']
        self._dict_fields = _meta_fields_all + self._dict_fields_other

        # loading from json can result in unicodes instead of strings - this then
        # causes problems with a lot of isinstances and string-matching.
        for attr in _meta_fields_twig + self._dict_fields_other:
            attr = '_{}'.format(attr)
            val = getattr(self, attr)

            if isinstance(val, unicode) and attr not in ['_copy_for']:
              setattr(self, attr, str(val))


            #if attr == '_copy_for' and isinstance(self._copy_for, str):
            #    print "***", self._copy_for
            #    self._copy_for = json.loads(self._copy_for)

    @classmethod
    def _from_json(cls, bundle=None, **kwargs):
        """
        """
        # this is a class method to initialize any subclassed Parameter by classname
        # will almost always call through parameter_from_json

        # TODO: is this even necessary?  for most cases we can probably just call __init__
        # TODO: this will surely break for those that require bundle as the first arg
        if bundle is not None:
            return cls(bundle, **kwargs)
        else:
            return cls(**kwargs)

    def __repr__(self):
        """
        """
        if isinstance(self._value, nparray.ndarray):
            quantity = self._value
        elif hasattr(self, 'quantity'):
            quantity = self.get_quantity()
        else:
            quantity = self.get_value()

        if hasattr(self, 'constraint') and self.constraint is not None:
            return "<Parameter: {}={} (constrained) | keys: {}>".format(self.qualifier, quantity, ', '.join(self._dict_fields_other))
        else:
            return "<Parameter: {}={} | keys: {}>".format(self.qualifier, quantity, ', '.join(self._dict_fields_other))

    def __str__(self):
        """
        """
        if isinstance(self._value, nparray.ndarray):
            quantity = self._value
        elif hasattr(self, 'quantity'):
            quantity = self.get_quantity()
        else:
            quantity = self.get_value()

        str_ = "{}: {}\n".format("Parameter", self.uniquetwig)
        str_ += "{:>32}: {}\n".format("Qualifier", self.qualifier)
        str_ += "{:>32}: {}\n".format("Description", self.description)
        str_ += "{:>32}: {}\n".format("Value", quantity)

        if hasattr(self, 'choices'):
            str_ += "{:>32}: {}\n".format("Choices", ", ".join(self.choices))
        if hasattr(self, 'constrained_by'):
            str_ += "{:>32}: {}\n".format("Constrained by", ", ".join([p.uniquetwig for p in self.constrained_by]) if self.constrained_by is not None else 'None')
        if hasattr(self, 'constrains'):
            str_ += "{:>32}: {}\n".format("Constrains", ", ".join([p.uniquetwig for p in self.constrains]) if len(self.constrains) else 'None')
        if hasattr(self, 'related_to'):
            str_ += "{:>32}: {}\n".format("Related to", ", ".join([p.uniquetwig for p in self.related_to]) if len(self.related_to) else 'None')
        if self.visible_if is not None:
            str_ += "{:>32}: {}\n".format("Only visible if", self.visible_if)

        return str_

    def __len__(self):
        """
        since this may be returned from a filter, fake to say there is only 1 result
        """
        return 1

    def __comp__(self, other, comp):
        if isinstance(other, float) or isinstance(other, int):
            return getattr(self.get_value(), comp)(other)
        elif isinstance(other, u.Quantity):
            return getattr(self.get_quantity(), comp)(other)
        elif isinstance(other, str) and isinstance(self.get_value(), str) and comp in ['__eq__', '__ne__']:
            return getattr(self.get_value(), comp)(other)
        elif isinstance(other, tuple) and len(other)==2 and (isinstance(other[0], float) or isinstance(other[0], int)) and isinstance(other[1], str):
            return self.__comp__(other[0]*u.Unit(other[1]), comp)
        else:
            raise NotImplementedError("cannot compare between {} and {}".format(self.__class__.__name__, type(other)))


    def __lt__(self, other):
        return self.__comp__(other, '__lt__')

    def __le__(self, other):
        return self.__comp__(other, '__le__')

    def __gt__(self, other):
        return self.__comp__(other, '__gt__')

    def __ge__(self, other):
        return self.__comp__(other, '__ge__')

    def __eq__(self, other):
        """
        """
        if other is None:
            return False

        if not isinstance(other, Parameter):
            return self.__comp__(other, '__eq__')

        return self.uniqueid == other.uniqueid

    def __ne__(self, other):
        return not self.__eq__(other)

    def copy(self):
        """
        Deepcopy the <phoebe.parameters.Parameter> (with a new uniqueid).
        All other tags will remain the same... so some other tag should be
        changed before attaching back to a <phoebe.parameters.ParameterSet> or
        <phoebe.frontend.bundle.Bundle>.

        See also:
        * <phoebe.parameters.Parameter.uniqueid>

        Returns
        ---------
        * (<phoebe.parameters.Parameter>): the copied Parameter object
        """
        s = self.to_json()
        cpy = parameter_from_json(s)
        # TODO: may need to subclass for Parameters that require bundle by using this line instead:
        # cpy = parameter_from_json(s, bundle=self._bundle)
        cpy.set_uniqueid(_uniqueid())
        return cpy

    def to_string(self):
        """
        Return the string representation of the <phoebe.parameters.Parameter>.

        See also:
        * <phoebe.parameters.Parameter.to_string_short>

        Returns
        -------
        * (str): the string representation
        """
        return self.__str__()

    def to_string_short(self):
        """
        Return a short/abreviated string representation of the
        <phoebe.parmaeters.Parameter>.

        See also:
        * <phoebe.parameters.Parameter.to_string>

        Returns
        --------
        * (str): the string representation
        """
        if hasattr(self, 'constrained_by') and len(self.constrained_by) > 0:
            return "* {:>30}: {}".format(self.uniquetwig_trunc, self.get_quantity() if hasattr(self, 'quantity') else self.get_value())
        else:
            return "{:>32}: {}".format(self.uniquetwig_trunc, self.get_quantity() if hasattr(self, 'quantity') else self.get_value())

    def __dict__(self):
        """
        """
        # including uniquetwig for everything can be VERY SLOW, so let's not
        # include that in the dictionary
        d =  {k: getattr(self,k) for k in self._dict_fields if k not in ['uniquetwig']}
        d['Class'] = self.__class__.__name__
        return d

    def to_dict(self):
        """
        Return the dictionary representation of the <phoebe.parameters.Parameter>.

        Returns
        -------
        * (dict): the dictionary representation of the Parameter.
        """
        return self.__dict__()

    def __getitem__(self, key):
        """
        """
        return self.__dict__()[key]

    def __setitem__(self, key, value):
        """
        """
        # TODO: don't allow changing things like visible_if or description here?
        raise NotImplementedError

    @classmethod
    def open(cls, filename):
        """
        Open a Parameter from a JSON-formatted file.
        This is a constructor so should be called as:

        ```py
        param = Parameter.open('test.json')
        ```

        See also:
        * <phoebe.parameters.ParameterSet.open>
        * <phoebe.frontend.bundle.Bundle.open>

        Arguments
        ---------
        * `filename` (string): relative or full path to the file

        Returns
        -------
        * (<phoebe.parameters.Parameter): the inistantiated Parameter object.
        """
        filename = os.path.expanduser(filename)
        f = open(filename, 'r')
        data = json.load(f, object_pairs_hook=parse_json)
        f.close()
        return cls(data)

    def save(self, filename, incl_uniqueid=False):
        """
        Save the Parameter to a JSON-formatted ASCII file

        See also:
        * <phoebe.parameters.ParameterSet.save>
        * <phoebe.frontend.bundle.Bundle.save>

        Arguments
        ----------
        * `filename` (string): relative or full path to the file
        * `incl_uniqueid` (bool, optional, default=False): whether to include
            uniqueids in the file (only needed if its necessary to maintain the
            uniqueids when reloading)

        Returns
        --------
        * (string) filename
        """
        filename = os.path.expanduser(filename)
        f = open(filename, 'w')
        json.dump(self.to_json(incl_uniqueid=incl_uniqueid), f,
                   sort_keys=True, indent=0, separators=(',', ': '))
        f.close()

        return filename

    def to_json(self, incl_uniqueid=False):
        """
        Convert the <phoebe.parameters.Parameter> to a json-compatible
        object.

        See also:
        * <phoebe.parameters.ParameterSet.to_json>
        * <phoebe.parameters.Parameter.to_dict>
        * <phoebe.parameters.Parameter.save>

        Arguments
        --------
        * `incl_uniqueid` (bool, optional, default=False): whether to include
            uniqueids in the file (only needed if its necessary to maintain the
            uniqueids when reloading)

        Returns
        -----------
        * (dict)
        """
        def _parse(k, v):
            """
            """
            if k=='value':
                if isinstance(self._value, nparray.ndarray):
                    if self._value.unit is not None and hasattr(self, 'default_unit'):
                        v = self._value.to(self.default_unit).to_dict()
                    else:
                        v = self._value.to_dict()
                if isinstance(v, u.Quantity):
                    v = self.get_value() # force to be in default units
                if isinstance(v, np.ndarray):
                    v = v.tolist()
                return v
            elif k=='limits':
                return [vi.value if hasattr(vi, 'value') else vi for vi in v]
            elif v is None:
                return v
            elif isinstance(v, str):
                return v
            elif isinstance(v, dict):
                return v
            elif isinstance(v, float) or isinstance(v, int) or isinstance(v, list):
                return v
            elif _is_unit(v):
                return str(v.to_string())
            else:
                try:
                    return str(v)
                except:
                    raise NotImplementedError("could not parse {} of '{}' to json".format(k, self.uniquetwig))

        return {k: _parse(k, v) for k,v in self.to_dict().items() if (v is not None and k not in ['twig', 'uniquetwig', 'quantity'] and (k!='uniqueid' or incl_uniqueid or self.qualifier=='detached_job'))}

    @property
    def attributes(self):
        """
        Return a list of the attributes of this <phoebe.parameters.Parameter>.

        Returns
        -------
        * (list)
        """
        return self._dict_fields_other

    def get_attributes(self):
        """
        Return a list of the attributes of this <phoebe.parameters.Parameter>.
        This is simply a shortcut to <phoebe.parameters.Parameter.attributes>.

        Returns
        --------
        * (list)
        """
        return self.attributes

    @property
    def meta(self):
        """
        See all the meta-tag properties for this <phoebe.parameters.Parameter>.

        See <phoebe.parameters.Parameter.get_meta> for the ability to ignore
        certain keys.

        Returns
        -------
        * (dict) an ordered dictionary of all tag properties.
        """
        return self.get_meta()

    def get_meta(self, ignore=['uniqueid']):
        """
        See all the meta-tag properties for this <phoebe.parameters.Parameter>.

        See also:
        * <phoebe.parameters.Parameter.meta>
        * <phoebe.parameters.ParameterSet.get_meta>

        Arguments
        ---------
        * `ignore` (list, optional, default=['uniqueid']): list of keys to
            exclude from the returned dictionary

        Returns
        ----------
        * (dict) an ordered dictionary of tag properties
        """
        return OrderedDict([(k, getattr(self, k)) for k in _meta_fields_all if k not in ignore])

    @property
    def tags(self):
        """
        Returns a dictionary that lists all available tags.

        See also:
        * <phoebe.parameters.ParameterSet.tags>
        * <phoebe.parameters.Parameter.meta>

        Will include entries from the singular attributes:
        * <phoebe.parameters.Parameter.context>
        * <phoebe.parameters.Parameter.kind>
        * <phoebe.parameters.Parameter.model>
        * <phoebe.parameters.Parameter.compute>
        * <phoebe.parameters.Parameter.constraint>
        * <phoebe.parameters.Parameter.dataset>
        * <phoebe.parameters.Parameter.component>
        * <phoebe.parameters.Parameter.feature>
        * <phoebe.parameters.Parameter.time>
        * <phoebe.parameters.Parameter.qualifier>

        Returns
        ----------
        * (dict) a dictionary of all singular tag attributes.
        """
        return self.get_meta(ignore=['uniqueid', 'plugin', 'feedback', 'fitting', 'history', 'twig', 'uniquetwig'])

    @property
    def qualifier(self):
        """
        Return the qualifier of this <phoebe.parameters.Parameter>.

        See also:
        * <phoebe.parameters.ParameterSet.qualifier>
        * <phoebe.parameters.ParameterSet.qualifiers>

        Returns
        -------
        * (str) the qualifier tag of this Parameter.
        """
        return self._qualifier

    @property
    def time(self):
        """
        Return the time of this <phoebe.parameters.Parameter>.

        See also:
        * <phoebe.parameters.ParameterSet.time>
        * <phoebe.parameters.ParameterSet.times>

        Returns
        -------
        * (str) the time tag of this Parameter.
        """
        # need to force formatting because of the different way numpy.float64 is
        # handled before numpy 1.14.  See https://github.com/phoebe-project/phoebe2/issues/247
        return '{:09f}'.format(float(self._time)) if self._time is not None else None

    @property
    def history(self):
        """
        Return the history of this <phoebe.parameters.Parameter>.

        See also:
        * <phoebe.parameters.ParameterSet.history>
        * <phoebe.parameters.ParameterSet.historys>

        Returns
        -------
        * (str) the history tag of this Parameter.
        """
        return self._history

    @property
    def feature(self):
        """
        Return the feature of this <phoebe.parameters.Parameter>.

        See also:
        * <phoebe.parameters.ParameterSet.feature>
        * <phoebe.parameters.ParameterSet.features>

        Returns
        -------
        * (str) the feature tag of this Parameter.
        """
        return self._feature

    @property
    def component(self):
        """
        Return the component of this <phoebe.parameters.Parameter>.

        See also:
        * <phoebe.parameters.ParameterSet.component>
        * <phoebe.parameters.ParameterSet.components>

        Returns
        -------
        * (str) the component tag of this Parameter.
        """
        return self._component

    @property
    def dataset(self):
        """
        Return the dataset of this <phoebe.parameters.Parameter>.

        See also:
        * <phoebe.parameters.ParameterSet.dataset>
        * <phoebe.parameters.ParameterSet.datasets>

        Returns
        -------
        * (str) the dataset tag of this Parameter.
        """
        return self._dataset

    @property
    def constraint(self):
        """
        Return the constraint of this <phoebe.parameters.Parameter>.

        See also:
        * <phoebe.parameters.ParameterSet.constraint>
        * <phoebe.parameters.ParameterSet.constraints>

        Returns
        -------
        * (str) the constraint tag of this Parameter.
        """
        return self._constraint

    @property
    def compute(self):
        """
        Return the compute of this <phoebe.parameters.Parameter>.

        See also:
        * <phoebe.parameters.ParameterSet.compute>
        * <phoebe.parameters.ParameterSet.computes>

        Returns
        -------
        * (str) the compute tag of this Parameter.
        """
        return self._compute

    @property
    def model(self):
        """
        Return the model of this <phoebe.parameters.Parameter>.

        See also:
        * <phoebe.parameters.ParameterSet.model>
        * <phoebe.parameters.ParameterSet.models>

        Returns
        -------
        * (str) the model tag of this Parameter.
        """
        return self._model

    @property
    def fitting(self):
        """
        Return the fitting of this <phoebe.parameters.Parameter>.

        See also:
        * <phoebe.parameters.ParameterSet.fitting>
        * <phoebe.parameters.ParameterSet.fittings>

        Returns
        -------
        * (str) the fitting tag of this Parameter.
        """
        return self._fitting

    @property
    def feedback(self):
        """
        Return the feedback of this <phoebe.parameters.Parameter>.

        See also:
        * <phoebe.parameters.ParameterSet.feedback>
        * <phoebe.parameters.ParameterSet.feedbacks>

        Returns
        -------
        * (str) the feedback tag of this Parameter.
        """
        return self._feedback

    @property
    def plugin(self):
        """
        Return the plugin of this <phoebe.parameters.Parameter>.

        See also:
        * <phoebe.parameters.ParameterSet.plugin>
        * <phoebe.parameters.ParameterSet.plugins>

        Returns
        -------
        * (str) the plugin tag of this Parameter.
        """
        return self._plugin

    @property
    def kind(self):
        """
        Return the kind of this <phoebe.parameters.Parameter>.

        See also:
        * <phoebe.parameters.ParameterSet.kind>
        * <phoebe.parameters.ParameterSet.kinds>

        Returns
        -------
        * (str) the kind tag of this Parameter.
        """
        return self._kind

    @property
    def context(self):
        """
        Return the context of this <phoebe.parameters.Parameter>.

        See also:
        * <phoebe.parameters.ParameterSet.context>
        * <phoebe.parameters.ParameterSet.contexts>

        Returns
        -------
        * (str) the context tag of this Parameter.
        """
        return self._context

    @property
    def uniqueid(self):
        """
        Return the uniqueid of this <phoebe.parameters.Parameter>.

        See also:
        * <phoebe.parameters.ParameterSet.uniequids>

        Returns
        -------
        * (str) the uniqueid of this Parameter.
        """
        return self._uniqueid

    @property
    def uniquetwig_trunc(self):
        """
        Return the uniquetwig but truncated if necessary to be <=12 characters.

        See also:
        * <phoebe.parameters.Parameter.uniquetwig>
        * <phoebe.parameters.Parameter.twig>

        Returns
        --------
        * (str) the uniquetwig, truncated to 12 characters
        """
        uniquetwig = self.uniquetwig
        if len(uniquetwig) > 30:
            return uniquetwig[:27]+'...'
        else:
            return uniquetwig


    @property
    def uniquetwig(self):
        """
        Determine the shortest (more-or-less) twig which will point
        to this single <phoebe.parameters.Parameter> in the parent
        <phoebe.frontend.bundle.Bundle>.

        See <phoebe.parameters.Parameter.get_uniquetwig> (introduced in 2.1.1)
        for the ability to pass a <phoebe.parameters.ParameterSet>.

        See also:
        * <phoebe.parameters.Parameter.twig>
        * <phoebe.parameters.Parameter.uniquetwig_trunc>

        Returns
        --------
        * (str) uniquetwig
        """
        return self.get_uniquetwig()


    def get_uniquetwig(self, ps=None):
        """
        Determine the shortest (more-or-less) twig which will point
        to this single <phoebe.parameters.Parameter> in a given parent
        <phoebe.parameters.ParameterSet>.

        See also:
        * <phoebe.parameters.Parameter.twig>
        * <phoebe.parameters.Parameter.uniquetwig_trunc>

        Arguments
        ----------
        * `ps` (<phoebe.parameters.ParameterSet>, optional): ParameterSet
            in which the returned uniquetwig will point to this Parameter.
            If not provided or None this will default to the parent
            <phoebe.frontend.bundle.Bundle>, if available.

        Returns
        --------
        * (str) uniquetwig
        """

        if ps is None:
            ps = self._bundle

        if ps is None:
            return self.twig

        return ps._uniquetwig(self)

    @property
    def twig(self):
        """
        The twig of a <phoebe.parameters.Parameter> is a single string with the
        individual <phoebe.parameters.Parameter.meta> tags separated by '@' symbols.
        This twig gives a single string which can point back to this Parameter.

        See also:
        * <phoebe.parameters.Parameter.uniquetwig>
        * <phoebe.parameters.ParameterSet.twigs>

        Returns
        --------
        * (str): the full twig of this Parameter.
        """
        return "@".join([getattr(self, k) for k in _meta_fields_twig if getattr(self, k) is not None])

    @property
    def visible_if(self):
        """
        Return the `visible_if` expression for this <phoebe.parameters.Parameter>.

        See also:
        * <phoebe.parameters.Parameter.is_visible>

        Returns
        --------
        * (str): the `visible_if` expression for this Parameter
        """
        return self._visible_if

    @property
    def is_visible(self):
        """
        Execute the `visible_if` expression for this <phoebe.parameters.Parameter>
        and determine whether it is currently visible in the parent
        <phoebe.parameters.ParameterSet>.

        If `False`, <phoebe.parameters.ParameterSet.filter> calls must have
        `check_visible=False` or else this Parameter will be excluded.

        See also:
        * <phoebe.parameters.Parameter.visible_if>

        Returns
        --------
        * (bool):  whether this parameter is currently visible
        """
        def is_visible_single(visible_if):
            # visible_if syntax: [ignore,these]qualifier:value

            if visible_if.lower() == 'false':
                return False

            # otherwise we need to find the parameter we're referencing and check its value
            if visible_if[0]=='[':
                remove_metawargs, visible_if = visible_if[1:].split(']')
                remove_metawargs = remove_metawargs.split(',')
            else:
                remove_metawargs = []

            qualifier, value = visible_if.split(':')

            if 'hierarchy.' in qualifier:
                # TODO: set specific syntax (hierarchy.get_meshables:2)
                # then this needs to do some logic on the hierarchy
                hier = self._bundle.hierarchy
                if not len(hier.get_value()):
                    # then hierarchy hasn't been set yet, so we can't do any
                    # of these tests
                    return True

                method = qualifier.split('.')[1]

                if value in ['true', 'True']:
                    value = True
                elif value in ['false', 'False']:
                    value = False

                return getattr(hier, method)(self.component) == value

            else:

                # the parameter needs to have all the same meta data except qualifier
                # TODO: switch this to use self.get_parent_ps ?
                metawargs = {k:v for k,v in self.get_meta(ignore=['twig', 'uniquetwig', 'uniqueid']+remove_metawargs).items() if v is not None}
                metawargs['qualifier'] = qualifier
                # metawargs['twig'] = None
                # metawargs['uniquetwig'] = None
                # metawargs['uniqueid'] = None
                # if metawargs.get('component', None) == '_default':
                    # metawargs['component'] = None

                try:
                    # this call is quite expensive and bloats every get_parameter(check_visible=True)
                    param = self._bundle.get_parameter(check_visible=False, check_default=False, **metawargs)
                except ValueError:
                    # let's not let this hold us up - sometimes this can happen when copying
                    # parameters (from copy_for) in order that the visible_if parameter
                    # happens later
                    logger.debug("parameter not found when trying to determine is_visible for {}: {}".format(self.twig, metawargs))
                    return True

                #~ print "***", qualifier, param.qualifier, param.get_value(), value

                if isinstance(param, BoolParameter):
                    if value in ['true', 'True']:
                        value = True
                    elif value in ['false', 'False']:
                        value = False


                if isinstance(value, str) and value[0] in ['!', '~']:
                    return param.get_value() != value[1:]
                elif isinstance(value, str) and "|" in value:
                    return param.get_value() in value.split("|")
                elif value=='<notempty>':
                    return len(param.get_value()) > 0
                else:
                    return param.get_value() == value


        if self.visible_if is None:
            return True

        if not self._bundle:
            # then we may not be able to do the check, for now let's just return True
            return True

        return np.all([is_visible_single(visible_if_i) for visible_if_i in self.visible_if.split(',')])



    @property
    def copy_for(self):
        """
        Return the `copy_for` expression for this <phoebe.parameters.Parameter>.

        This expression determines which new components and datasets should
        receive a copy of this Parameter.

        Returns:
        * (dict) the `copy_for` expression for this Parameter
        """
        return self._copy_for


    @property
    def description(self):
        """
        Return the `description` of the <phoebe.parameters.Parameter>.  The
        description is a slightly longer explanation of the Parameter qualifier.

        See also:
        * <phoebe.parameters.Parameter.get_description>
        * <phoebe.parameters.ParameterSet.get_description>
        * <phoebe.parameters.Parameter.qualifier>

        Returns
        --------
        * (str) the description
        """
        return self._description

    def get_description(self):
        """
        Return the `description` of the <phoebe.parameters.Parameter>.  The
        description is a slightly longer explanation of the Parameter qualifier.

        See also:
        * <phoebe.parameters.Parameter.description>
        * <phoebe.parameters.ParameterSet.get_description>
        * <phoebe.parameters.Parameter.qualifier>

        Returns
        --------
        * (str) the description
        """
        return self._description

    @property
    def value(self):
        """
        Return the value of the <phoebe.parameters.Parameter>.  For more options,
        including units when applicable, use the appropriate `get_value`
        method instead:

        * <phoebe.parameters.FloatParameter.get_value>
        * <phoebe.parameters.FloatArrayParameter.get_value>
        * <phoebe.parameters.HierarchyParameter.get_value>
        * <phoebe.parameters.IntParameter.get_value>
        * <phoebe.parameters.BoolParameter.get_value>
        * <phoebe.parameters.ChoiceParameter.get_value>
        * <phoebe.parameters.SelectParameter.get_value>
        * <phoebe.parameters.ConstraintParameter.get_value>
        * <phoebe.parameters.HistoryParameter.get_value>

        Returns
        ---------
        * (float/int/string/bool): the current value of the Parameter.
        """

        return self.get_value()


    def _add_history(self, redo_func, redo_kwargs, undo_func, undo_kwargs):
        """
        """
        if self._bundle is None or not self._bundle.history_enabled:
            return
        if 'value' in undo_kwargs.keys() and undo_kwargs['value'] is None:
            return

            logger.debug("creating history entry for {}".format(redo_func))
        #~ print "*** param._add_history", redo_func, redo_kwargs, undo_func, undo_kwargs
        self._bundle._add_history(redo_func, redo_kwargs, undo_func, undo_kwargs)

    # TODO (done?): access to value, adjust, unit, prior, posterior, etc in dictionary (when applicable)
    # TODO (done?): ability to set value, adjust, unit, prior, posterior through dictionary access (but not meta-fields)

    def get_parent_ps(self):
        """
        Return a <phoebe.parameters.ParameterSet> of all Parameters in the same
        <phoebe.frontend.bundle.Bundle> which share the same
        meta-tags (except qualifier, twig, uniquetwig).

        See also:
        * <phoebe.parameters.Parameter.meta>

        Returns
        ----------
        * (<phoebe.parameters.ParameterSet>): the parent ParameterSet.
        """
        if self._bundle is None:
            return None

        metawargs = {k:v for k,v in self.meta.items() if k not in ['qualifier', 'twig', 'uniquetwig']}

        return self._bundle.filter(**metawargs)

    def to_constraint(self):
        """
        Convert this <phoebe.parameters.Parameter> to a
        <phoebe.parameters.ConstraintParameter>.

        **NOTE**: this is an advanced functionality: use with caution.

        Returns
        --------
        * (<phoebe.parameters.ConstraintParameter): the ConstraintParameter
        """
        return ConstraintParameter(self._bundle, "{%s}" % self.uniquetwig)

    def __math__(self, other, symbol, mathfunc):
        """
        """


        try:
            if isinstance(other, ConstraintParameter):
                # print "*** __math__", self.quantity, mathfunc, other.result, other.expr
                return ConstraintParameter(self._bundle, "{%s} %s (%s)" % (self.uniquetwig, symbol, other.expr), default_unit=(getattr(self.quantity, mathfunc)(other.result).unit))
            elif isinstance(other, Parameter):

                # we need to do some tricks here since the math could fail if doing
                # math on  arrays of different lengths (ie if one is empty)
                # So instead, we'll just multiply with 1.0 floats if we can get the
                # unit from the quantity.

                self_quantity = self.quantity
                other_quantity = other.quantity

                if hasattr(self_quantity, 'unit'):
                    self_quantity = 1.0 * self_quantity.unit
                if hasattr(other_quantity, 'unit'):
                    other_quantity = 1.0 * other_quantity.unit

                default_unit = getattr(self_quantity, mathfunc)(other_quantity).unit
                return ConstraintParameter(self._bundle, "{%s} %s {%s}" % (self.uniquetwig, symbol, other.uniquetwig), default_unit=default_unit)
            elif isinstance(other, u.Quantity):
                return ConstraintParameter(self._bundle, "{%s} %s %0.30f" % (self.uniquetwig, symbol, _value_for_constraint(other)), default_unit=(getattr(self.quantity, mathfunc)(other).unit))
            elif isinstance(other, float) or isinstance(other, int):
                if symbol in ['+', '-'] and hasattr(self, 'default_unit'):
                    # assume same units as self (NOTE: NOT NECESSARILY SI) if addition or subtraction
                    other = float(other)*self.default_unit
                else:
                    # assume dimensionless
                    other = float(other)*u.dimensionless_unscaled
                return ConstraintParameter(self._bundle, "{%s} %s %f" % (self.uniquetwig, symbol, _value_for_constraint(other)), default_unit=(getattr(self.quantity, mathfunc)(other).unit))
            elif isinstance(other, u.Unit) and mathfunc=='__mul__':
                return self.quantity*other
            else:
                raise NotImplementedError("math with type {} not supported".format(type(other)))
        except ValueError:
            raise ValueError("constraint math failed: make sure you're using astropy 1.0+")

    def __rmath__(self, other, symbol, mathfunc):
        """
        """
        try:
            if isinstance(other, ConstraintParameter):
                return ConstraintParameter(self._bundle, "(%s) %s {%s}" % (other.expr, symbol, self.uniquetwig), default_unit=(getattr(self.quantity, mathfunc)(other.result).unit))
            elif isinstance(other, Parameter):
                return ConstraintParameter(self._bundle, "{%s} %s {%s}" % (other.uniquetwig, symbol, self.uniquetwig), default_unit=(getattr(self.quantity, mathfunc)(other.quantity).unit))
            elif isinstance(other, u.Quantity):
                return ConstraintParameter(self._bundle, "%0.30f %s {%s}" % (_value_for_constraint(other), symbol, self.uniquetwig), default_unit=(getattr(self.quantity, mathfunc)(other).unit))
            elif isinstance(other, float) or isinstance(other, int):
                if symbol in ['+', '-'] and hasattr(self, 'default_unit'):
                    # assume same units as self if addition or subtraction
                    other = float(other)*self.default_unit
                else:
                    # assume dimensionless
                    other = float(other)*u.dimensionless_unscaled
                return ConstraintParameter(self._bundle, "%f %s {%s}" % (_value_for_constraint(other), symbol, self.uniquetwig), default_unit=(getattr(self.quantity, mathfunc)(other).unit))
            elif isinstance(other, u.Unit) and mathfunc=='__mul__':
                return self.quantity*other
            else:
                raise NotImplementedError("math with type {} not supported".format(type(other)))
        except ValueError:
            raise ValueError("constraint math failed: make sure you're using astropy 1.0+")

    def __add__(self, other):
        """
        """
        return self.__math__(other, '+', '__add__')

    def __radd__(self, other):
        """
        """
        return self.__rmath__(other, '+', '__radd__')

    def __sub__(self, other):
        """
        """
        return self.__math__(other, '-', '__sub__')

    def __rsub__(self, other):
        """
        """
        return self.__rmath__(other, '-', '__rsub__')

    def __mul__(self, other):
        """
        """
        return self.__math__(other, '*', '__mul__')

    def __rmul__(self, other):
        """
        """
        return self.__rmath__(other, '*', '__rmul__')

    def __div__(self, other):
        """
        """
        return self.__math__(other, '/', '__div__')

    def __rdiv__(self, other):
        """
        """
        return self.__rmath__(other, '/', '__rdiv__')

    def __truediv__(self, other):
        """
        """
        # NOTE: only used in python3
        return self.__math__(other, '/', '__truediv__')

    def __rtruediv__(self, other):
        """
        """
        # note only used in python3
        return self.__rmath__(other, '/', '__rtruediv__')

    def __pow__(self, other):
        """
        """
        return self.__math__(other, '**', '__pow__')

    def __rpow__(self, other):
        """
        """
        return self.__rmath__(other, '**', '__rpow__')

    def __mod__(self, other):
        """
        """
        return self.__math__(other, '%', '__mod__')

    def __rmod__(self, other):
        """
        """
        return self.__rmath__(other, '%', '__rmod__')

    def set_uniqueid(self, uniqueid):
        """
        Set the `uniqueid` of this <phoebe.parameters.Parameter>.
        There is no real need for a user to call this unless there is some
        conflict or they manually want to set the uniqueids.

        NOTE: this does not check for conflicts, and having two parameters
        without the same uniqueid (not really unique anymore is it) will
        surely cause unexpected results.  Use with caution.

        See also:
        * <phoebe.parameters.Parameter.uniqueid>

        Arguments
        ---------
        * `uniqueid` (string): the new uniqueid
        """
        # TODO: check to make sure uniqueid is valid (is actually unique within self._bundle and won't cause problems with constraints, etc)
        self._uniqueid = uniqueid

    def get_value(self, *args, **kwargs):
        """
        This method should be overriden by any subclass of
        <phoebe.parameters.Parameter>, and should be decorated with the
        @update_if_client decorator.
        Please see the individual classes documentation:

        * <phoebe.parameters.FloatParameter.get_value>
        * <phoebe.parameters.FloatArrayParameter.get_value>
        * <phoebe.parameters.HierarchyParameter.get_value>
        * <phoebe.parameters.IntParameter.get_value>
        * <phoebe.parameters.BoolParameter.get_value>
        * <phoebe.parameters.ChoiceParameter.get_value>
        * <phoebe.parameters.SelectParameter.get_value>
        * <phoebe.parameters.ConstraintParameter.get_value>
        * <phoebe.parameters.HistoryParameter.get_value>

        If subclassing, this method needs to:
        * cast to the correct type/units, handling defaults

        Raises
        -------
        * NoteImplemmentedError: because this must be subclassed
        """
        if self.qualifier in kwargs.keys():
            # then we have an "override" value that was passed, and we should
            # just return that.
            # Example teff_param.get_value('teff', teff=6000) returns 6000
            return kwargs.get(self.qualifier)
        return None

    def set_value(self, *args, **kwargs):
        """
        This method should be overriden by any subclass of Parameter, and should
        be decorated with the @send_if_client decorator
        Please see the individual classes for documentation:

        * <phoebe.parameters.FloatParameter.set_value>
        * <phoebe.parameters.FloatArrayParameter.set_value>
        * <phoebe.parameters.HierarchyParameter.set_value>
        * <phoebe.parameters.IntParameter.set_value>
        * <phoebe.parameters.BoolParameter.set_value>
        * <phoebe.parameters.ChoiceParameter.set_value>
        * <phoebe.parameters.SelectParameter.set_value>
        * <phoebe.parameters.ConstraintParameter.set_value>
        * <phoebe.parameters.HistoryParameter.set_value>

        If subclassing, this method needs to:
        * check the inputs for the correct format/agreement/cast_type
        * make sure that converting back to default_unit will work (if applicable)
        * make sure that in choices (if a choose)
        * make sure that not out of limits
        * make sure that not out of prior ??

        Raises
        -------
        * NotImplementedError: because this must be subclassed
        """
        raise NotImplementedError # <--- leave this in place, should be subclassed


class StringParameter(Parameter):
    """
    Parameter that accepts any string for the value
    """
    def __init__(self, *args, **kwargs):
        """
        see <phoebe.parameters.Parameter.__init__>
        """
        super(StringParameter, self).__init__(*args, **kwargs)

        self.set_value(kwargs.get('value', ''))

        self._dict_fields_other = ['description', 'value', 'visible_if', 'copy_for']
        self._dict_fields = _meta_fields_all + self._dict_fields_other

    @update_if_client
    def get_value(self, **kwargs):
        """
        Get the current value of the <phoebe.parameters.StringParameter>.

        **default/override values**: if passing a keyword argument with the same
            name as the Parameter qualifier (see
            <phoebe.parameters.Parameter.qualifier>), then the value passed
            to that keyword argument will be returned **instead of** the current
            value of the Parameter.  This is mostly used internally when
            wishing to override values sent to
            <phoebe.frontend.bundle.Bundle.run_compute>, for example.

        Arguments
        ----------
        * `**kwargs`: passing a keyword argument that matches the qualifier
            of the Parameter, will return that value instead of the stored value.
            See above for how default values are treated.

        Returns
        --------
        * (string) the current or overridden value of the Parameter
        """
        default = super(StringParameter, self).get_value(**kwargs)
        if default is not None: return default
        return str(self._value)

    @send_if_client
    def set_value(self, value, **kwargs):
        """
        Set the current value of the <phoebe.parameters.StringParameter>.

        Arguments
        ----------
        * `value` (string): the new value of the Parameter.
        * `**kwargs`: IGNORED

        Raises
        ---------
        * ValueError: if `value` could not be converted to the correct type
            or is not a valid value for the Parameter.
        """
        _orig_value = deepcopy(value)

        try:
            value = str(value)
        except:
            raise ValueError("could not cast value to string")
        else:
            self._value = value

            self._add_history(redo_func='set_value', redo_kwargs={'value': value, 'uniqueid': self.uniqueid}, undo_func='set_value', undo_kwargs={'value': _orig_value, 'uniqueid': self.uniqueid})

class TwigParameter(Parameter):
    # TODO: change to RefParameter?
    """
    Parameter that handles referencing any other *parameter* by twig (must exist)
    This stores the uniqueid but will display as the current uniquetwig for that item
    """
    def __init__(self, bundle, *args, **kwargs):
        """
        see <phoebe.parameters.Parameter.__init__>
        """
        super(TwigParameter, self).__init__(*args, **kwargs)

        # usually its the bundle's job to attach param._bundle after the
        # creation of a parameter.  But in this case, having access to the
        # bundle is necessary in order to intialize and set the value
        self._bundle = bundle

        self.set_value(kwargs.get('value', ''))

        self._dict_fields_other = ['description', 'value', 'visible_if', 'copy_for']
        self._dict_fields = _meta_fields_all + self._dict_fields_other

    def get_parameter(self):
        """
        Return the parameter that the `value` is referencing

        Returns
        --------
        * (<phoebe.parameters.Parameter>)
        """
        return self._bundle.get_parameter(uniqueid=self._value)

    @update_if_client
    def get_value(self, **kwargs):
        """
        Get the current value of the <phoebe.parameters.TwigParameter>.

        **default/override values**: if passing a keyword argument with the same
            name as the Parameter qualifier (see
            <phoebe.parameters.Parameter.qualifier>), then the value passed
            to that keyword argument will be returned **instead of** the current
            value of the Parameter.  This is mostly used internally when
            wishing to override values sent to
            <phoebe.frontend.bundle.Bundle.run_compute>, for example.

        Arguments
        ----------
        * `**kwargs`: passing a keyword argument that matches the qualifier
            of the Parameter, will return that value instead of the stored value.
            See above for how default values are treated.

        Returns
        --------
        * (string) the current or overridden value of the Parameter
        """
        # self._value is the uniqueid of the parameter.  So we need to
        # retrieve that parameter, but display the current uniquetwig
        # to the user
        # print "*** TwigParameter.get_value self._value: {}".format(self._value)
        default = super(TwigParameter, self).get_value(**kwargs)
        if default is not None: return default
        if self._value is None:
            return None
        return _uniqueid_to_uniquetwig(self._bundle, self._value)


    @send_if_client
    def set_value(self, value, **kwargs):
        """
        Set the current value of the <phoebe.parameters.StringParameter>.

        Arguments
        ----------
        * `value` (string): the new value of the Parameter.
        * `**kwargs`: passed on to filter to find the Parameter

        Raises
        ---------
        * ValueError: if `value` could not be converted to the correct type
            or is not a valid value for the Parameter.
        """
        _orig_value = deepcopy(self.get_value())

        # first make sure only returns one results
        if self._bundle is None:
            raise ValueError("TwigParameters must be attached from the bundle, and cannot be standalone")

        value = str(value)  # <-- in case unicode

        # NOTE: this means that in all saving of bundles, we MUST keep the uniqueid and retain them when re-opening
        value = _twig_to_uniqueid(self._bundle, value, **kwargs)
        self._value = value

        self._add_history(redo_func='set_value', redo_kwargs={'value': value, 'uniqueid': self.uniqueid}, undo_func='set_value', undo_kwargs={'value': _orig_value, 'uniqueid': self.uniqueid})


class ChoiceParameter(Parameter):
    """
    Parameter in which the value has to match one of the pre-defined choices
    """
    def __init__(self, *args, **kwargs):
        """
        see <phoebe.parameters.Parameter.__init__>
        """
        super(ChoiceParameter, self).__init__(*args, **kwargs)

        self._choices = kwargs.get('choices', [''])

        self.set_value(kwargs.get('value', ''))

        self._dict_fields_other = ['description', 'choices', 'value', 'visible_if', 'copy_for']
        self._dict_fields = _meta_fields_all + self._dict_fields_other

    @property
    def choices(self):
        """
        Return the valid list of choices.

        This is identical to: <phoebe.parameters.ChoiceParameter.get_choices>

        Returns
        ---------
        * (list) list of valid choices
        """
        return self._choices

    def get_choices(self):
        """
        Return the valid list of choices.

        This is identical to: <phoebe.parameters.ChoiceParameter.choices>

        Returns
        ---------
        * (list) list of valid choices
        """
        return self._choices

    @update_if_client
    def get_value(self, **kwargs):
        """
        Get the current value of the <phoebe.parameters.ChoiceParameter>.

        **default/override values**: if passing a keyword argument with the same
            name as the Parameter qualifier (see
            <phoebe.parameters.Parameter.qualifier>), then the value passed
            to that keyword argument will be returned **instead of** the current
            value of the Parameter.  This is mostly used internally when
            wishing to override values sent to
            <phoebe.frontend.bundle.Bundle.run_compute>, for example.
            Note: the provided value is not checked against the valid set
            of choices (<phoebe.parameters.ChoiceParameter.choices>).

        Arguments
        ----------
        * `**kwargs`: passing a keyword argument that matches the qualifier
            of the Parameter, will return that value instead of the stored value.
            See above for how default values are treated.

        Returns
        --------
        * (string) the current or overridden value of the Parameter
        """
        default = super(ChoiceParameter, self).get_value(**kwargs)
        if default is not None: return default
        return str(self._value)

    @send_if_client
    def set_value(self, value, run_checks=None, **kwargs):
        """
        Set the current value of the <phoebe.parameters.ChoiceParameter>.

        Arguments
        ----------
        * `value` (string): the new value of the Parameter.
        * `**kwargs`: IGNORED

        Raises
        ---------
        * ValueError: if `value` could not be converted to a string.
        * ValueError: if `value` is not one of
            <phoebe.parameters.ChoiceParameter.choices>
        """
        _orig_value = deepcopy(self.get_value())

        try:
            value = str(value)
        except:
            raise ValueError("could not cast value to string")

        if self.qualifier=='passband':
            if value not in self.choices:
                self._choices = list_passbands(refresh=True)

        if value not in self.choices:
            raise ValueError("value for {} must be one of {}, not '{}'".format(self.uniquetwig, self.choices, value))

        if self.qualifier=='passband' and value not in list_installed_passbands():
            # then we need to download and install before setting
            logger.info("downloading passband: {}".format(value))
            download_passband(value)

        self._value = value

        # run_checks if requested (default)
        if run_checks is None:
            run_checks = conf.interactive_checks
        if run_checks and self._bundle:
            passed, msg = self._bundle.run_checks()
            if not passed:
                # passed is either False (failed) or None (raise Warning)
                msg += "  If not addressed, this warning will continue to be raised and will throw an error at run_compute."
                logger.warning(msg)

        self._add_history(redo_func='set_value', redo_kwargs={'value': value, 'uniqueid': self.uniqueid}, undo_func='set_value', undo_kwargs={'value': _orig_value, 'uniqueid': self.uniqueid})

class SelectParameter(Parameter):
    """
    Parameter in which the value is a list of pre-defined choices
    """
    def __init__(self, *args, **kwargs):
        """
        see <phoebe.parameters.Parameter.__init__>
        """
        super(SelectParameter, self).__init__(*args, **kwargs)

        self._choices = kwargs.get('choices', [])

        self.set_value(kwargs.get('value', []))

        self._dict_fields_other = ['description', 'choices', 'value', 'visible_if', 'copy_for']
        self._dict_fields = _meta_fields_all + self._dict_fields_other

    @property
    def choices(self):
        """
        Return the valid list of choices.

        This is identical to: <phoebe.parameters.SelectParameter.get_choices>

        Returns
        ---------
        * (list) list of valid choices
        """
        return self._choices

    def get_choices(self):
        """
        Return the valid list of choices.

        This is identical to: <phoebe.parameters.SelectParameter.choices>

        Returns
        ---------
        * (list) list of valid choices
        """
        return self._choices

    def valid_selection(self, value):
        """
        Determine if `value` is valid given the current value of
        <phoebe.parameters.SelectParameter.choices>.

        In order to be valid, each item in the list `value` can be one of the
        items in the list of or match with at least one item by allowing for
        '*' and '?' wildcards.  Wildcard matching is done via the fnmatch
        python package.

        See also:
        * <phoebe.parameters.SelectParameter.remove_not_valid_selections>
        * <phoebe.parameters.SelectParameter.expand_value>

        Arguments
        ----------
        * `value` (string or list): the value to test against the list of choices

        Returns
        --------
        * (bool): whether `value` is valid given the choices.
        """
        if isinstance(value, list):
            return np.all([self.valid_selection(v) for v in value])

        if value in self.choices:
            return True

        # allow for wildcards
        for choice in self.choices:
            if _fnmatch(choice, value):
                return True

        return False

    @update_if_client
    def get_value(self, expand=False, **kwargs):
        """
        Get the current value of the <phoebe.parameters.SelectParameter>.

        **default/override values**: if passing a keyword argument with the same
            name as the Parameter qualifier (see
            <phoebe.parameters.Parameter.qualifier>), then the value passed
            to that keyword argument will be returned **instead of** the current
            value of the Parameter.  This is mostly used internally when
            wishing to override values sent to
            <phoebe.frontend.bundle.Bundle.run_compute>, for example.

        See also:
        * <phoebe.parameters.SelectParameter.expand_value>

        Arguments
        ----------
        * `expand` (bool, optional, default=False): whether to expand any
            wildcards in the stored value against the valid choices (see
            <phoebe.parameters.SelectParameter.choices>)
        * `**kwargs`: passing a keyword argument that matches the qualifier
            of the Parameter, will return that value instead of the stored value.
            See above for how default values are treated.

        Returns
        --------
        * (list) the current or overridden value of the Parameter
        """
        if expand:
            return self.expand_value(**kwargs)

        default = super(SelectParameter, self).get_value(**kwargs)
        if default is not None: return default
        return self._value

    def expand_value(self, **kwargs):
        """
        Get the current value of the <phoebe.parameters.SelectParameter>.

        This is simply a shortcut to <phoebe.parameters.SelectParameter.get_value>
        but passing `expand=True`.

        **default/override values**: if passing a keyword argument with the same
            name as the Parameter qualifier (see
            <phoebe.parameters.Parameter.qualifier>), then the value passed
            to that keyword argument will be returned **instead of** the current
            value of the Parameter.  This is mostly used internally when
            wishing to override values sent to
            <phoebe.frontend.bundle.Bundle.run_compute>, for example.

        See also:
        * <phoebe.parameters.SelectParameter.valid_selection>
        * <phoebe.parameters.SelectParameter.remove_not_valid_selections>

        Arguments
        ----------
        * `**kwargs`: passing a keyword argument that matches the qualifier
            of the Parameter, will return that value instead of the stored value.
            See above for how default values are treated.

        Returns
        --------
        * (list) the current or overridden value of the Parameter
        """
        selection = []
        for v in self.get_value(**kwargs):
            for choice in self.choices:
                if v==choice and choice not in selection:
                    selection.append(choice)
                elif _fnmatch(choice, v) and choice not in selection:
                    selection.append(choice)

        return selection

    @send_if_client
    def set_value(self, value, run_checks=None, **kwargs):
        """
        Set the current value of the <phoebe.parameters.SelectParameter>.

        `value` must be valid according to
        <phoebe.parmaeters.SelectParameter.valid_selection>, otherwise a
        ValueError will be raised.

        Arguments
        ----------
        * `value` (string): the new value of the Parameter.
        * `run_checks` (bool, optional): whether to call
            <phoebe.frontend.bundle.Bundle.run_checks> after setting the value.
            If `None`, the value in `phoebe.conf.interactive_checks` will be used.
            This will not raise an error, but will cause a warning in the logger
            if the new value will cause the system to fail checks.
        * `**kwargs`: IGNORED

        Raises
        ---------
        * ValueError: if `value` could not be converted to the correct type
        * ValueError: if `value` is not valid for the current choices in
            <phoebe.parameters.SelectParameter.choices>.
            See also <phoebe.parameters.SelectParameter.valid_selection>
        """
        _orig_value = deepcopy(self.get_value())

        if isinstance(value, str):
            value = [value]

        if not isinstance(value, list):
            raise TypeError("value must be a list of strings, received {}".format(type(value)))

        try:
            value = [str(v) for v in value]
        except:
            raise ValueError("could not cast to list of strings")

        invalid_selections = []
        for v in value:
            if not self.valid_selection(v):
                invalid_selections.append(v)

        if len(invalid_selections):
            raise ValueError("{} are not valid selections.  Choices: {}".format(invalid_selections, self.choices))

        self._value = value

        # run_checks if requested (default)
        if run_checks is None:
            run_checks = conf.interactive_checks
        if run_checks and self._bundle:
            passed, msg = self._bundle.run_checks()
            if not passed:
                # passed is either False (failed) or None (raise Warning)
                logger.warning(msg)

        self._add_history(redo_func='set_value', redo_kwargs={'value': value, 'uniqueid': self.uniqueid}, undo_func='set_value', undo_kwargs={'value': _orig_value, 'uniqueid': self.uniqueid})

    def remove_not_valid_selections(self):
        """
        Update the value to remove any that are (no longer) valid.  This
        should not need to be called manually, but is often called internally
        when components or datasets are removed from the
        <phoebe.frontend.bundle.Bundle>.

        See also:
        * <phoebe.parameters.SelectParameter.valid_selection>
        * <phoebe.parameters.SelectParameter.expand_value>
        * <phoebe.parameters.SelectParameter.set_value>
        """
        value = [v for v in self.get_value() if self.valid_selection(v)]
        self.set_value(value, run_checks=False)

    def __add__(self, other):
        if isinstance(other, str):
            other = [other]

        if not isinstance(other, list):
            return super(SelectParameter, self).__add__(self, other)

        # then we have a list, so we want to append to the existing value
        return list(set(self.get_value()+other))

    def __sub__(self, other):
        if isinstance(other, str):
            other = [other]

        if not isinstance(other, list):
            return super(SelectParameter, self).__sub__(self, other)

        return [v for v in self.get_value() if v not in other]

class BoolParameter(Parameter):
    def __init__(self, *args, **kwargs):
        """
        see <phoebe.parameters.Parameter.__init__>
        """
        super(BoolParameter, self).__init__(*args, **kwargs)

        self.set_value(kwargs.get('value', True))

        self._dict_fields_other = ['description', 'value', 'visible_if', 'copy_for']
        self._dict_fields = _meta_fields_all + self._dict_fields_other

    @update_if_client
    def get_value(self, **kwargs):
        """
        Get the current value of the <phoebe.parameters.BoolParameter>.

        **default/override values**: if passing a keyword argument with the same
            name as the Parameter qualifier (see
            <phoebe.parameters.Parameter.qualifier>), then the value passed
            to that keyword argument will be returned **instead of** the current
            value of the Parameter.  This is mostly used internally when
            wishing to override values sent to
            <phoebe.frontend.bundle.Bundle.run_compute>, for example.

        Arguments
        ----------
        * `**kwargs`: passing a keyword argument that matches the qualifier
            of the Parameter, will return that value instead of the stored value.
            See above for how default values are treated.

        Returns
        --------
        * (bool) the current or overridden value of the Parameter
        """
        default = super(BoolParameter, self).get_value(**kwargs)
        if default is not None: return default
        return self._value

    @send_if_client
    def set_value(self, value, **kwargs):
        """
        Set the current value of the <phoebe.parameters.BoolParameter>.

        If not a boolean, `value` is casted as follows:
        * 'false', 'False', '0' -> `False`
        * default python casting (0->`False`, other numbers->`True`, strings with length->`True`)

        Arguments
        ----------
        * `value` (bool): the new value of the Parameter.
        * `**kwargs`: IGNORED

        Raises
        ---------
        * ValueError: if `value` could not be converted to a boolean
        """
        _orig_value = deepcopy(self.get_value())

        if value in ['false', 'False', '0']:
            value = False

        try:
            value = bool(value)
        except:
            raise ValueError("could not cast value to boolean")
        else:
            self._value = value

            if self.context not in ['setting', 'history']:
                self._add_history(redo_func='set_value', redo_kwargs={'value': value, 'uniqueid': self.uniqueid}, undo_func='set_value', undo_kwargs={'value': _orig_value, 'uniqueid': self.uniqueid})


class DictParameter(Parameter):
    def __init__(self, *args, **kwargs):
        """
        see <phoebe.parameters.Parameter.__init__>
        """
        super(DictParameter, self).__init__(*args, **kwargs)

        self.set_value(kwargs.get('value', {}))

        self._dict_fields_other = ['description', 'value', 'visible_if', 'copy_for']
        self._dict_fields = _meta_fields_all + self._dict_fields_other

    @update_if_client
    def get_value(self, **kwargs):
        """
        Get the current value of the <phoebe.parameters.DictParameter>.

        **default/override values**: if passing a keyword argument with the same
            name as the Parameter qualifier (see
            <phoebe.parameters.Parameter.qualifier>), then the value passed
            to that keyword argument will be returned **instead of** the current
            value of the Parameter.  This is mostly used internally when
            wishing to override values sent to
            <phoebe.frontend.bundle.Bundle.run_compute>, for example.

        Arguments
        ----------
        * `**kwargs`: passing a keyword argument that matches the qualifier
            of the Parameter, will return that value instead of the stored value.
            See above for how default values are treated.

        Returns
        --------
        * (dict) the current or overridden value of the Parameter
        """
        default = super(DictParameter, self).get_value(**kwargs)
        if default is not None: return default
        return self._value

    @send_if_client
    def set_value(self, value, **kwargs):
        """
        Set the current value of the <phoebe.parameters.DictParameter>.

        Arguments
        ----------
        * `value` (dict): the new value of the Parameter.
        * `**kwargs`: IGNORED

        Raises
        ---------
        * ValueError: if `value` could not be converted to the correct type
            or is not a valid value for the Parameter.
        """
        _orig_value = deepcopy(self.get_value())

        try:
            value = dict(value)
        except:
            raise ValueError("could not cast value to dictionary")
        else:
            self._value = value

            self._add_history(redo_func='set_value', redo_kwargs={'value': value, 'uniqueid': self.uniqueid}, undo_func='set_value', undo_kwargs={'value': _orig_value, 'uniqueid': self.uniqueid})


class IntParameter(Parameter):
    def __init__(self, *args, **kwargs):
        """
        see <phoebe.parameters.Parameter.__init__>
        """
        super(IntParameter, self).__init__(*args, **kwargs)

        limits = kwargs.get('limits', (None, None))
        self.set_limits(limits)

        self.set_value(kwargs.get('value', 1))

        self._dict_fields_other = ['description', 'value', 'limits', 'visible_if', 'copy_for']
        self._dict_fields = _meta_fields_all + self._dict_fields_other

    @property
    def limits(self):
        """
        Return the current valid limits for the <phoebe.parameters.IntParameter>.

        This is identical to <phoebe.parameters.IntParameter.get_limits>.

        See also:
        * <phoebe.parameters.IntParameter.set_limits>
        * <phoebe.parameters.IntParameter.within_limits>

        Returns
        --------
        * (tuple): the current limits, where `None` means no lower/upper limits.
        """
        return self._limits

    def get_limits(self):
        """
        Return the current valid limits for the <phoebe.parameters.IntParameter>.

        This is identical to <phoebe.parameters.IntParameter.limits>.

        See also:
        * <phoebe.parameters.IntParameter.set_limits>
        * <phoebe.parameters.IntParameter.within_limits>

        Returns
        --------
        * (tuple): the current limits, where `None` means no lower/upper limits.
        """
        return self.limits

    def set_limits(self, limits=(None, None)):
        """
        Set the limits for the <phoebe.parameters.IntParameter>.

        See also:
        * <phoebe.parameters.IntParameter.get_limits>
        * <phoebe.parameters.IntParameter.within_limits>

        Arguments
        ----------
        * `limits` (tuple, optional, default=(None, None)): new limits
            formatted as (`lower`, `upper`) where either value can be `None`
            (interpretted as no lower/upper limits).
        """
        if not len(limits)==2:
            raise ValueError("limits must be in the format: (min, max)")

        if None not in limits and limits[1] < limits[0]:
            raise ValueError("lower limits must be less than upper limit")

        limits = list(limits)

        self._limits = limits

    def within_limits(self, value):
        """
        Check whether a value falls within the set limits.

        See also:
        * <phoebe.parameters.IntParameter.get_limits>
        * <phoebe.parameters.IntParameter.set_limits>

        Arguments
        --------
        * `value` (int): the value to check against the current limits.

        Returns
        --------
        * (bool): whether `value` is valid according to the limits.
        """

        return (self.limits[0] is None or value >= self.limits[0]) and (self.limits[1] is None or value <= self.limits[1])

    def _check_value(self, value):
        if isinstance(value, str):
            value = float(value)

        try:
            value = int(value)
        except:
            raise ValueError("could not cast value to integer")
        else:

            # make sure the value is within the limits
            if not self.within_limits(value):
                raise ValueError("value of {}={} not within limits of {}".format(self.qualifier, value, self.limits))

        return value

    @update_if_client
    def get_value(self, **kwargs):
        """
        Get the current value of the <phoebe.parameters.IntParameter>.

        **default/override values**: if passing a keyword argument with the same
            name as the Parameter qualifier (see
            <phoebe.parameters.Parameter.qualifier>), then the value passed
            to that keyword argument will be returned **instead of** the current
            value of the Parameter.  This is mostly used internally when
            wishing to override values sent to
            <phoebe.frontend.bundle.Bundle.run_compute>, for example.

        Arguments
        ----------
        * `**kwargs`: passing a keyword argument that matches the qualifier
            of the Parameter, will return that value instead of the stored value.
            See above for how default values are treated.

        Returns
        --------
        * (int) the current or overridden value of the Parameter
        """
        default = super(IntParameter, self).get_value(**kwargs)
        if default is not None: return default
        return self._value

    @send_if_client
    def set_value(self, value, **kwargs):
        """
        Set the current value of the <phoebe.parameters.IntParameter>.

        See also:
        * <phoebe.parameters.IntParameter.get_limits>
        * <phoebe.parameters.IntParameter.set_limits>
        * <phoebe.parameters.IntParameter.within_limits>

        Arguments
        ----------
        * `value` (int): the new value of the Parameter.
        * `**kwargs`: IGNORED

        Raises
        ---------
        * ValueError: if `value` could not be converted to an integer
        * ValueError: if `value` is outside the limits.  See:
            <phoebe.parameters.IntParameter.get_limits> and
            <phoebe.parameters.IntParameter.within_limits>
        """
        _orig_value = deepcopy(self.get_value())

        value = self._check_value(value)

        self._value = value

        self._add_history(redo_func='set_value', redo_kwargs={'value': value, 'uniqueid': self.uniqueid}, undo_func='set_value', undo_kwargs={'value': _orig_value, 'uniqueid': self.uniqueid})


class FloatParameter(Parameter):
    def __init__(self, *args, **kwargs):
        """
        see <phoebe.parameters.Parameter.__init__>

        additional options:
        * `default_unit`
        """
        super(FloatParameter, self).__init__(*args, **kwargs)

        self._in_constraints = []   # labels of constraints that have this parameter in the expression
        self._is_constraint = None  # label of the constraint that defines the value of this parameter

        default_unit = kwargs.get('default_unit', None)
        self.set_default_unit(default_unit)

        limits = kwargs.get('limits', (None, None))
        self.set_limits(limits)

        unit = kwargs.get('unit', None)  # will default to default_unit in set_value

        if isinstance(unit, unicode):
          unit = u.Unit(str(unit))


        timederiv = kwargs.get('timederiv', None)
        self.set_timederiv(timederiv)

        self.set_value(kwargs.get('value', ''), unit)

        self._dict_fields_other = ['description', 'value', 'quantity', 'default_unit', 'limits', 'visible_if', 'copy_for'] # TODO: add adjust?  or is that a different subclass?
        if conf.devel:
            # NOTE: this check will take place when CREATING the parameter,
            # so toggling devel after won't affect whether timederiv is included
            # in string representations.
            self._dict_fields_other += ['timederiv']

        self._dict_fields = _meta_fields_all + self._dict_fields_other

    @property
    def default_unit(self):
        """
        Return the default unit for the <phoebe.parameters.FloatParameter>.

        This is identical to <phoebe.parameters.FloatParameter.get_default_unit>.

        See also:
        * <phoebe.parameters.FloatParameter.set_default_unit>

        Returns
        --------
        * (unit): the current default units.
        """
        return self._default_unit

    def get_default_unit(self):
        """
        Return the default unit for the <phoebe.parameters.FloatParameter>.

        This is identical to <phoebe.parameters.FloatParameter.default_unit>.

        See also:
        * <phoebe.parameters.FloatParameter.set_default_unit>

        Returns
        --------
        * (unit): the current default units.
        """
        return self.default_unit

    def set_default_unit(self, unit):
        """
        Set the default unit for the <phoebe.parameters.FloatParameter>.

        See also:
        * <phoebe.parameters.FloatParameter.get_default_unit>

        Arguments
        --------
        * `unit` (unit or valid string): the desired new units.  If the Parameter
            currently has default units, then the new units must be compatible
            with the current units

        Raises
        -------
        * Error: if the new and current units are incompatible.
        """
        # TODO: add to docstring documentation about what happens (does the value convert, etc)
        # TODO: check to make sure isinstance(unit, astropy.u.Unit)
        # TODO: check to make sure can convert from current default unit (if exists)
        if isinstance(unit, unicode) or isinstance(unit, str):
          unit = u.Unit(str(unit))
        elif unit is None:
            unit = u.dimensionless_unscaled

        if not _is_unit(unit):
            raise TypeError("unit must be a Unit")

        if hasattr(self, '_default_unit') and self._default_unit is not None:
            # we won't use a try except here so that the error comes from astropy
            check_convert = self._default_unit.to(unit)

        self._default_unit = unit

    @property
    def limits(self):
        """
        Return the current valid limits for the <phoebe.parameters.FloatParameter>.

        This is identical to <phoebe.parameters.FloatParameter.get_limits>.

        See also:
        * <phoebe.parameters.FloatParameter.set_limits>
        * <phoebe.parameters.FloatParameter.within_limits>

        Returns
        --------
        * (tuple): the current limits, where `None` means no lower/upper limits.
        """
        return self._limits

    def get_limits(self):
        """
        Return the current valid limits for the <phoebe.parameters.FloatParameter>.

        This is identical to <phoebe.parameters.FloatParameter.get_limits>.

        See also:
        * <phoebe.parameters.FloatParameter.set_limits>
        * <phoebe.parameters.FloatParameter.within_limits>

        Returns
        --------
        * (tuple): the current limits, where `None` means no lower/upper limits.
        """
        return self.limits

    def set_limits(self, limits=(None, None)):
        """
        Set the limits for the <phoebe.parameters.FloatParameter>.

        See also:
        * <phoebe.parameters.FloatParameter.get_limits>
        * <phoebe.parameters.FloatParameter.within_limits>

        Arguments
        ----------
        * `limits` (tuple, optional, default=(None, None)): new limits
            formatted as (`lower`, `upper`) where either value can be `None`
            (interpretted as no lower/upper limits).  If the individual values
            are floats (not quantities), they'll be assumed to be in the default
            units of the Parameter (see
            <phoebe.parameters.FloatParameter.get_default_unit> and
            <phoebe.parameters.FloatParameter.set_default_unit>)
        """
        if not len(limits)==2:
            raise ValueError("limits must be in the format: (min, max)")

        limits = list(limits)
        for i in range(2):
            # first convert to float if integer
            if isinstance(limits[i], int):
                limits[i] = float(limits[i])

            # now convert to quantity using default unit if value was float or int
            if isinstance(limits[i], float):
                limits[i] = limits[i] * self.default_unit

        if None not in limits and limits[1] < limits[0]:
            raise ValueError("lower limits must be less than upper limit")

        self._limits = limits

    def within_limits(self, value):
        """
        Check whether a value falls within the set limits.

        See also:
        * <phoebe.parameters.FloatParameter.get_limits>
        * <phoebe.parameters.FloatParameter.set_limits>

        Arguments
        --------
        * `value` (float/quantity): the value to check against the current
            limits.  If `value` is a float, it is assume to have the same
            units as the default units (see
            <phoebe.parameters.FloatParameter.get_default_unit> and
            <phoebe.parameters.FloatParameter.set_default_unit>).

        Returns
        --------
        * (bool): whether `value` is valid according to the limits.
        """

        if isinstance(value, int) or isinstance(value, float):
            value = value * self.default_unit

        return (self.limits[0] is None or value >= self.limits[0]) and (self.limits[1] is None or value <= self.limits[1])

    @property
    def timederiv(self):
        return self._timederiv

    @property
    def quantity(self):
        """
        Shortcut to <phoebe.parameters.FloatParameter.get_quantity>
        """
        return self.get_quantity()

    def get_timederiv(self):
        """
        """
        return self._timederiv

    def set_timederiv(self, timederiv):
        """
        """
        self._timederiv = timederiv

    #@update_if_client is on the called get_quantity
    def get_value(self, unit=None, t=None, **kwargs):
        """
        Get the current value of the <phoebe.parameters.FloatParameter> or
        <phoebe.parameters.FloatArrayParameter>.

        This is identical to <phoebe.parameters.FloatParameter.get_quantity>
        and is just included to match the method names of most other Parameter
        types.  See the documentation of <phoebe.parameters.FloatParameter.get_quantity>
        for full details.
        """
        default = super(FloatParameter, self).get_value(**kwargs)
        if default is not None: return default
        quantity = self.get_quantity(unit=unit, t=t, **kwargs)
        if hasattr(quantity, 'value'):
            return quantity.value
        else:
            return quantity

    @update_if_client
    def get_quantity(self, unit=None, t=None, **kwargs):
        """
        Get the current quantity of the <phoebe.parameters.FloatParameter> or
        <phoebe.parameters.FloatArrayParameter>.

        **default/override values**: if passing a keyword argument with the same
            name as the Parameter qualifier (see
            <phoebe.parameters.Parameter.qualifier>), then the value passed
            to that keyword argument will be returned **instead of** the current
            value of the Parameter.  This is mostly used internally when
            wishing to override values sent to
            <phoebe.frontend.bundle.Bundle.run_compute>, for example.

        See also:
        * <phoebe.parameters.FloatParameter.get_quantity>

        Arguments
        ----------
        * `unit` (unit or string, optional, default=None): unit to convert the
            value.  If not provided, will use the default unit (see
            <phoebe.parameters.FloatParameter.default_unit>)
        * `**kwargs`: passing a keyword argument that matches the qualifier
            of the Parameter, will return that value instead of the stored value.
            See above for how default values are treated.

        Returns
        --------
        * (float/array) the current or overridden value of the Parameter
        """
        default = super(FloatParameter, self).get_value(**kwargs) # <- note this is calling get_value on the Parameter object
        if default is not None:
            value = default
            if isinstance(default, u.Quantity):
                return value
        else:
            value = self._value

        if isinstance(value, nparray.ndarray):
            if value.unit is not None:
                value = value.quantity
            else:
                value = value.array

        if t is not None:
            raise NotImplementedError("timederiv is currently disabled until it can be tested thoroughly")

        if t is not None and self.is_constraint is not None:
            # TODO: is this a risk for an infinite loop?
            value = self.is_constraint.get_result(t=t)

        if t is not None and self.timederiv is not None:
            # check to see if value came from a constraint - and if so, we will
            # need to re-evaluate that constraint at t=t.


            parent_ps = self.get_parent_ps()
            deriv = parent_ps.get_value(self.timederiv, unit=self.default_unit/u.d)
            # t0 = parent_ps.get_value(qualifier='t0_values', unit=u.d)
            t0 = self._bundle.get_value(qualifier='t0', context='system', unit=u.d)

            # if time has been provided without units, we assume the same units as t0
            if not hasattr(time, 'value'):
                # time = time * parent_ps.get_parameter(qualifier='t0_values').default_unit
                time = time * self._bundle.get_value(qualifier='t0', context='system').default_unit

            # print "***", value, deriv, time, t0
            value = value + deriv*(time-t0)

        if unit is None:
            unit = self.default_unit

        # TODO: check to see if this is still necessary
        if isinstance(unit, str):
            # we need to do this to make sure we get PHOEBE's version of
            # the unit instead of astropy's
            unit = u.Unit(unit)

        # TODO: catch astropy units and convert to PHOEBE's?

        if unit is None or value is None:
            return value
        else:
            # NOTE: astropy will raise an error if units not compatible
            return value.to(unit)

    def _check_value(self, value, unit=None):
        if isinstance(value, tuple) and (len(value) !=2 or isinstance(value[1], float) or isinstance(value[1], int)):
            # allow passing tuples (this could be a FloatArrayParameter - if it isn't
            # then this array will fail _check_type below)
            value = np.asarray(value)
        # accept tuples (ie 1.2, 'rad') from dictionary access
        if isinstance(value, tuple) and unit is None:
            value, unit = value
        if isinstance(value, str):
            value = float(value)
        if isinstance(value, dict) and 'nparray' in value.keys():
            # then we're loading the JSON version of an nparray object
            value = nparray.from_dict(value)

        return self._check_type(value), unit

    def _check_type(self, value):
        # we do this separately so that FloatArrayParameter can keep this set_value
        # and just subclass _check_type
        if isinstance(value, u.Quantity):
            if not (isinstance(value.value, float) or isinstance(value.value, int)):
                raise ValueError("value could not be cast to float")

        elif not (isinstance(value, float) or isinstance(value, int)):
            # TODO: probably need to change this to be flexible with all the cast_types
            raise ValueError("value could not be cast to float")

        return value

    #@send_if_client is on the called set_quantity
    def set_value(self, value, unit=None, force=False, run_checks=None, **kwargs):
        """
        Set the current value/quantity of the <phoebe.parameters.FloatParameter>.

        This is identical to <phoebe.parameters.FloatParameter.set_quantity>
        and is just included to match the method names of most other Parameter
        types.  See the documentation of <phoebe.parameters.FloatParameter.set_quantity>
        for full details.

        See also:
        * <phoebe.parameters.FloatParameter.set_quantity>
        * <phoebe.parameters.FloatParameter.get_limits>
        * <phoebe.parameters.FloatParameter.set_limits>
        * <phoebe.parameters.FloatParameter.within_limits>
        """
        return self.set_quantity(value=value, unit=unit, force=force, run_checks=run_checks, **kwargs)

    @send_if_client
    def set_quantity(self, value, unit=None, force=False, run_checks=None, run_constraints=None, **kwargs):
        """
        Set the current value/quantity of the <phoebe.parameters.FloatParameter>
        or <phoebe.parameters.FloatArrayParameter>.

        Units can either be passed by providing a Quantity object to `value`
        OR by passing a unit object (or valid string representation) to `unit`.
        If units are provided with both but do not agree, an error will be raised.

        See also:
        * <phoebe.parameters.FloatParameter.set_value>
        * <phoebe.parameters.FloatParameter.get_limits>
        * <phoebe.parameters.FloatParameter.set_limits>
        * <phoebe.parameters.FloatParameter.within_limits>

        Arguments
        ----------
        * `value` (float/quantity): the new value of the Parameter.
        * `unit` (unit or valid string, optional, default=None): the unit in
            which `value` is provided.  If not provided or None, it is assumed
            that `value` is in the default units (see <phoebe.parameters.FloatParameter.default_unit>
            and <phoebe.parameters.FloatParameter.set_default_unit>).
        * `force` (bool, optional, default=False, EXPERIMENTAL): override
            and set the value of a constrained Parameter.
        * `run_checks` (bool, optional): whether to call
            <phoebe.frontend.bundle.Bundle.run_checks> after setting the value.
            If `None`, the value in `phoebe.conf.interactive_checks` will be used.
            This will not raise an error, but will cause a warning in the logger
            if the new value will cause the system to fail checks.
        * `run_constraints` whether to run any necessary constraints after setting
            the value.  If `None`, the value in `phoebe.conf.interactive_constraints`
            will be used.
        * `**kwargs`: IGNORED

        Raises
        ---------
        * ValueError: if `value` could not be converted to a float/quantity.
        * ValueError: if the units of `value` and `unit` are in disagreement
        * ValueError: if the provided units are not compatible with the
            default units.
        * ValueError: if `value` is outside the limits.  See:
            <phoebe.parameters.FloatParameter.get_limits> and
            <phoebe.parameters.FloatParameter.within_limits>
        """
        _orig_quantity = deepcopy(self.get_quantity())

        if len(self.constrained_by) and not force:
            raise ValueError("cannot change the value of a constrained parameter.  This parameter is constrained by '{}'".format(', '.join([p.uniquetwig for p in self.constrained_by])))

        # if 'time' in kwargs.keys() and isinstance(self, FloatArrayParameter):
        #     # then find the correct index and set by index instead
        #     time_param = self._bundle

        value, unit = self._check_value(value, unit)

        if isinstance(unit, str):
            # print "*** converting string to unit"
            unit = u.Unit(unit)  # should raise error if not a recognized unit
        elif unit is not None and not _is_unit(unit):
            raise TypeError("unit must be an phoebe.u.Unit or None, got {}".format(unit))

        # check to make sure value and unit don't clash
        if isinstance(value, u.Quantity) or (isinstance(value, nparray.ndarray) and value.unit is not None):
            if unit is not None:
                # check to make sure they're the same
                if value.unit != unit:
                    raise ValueError("value and unit do not agree")

        elif value is None:
            # allowed for FloatArrayParameter if self.allow_none.  This should
            # already have been checked by self._check_type
            value = value

        elif unit is not None:
            # print "*** converting value to quantity"
            value = value * unit

        elif self.default_unit is not None:
            value = value * self.default_unit

        # handle wrapping for angle measurements
        if value is not None and value.unit.physical_type == 'angle':
            # NOTE: this may fail for nparray types
            if value > (360*u.deg) or value < (0*u.deg):
                value = value % (360*u.deg)
                logger.warning("wrapping value of {} to {}".format(self.qualifier, value))

        # make sure the value is within the limits, if this isn't an array or nan
        if ((isinstance(value, float) and not np.isnan(value))
            or (isinstance(value, u.Quantity) and ((isinstance(value.value, float) and not np.isnan(value.value))
                                                   or isinstance(value.value, np.ndarray) and not np.any(np.isnan(value.value))))) and not self.within_limits(value):
            raise ValueError("value of {}={} not within limits of {}".format(self.qualifier, value, self.limits))


        # make sure we can convert back to the default_unit
        try:
            if self.default_unit is not None and value is not None:
                test = value.to(self.default_unit)
        except u.core.UnitsError:
            raise ValueError("cannot convert provided unit ({}) to default unit ({})".format(value.unit, self.default_unit))
        except:
            self._value = value
        else:
            self._value = value

        if run_constraints is None:
            run_constraints = conf.interactive_constraints

        if _orig_quantity is not None and self.__class__.__name__ == 'FloatParameter' and abs(_orig_quantity - value).value < 1e-12:
            logger.debug("value of {} didn't change within 1e-12, skipping triggering of constraints".format(self.twig))
        elif run_constraints:
            if len(self._in_constraints):
                logger.debug("changing value of {} triggers {} constraints".format(self.twig, [c.twig for c in self.in_constraints]))
            for constraint_id in self._in_constraints:
                self._bundle.run_constraint(uniqueid=constraint_id, skip_kwargs_checks=True)
        else:
            # then we want to delay running constraints... so we need to track
            # which ones need to be run once requested
            if len(self._in_constraints):
                logger.debug("changing value of {} triggers delayed constraints {}".format(self.twig, [c.twig for c in self.in_constraints]))
            for constraint_id in self._in_constraints:
                if constraint_id not in self._bundle._delayed_constraints:
                    self._bundle._delayed_constraints.append(constraint_id)

        # run_checks if requested (default)
        if run_checks is None:
            run_checks = conf.interactive_checks
        if run_checks and self._bundle:
            passed, msg = self._bundle.run_checks()
            if not passed:
                # passed is either False (failed) or None (raise Warning)
                if passed is not None:
                    msg += "  If not addressed, this warning will continue to be raised and will throw an error at run_compute."
                logger.warning(msg)

        self._add_history(redo_func='set_quantity', redo_kwargs={'value': value, 'uniqueid': self.uniqueid}, undo_func='set_value', undo_kwargs={'value': _orig_quantity, 'uniqueid': self.uniqueid})


    #~ @property
    #~ def constraint(self):
        #~ """
        #~ returns the label of the constraint that constrains this parameter
        #~
        #~ you can then access all of the parameters of the constraint via bundle.get_constraint(label)
        #~ """
        #~ return self.constraint_expression.uniquetwig

    @property
    def is_constraint(self):
        """
        Returns the <phoebe.parameters.ConstraintParameter> that constrains
        this parameter.  If this <phoebe.parameters.FloatParameter> is not
        constrained, this will return None.

        See also:
        * <phoebe.parameters.FloatParameter.constrained_by>
        * <phoebe.parameters.FloatParameter.in_constraints>
        * <phoebe.parameters.FloatParameter.constrains>
        * <phoebe.parameters.FloatParameter.related_to>

        Returns
        -------
        * (None or <phoebe.parameters.ConstraintParameter)
        """
        if self._is_constraint is None:
            return None
        return self._bundle.get_parameter(context='constraint', uniqueid=self._is_constraint, check_visible=False)

    @property
    def constrained_by(self):
        """
        Returns a list of <phoebe.parameters.Parameter> objects that constrain
        this <phoebe.parameters.FloatParameter>.

        See also:
        * <phoebe.parameters.FloatParameter.is_constraint>
        * <phoebe.parameters.FloatParameter.in_constraints>
        * <phoebe.parameters.FloatParameter.constrains>
        * <phoebe.parameters.FloatParameter.related_to>

        Returns
        -------
        * (list of <phoebe.parameters.Parameter>)
        """
        if self._is_constraint is None:
            return []
        params = []
        uniqueids = []
        for var in self.is_constraint._vars:
            param = var.get_parameter()
            if param.uniqueid != self.uniqueid and param.uniqueid not in uniqueids:
                params.append(param)
                uniqueids.append(param.uniqueid)
        return params

    #~ @property
    #~ def in_constraints(self):
        #~ """
        #~ returns a list the labels of the constraints in which this parameter constrains another
        #~
        #~ you can then access all of the parameters of a given constraint via bundle.get_constraint(constraint)
        #~ """
        #~ return [param.uniquetwig for param in self.in_constraints_expressions]

    @property
    def in_constraints(self):
        """
        Returns a list of the expressions in which this
        <phoebe.parameters.FloatParameter> constrains other Parameters.

        See also:
        * <phoebe.parameters.FloatParameter.is_constraint>
        * <phoebe.parameters.FloatParameter.constrained_by>
        * <phoebe.parameters.FloatParameter.constrains>
        * <phoebe.parameters.FloatParameter.related_to>

        Returns
        -------
        * (list of expressions)
        """
        expressions = []
        for uniqueid in self._in_constraints:
            expressions.append(self._bundle.get_parameter(context='constraint', uniqueid=uniqueid))
        return expressions

    @property
    def constrains(self):
        """
        Returns a list of Parameters that are constrained by this
         <phoebe.parameters.FloatParameter>.

        See also:
        * <phoebe.parameters.FloatParameter.is_constraint>
        * <phoebe.parameters.FloatParameter.constrained_by>
        * <phoebe.parameters.FloatParameter.in_constraints>
        * <phoebe.parameters.FloatParameter.related_to>

         Returns
         -------
         * (list of Parameters)
        """
        params = []
        for constraint in self.in_constraints:
            for var in constraint._vars:
                param = var.get_parameter()
                if param.component == constraint.component and param.qualifier == constraint.qualifier:
                    if param not in params and param.uniqueid != self.uniqueid:
                        params.append(param)
        return params

    @property
    def related_to(self):
        """
        Returns a list of all parameters that are either constrained by or
        constrain this parameter.

        See also:
        * <phoebe.parameters.FloatParameter.is_constraint>
        * <phoebe.parameters.FloatParameter.constrained_by>
        * <phoebe.parameters.FloatParameter.in_constraints>
        * <phoebe.parameters.FloatParameter.constrains>

         Returns
         -------
         * (list of Parameters)
        """
        params = []
        constraints = self.in_constraints
        if self.is_constraint is not None:
            constraints.append(self.is_constraint)

        for constraint in constraints:
            for var in constraint._vars:
                param = var.get_parameter()
                if param not in params and param.uniqueid != self.uniqueid:
                    params.append(param)

        return params


class FloatArrayParameter(FloatParameter):
    def __init__(self, *args, **kwargs):
        """
        see <phoebe.parameters.Parameter.__init__>

        Additional arguments
        ---------------------
        * `allow_none` (bool, optional, default=False)
        """
        self._allow_none = kwargs.get('allow_none', False)
        super(FloatArrayParameter, self).__init__(*args, **kwargs)

        # NOTE: default_unit and value handled in FloatParameter.__init__()

        self._dict_fields_other = ['description', 'value', 'default_unit', 'visible_if', 'copy_for', 'allow_none']
        self._dict_fields = _meta_fields_all + self._dict_fields_other

    def __repr__(self):
        """
        FloatArrayParameter needs to "truncate" the array by temporarily
        overriding np.set_printoptions
        """
        opt = np.get_printoptions()
        # <Parameter:_qualifier= takes 13+len(qualifier) characters
        np.set_printoptions(threshold=8, edgeitems=3, linewidth=opt['linewidth']-(13+len(self.qualifier)))
        repr_ = super(FloatArrayParameter, self).__repr__()
        np.set_printoptions(**opt)
        return repr_

    def __str__(self):
        """
        FloatArrayParameter needs to "truncate" the array by temporarily
        overriding np.set_printoptions
        """
        opt = np.get_printoptions()
        # Value:_ takes 7 characters
        np.set_printoptions(threshold=8, edgeitems=3, linewidth=opt['linewidth']-7)
        str_ = super(FloatArrayParameter, self).__str__()
        np.set_printoptions(**opt)
        return str_

    @property
    def allow_none(self):
        """
        Return whether None is an acceptable value in addition to an array

        Returns
        --------
        * (bool)
        """
        return self._allow_none

    def to_string_short(self):
        """
        Short abbreviated string representation of the
        <phoebe.parameters.FloatArrayParameter>.

        See also:
        * <phoebe.parameters.Parameter.to_string>

        Returns
        --------
        * (str)
        """
        opt = np.get_printoptions()
        np.set_printoptions(threshold=8, edgeitems=3, linewidth=opt['linewidth']-len(self.uniquetwig)-2)
        str_ = super(FloatArrayParameter, self).to_string_short()
        np.set_printoptions(**opt)
        return str_

    def interp_value(self, unit=None, **kwargs):
        """
        Interpolate to find the value in THIS array given a value from
        ANOTHER array in the SAME parent <phoebe.parameters.ParameterSet>
        (see <phoebe.parameters.Parameter.get_parent_ps>).

        This currently only supports simple 1D linear interpolation (via
        `numpy.interp`) and does no checks to make sure you're interpolating
        with respect to an independent parameter - so use with caution.

        ```py
        print this_param.get_parent_ps().qualifiers
        'other_qualifier' in this_param.get_parent_ps().qualifiers
        True
        this_param.interp_value(other_qualifier=5)
        ```

        where other_qualifier must be in ParentPS.qualifiers
        AND must point to another <phoebe.parameters.FloatArrayParameter>.

        Example:

        ```py
        b['fluxes@lc01@model'].interp_value(times=10.2)
        ```

        The only exception is when interpolating in phase-space, in which
        case the 'times' qualifier must be found in the ParentPS.  Interpolating
        in phase-space is only allowed if there are no time derivatives present
        in the system.  This can be checked with
        <phoebe.parameters.HierarchyParameter.is_time_dependent>.  To interpolate
        in phases:

        ```
        b['fluxes@lc01@model'].interp_value(phases=0.5)
        ```

        Additionally, when interpolating in time but the time is outside the
        available range, phase-interpolation will automatically be attempted,
        with a warning raised via the <phoebe.logger>.

        See also:
        * <phoebe.parameters.FloatArrayParameter.interp_quantity>

        Arguments
        ----------
        * `unit` (string or unit, optional, default=None): units to convert
            the *returned* value.  If not provided or None, will return in the
            default_units of the referenced parameter.  **NOTE**: to provide
            units on the *passed* value, you must send a quantity object (see
            `**kwargs` below).
        * `component` (string, optional): if interpolating in phases, `component`
            will be passed along to <phoebe.frontend.bundle.Bundle.to_phase>.
        * `t0` (string/float, optional): if interpolating in phases, `t0` will
            be passed along to <phoebe.frontend.bundle.Bundle.to_phase>.
        * `**kwargs`: see examples above, must provide a single
            qualifier-value pair to use for interpolation.  In most cases
            this will probably be time=value or wavelength=value.  If the value
            is provided as a quantity object, it will be converted to the default
            units of the referenced parameter prior to interpolation (enable
            a 'warning' <phoebe.logger> for conversion messages)

        Returns
        --------
        * (float or array) the interpolated value in value of `unit` if provided,
            or the <phoebe.parameters.FloatParameter.default_unit> of the
            referenced <phoebe.parameters.FloatArrayParameter>.  To return
            a quantity instead, see
            <phoebe.parameters.FloatArrayParameter.interp_quantity>.

        Raises
        --------
        * KeyError: if more than one qualifier is passed.
        * KeyError: if no qualifier is passed that belongs to the
            parent <phoebe.parameters.ParameterSet>.
        * KeyError: if the qualifier does not point to another
            <phoebe.parameters.FloatArrayParameter>.
        """
        # TODO: add support for non-linear interpolation (probably would need to use scipy)?

        return_quantity = kwargs.pop('return_quantity', False)

        if len(kwargs.keys()) > 1:
            raise KeyError("interp_value only takes a single qualifier-value pair")

        qualifier, qualifier_interp_value = list(kwargs.items())[0]

        if isinstance(qualifier_interp_value, str):
            # then assume its a twig and try to resolve
            # for example: time='t0_supconj'
            qualifier_interp_value = self._bundle.get_value(qualifier_interp_value, context=['system', 'component'])

        parent_ps = self.get_parent_ps()

        if qualifier not in parent_ps.qualifiers and not (qualifier=='phases' and 'times' in parent_ps.qualifiers):
            # TODO: handle plural to singular (having to say
            # interp_value(times=5) is awkward)
            raise KeyError("'{}' not valid qualifier (must be one of {})".format(qualifier, parent_ps.qualifiers))

        if isinstance(qualifier_interp_value, u.Quantity):
            default_unit = parent_ps.get_parameter(qualifier=qualifier).default_unit
            logger.warning("converting from provided quantity with units {} to default units ({}) of {}".format(qualifier_interp_value.unit, default_unit, qualifier))
            qualifier_interp_value = qualifier_interp_value.to(default_unit).value

        if qualifier=='times':
            times = parent_ps.get_value(qualifier='times')
            if np.any(qualifier_interp_value < times.min()) or np.any(qualifier_interp_value > times.max()):
                qualifier_interp_value_time = qualifier_interp_value
                qualifier = 'phases'
                qualifier_interp_value = self._bundle.to_phase(qualifier_interp_value_time, **{k:v for k,v in kwargs.items() if k in ['component', 't0']})
                logger.warning("times={} outside of interpolation limits ({} -> {})... attempting to interpolate at phases={}".format(qualifier_interp_value_time, times.min(), times.max(), qualifier_interp_value))


        if qualifier=='phases':
            if self._bundle.hierarchy.is_time_dependent():
                raise ValueError("cannot interpolate in phase for time-dependent systems")

            times = parent_ps.get_value(qualifier='times')
            phases = self._bundle.to_phase(times, **{k:v for k,v in kwargs.items() if k in ['component', 't0']})

            sort = phases.argsort()

            value = np.interp(qualifier_interp_value, phases[sort], self.get_value()[sort])

        else:

            qualifier_parameter = parent_ps.get(qualifier=qualifier)

            if not isinstance(qualifier_parameter, FloatArrayParameter):
                raise KeyError("'{}' does not point to a FloatArrayParameter".format(qualifier))

            value = np.interp(qualifier_interp_value, qualifier_parameter.get_value(), self.get_value())

        if unit is not None:
            if return_quantity:
                return value*qualifier_parameter.default_unit.to(unit)
            else:
                return (value*qualifier_parameter.default_unit).to(unit).value
        else:
            if return_quantity:
                return value*qualifier_parameter.default_unit
            else:
                return value

    def interp_quantity(self, unit=None, **kwargs):
        """
        Interpolate to find the value in THIS array given a value from
        ANOTHER array in the SAME parent <phoebe.parameters.ParameterSet>
        (see <phoebe.parameters.Parameter.get_parent_ps>).

        See <phoebe.parameters.FloatArrayParameter.interp_value> for examples,
        this method calls interp_value and then returns the quantity object
        instead of the array.

        See also:
        * <phoebe.parameters.FloatArrayParameter.interp_value>

        Arguments
        ----------
        * `unit` (string or unit, optional, default=None): units to convert
            the *returned* value.  If not provided or None, will return in the
            default_units of the referenced parameter.  **NOTE**: to provide
            units on the *passed* value, you must send a quantity object (see
            `**kwargs` below).
        * `component` (string, optional): if interpolating in phases, `component`
            will be passed along to <phoebe.frontend.bundle.Bundle.to_phase>.
        * `t0` (string/float, optional): if interpolating in phases, `t0` will
            be passed along to <phoebe.frontend.bundle.Bundle.to_phase>.
        * `**kwargs`: see examples above, must provide a single
            qualifier-value pair to use for interpolation.  In most cases
            this will probably be time=value or wavelength=value.  If the value
            is provided as a quantity object, it will be converted to the default
            units of the referenced parameter prior to interpolation (enable
            a 'warning' <phoebe.logger> for conversion messages)

        Returns
        --------
        * (quantity) the interpolated value in value of `unit` if provided, or
            the <phoebe.parameters.FloatParameter.default_unit> of the
            referenced <phoebe.parameters.FloatArrayParameter>.  To return
            a float or array instead of a quantity object, see
            <phoebe.parameters.FloatArrayParameter.interp_value>.

        Raises
        --------
        * KeyError: if more than one qualifier is passed.
        * KeyError: if no qualifier is passed that belongs to the
            parent <phoebe.parameters.ParameterSet>.
        * KeyError: if the qualifier does not point to another
            <phoebe.parameters.FloatArrayParameter>.
        """

        return self.interp_value(unit=unit, return_quantity=True, **kwargs)

    def append(self, value):
        """
        Append a value to the end of the array.

        Arguments
        ---------
        * `value` (float): the float to append to the end of the current array
        """
        # check units
        if isinstance(value, u.Quantity):
            value = value.to(self.default_unit).value

        if isinstance(value, nparray.ndarray):
            value = value.to_array()

        new_value = np.append(self.get_value(), value) * self.default_unit
        self.set_value(new_value)

    def set_index_value(self, index, value, **kwargs):
        """
        Set the value of the array at a given index.

        Arguments
        -----------
        * `index` (int): the index of the value to be replaced
        * `value` (float): the value to be replaced
        * `**kwargs`: IGNORED
        """
        if isinstance(value, u.Quantity):
            value = value.to(self.default_unit).value
        elif isinstance(value, str):
            value = float(value)
        #else:
            #value = value*self.default_unit
        lst =self.get_value()#.value
        lst[index] = value
        self.set_value(lst)

    def __add__(self, other):
        if not (isinstance(other, list) or isinstance(other, np.ndarray)):
            return super(FloatArrayParameter, self).__add__(self, other)

        # then we have a list, so we want to append to the existing value
        return np.append(self.get_value(), np.asarray(other))

    def __sub__(self, other):
        if not (isinstance(other, list) or isinstance(other, np.ndarray)):
            return super(FloatArrayParameter, self).__add__(self, other)

        # then we have a list, so we want to append to the existing value
        return np.array([v for v in self.get_value() if v not in other])

    # def set_value_at_time(self, time, value, **kwargs):
    #     """
    #     """
    #     parent_ps = self.get_parent_ps()
    #     times_param = parent_ps.get_parameter(qualifier='times')
    #     index = np.where(times_param.get_value()==time)[0][0]
    #
    #     self.set_index_value(index, value, **kwargs)


    #~ def at_time(self, time):
        #~ """
        #~ looks for a parameter with qualifier time that shares all the same meta data and
        #~ """
        #~ raise NotImplementedError

    def _check_type(self, value):
        """
        """
        if self.allow_none and value is None:
            value = None

        elif isinstance(value, u.Quantity):
            if isinstance(value.value, float) or isinstance(value.value, int):
                value = np.array([value])

        # if isinstance(value, str):
            # value = np.fromstring(value)

        elif isinstance(value, float) or isinstance(value, int):
            value = np.array([value])

        elif isinstance(value, dict) and 'nparray' in value.keys():
            value = nparray.from_dict(value)

        elif not (isinstance(value, list) or isinstance(value, tuple) or isinstance(value, np.ndarray) or isinstance(value, nparray.ndarray)):
            # TODO: probably need to change this to be flexible with all the cast_types
            raise TypeError("value '{}' ({}) could not be cast to array".format(value, type(value)))

        return value

    def set_property(self, **kwargs):
        """
        Set any property of the underlying [nparray](https://github.com/kecnry/nparray/tree/1.0.0)
        object.

        Example:
        ```py
        param.set_value(start=10, stop=20)
        ```

        Arguments
        ----------
        * `**kwargs`: properties to be set on the underlying nparray object.

        Raises
        -------
        * ValueError: if the value is not an nparray object.
        """
        if not isinstance(self._value, nparray.ndarray):
            raise ValueError("value is not a nparray object")

        for property, value in kwargs.items():
            setattr(self._value, property, value)

class ArrayParameter(Parameter):
    def __init__(self, *args, **kwargs):
        """
        see <phoebe.parameters.Parameter.__init__>
        """
        super(ArrayParameter, self).__init__(*args, **kwargs)

        self.set_value(kwargs.get('value', []))

        self._dict_fields_other = ['description', 'value', 'visible_if', 'copy_for']
        self._dict_fields = _meta_fields_all + self._dict_fields_other

    def append(self, value):
        """
        Append a value to the end of the array.

        Arguments
        ---------
        * `value`: the float to append to the end of the current array
        """
        if isinstance(value, nparray.ndarray):
            value = value.to_array()

        new_value = np.append(self.get_value(), value)
        self.set_value(new_value)

    #~ def at_time(self, time):
        #~ """
        #~ looks for a parameter with qualifier time that shares all the same meta data and
        #~ """
        #~ raise NotImplementedError

    @update_if_client
    def get_value(self, **kwargs):
        """
        Get the current value of the <phoebe.parameters.ArrayParameter>.

        **default/override values**: if passing a keyword argument with the same
            name as the Parameter qualifier (see
            <phoebe.parameters.Parameter.qualifier>), then the value passed
            to that keyword argument will be returned **instead of** the current
            value of the Parameter.  This is mostly used internally when
            wishing to override values sent to
            <phoebe.frontend.bundle.Bundle.run_compute>, for example.

        Arguments
        ----------
        * `**kwargs`: passing a keyword argument that matches the qualifier
            of the Parameter, will return that value instead of the stored value.
            See above for how default values are treated.

        Returns
        --------
        * (np array) the current or overridden value of the Parameter
        """
        default = super(ArrayParameter, self).get_value(**kwargs)
        if default is not None: return default

        if isinstance(self._value, nparray.ndarray):
            return self._value.to_array()
        else:
            return self._value

    @send_if_client
    def set_value(self, value, **kwargs):
        """
        Set the current value of the <phoebe.parameters.ArrayParameter>.

        Arguments
        ----------
        * `value` (Array): the new value of the Parameter.
        * `**kwargs`: IGNORED

        Raises
        ---------
        * ValueError: if `value` could not be converted to the correct type
            or is not a valid value for the Parameter.
        """
        _orig_value = deepcopy(self._value)
        self._value = np.array(value)

        if self.context not in ['setting', 'history']:
            self._add_history(redo_func='set_value', redo_kwargs={'value': value, 'uniqueid': self.uniqueid}, undo_func='set_value', undo_kwargs={'value': _orig_value, 'uniqueid': self.uniqueid})

class IntArrayParameter(FloatArrayParameter):
    def __init__(self, *args, **kwargs):
        """
        see <phoebe.parameters.Parameter.__init__>
        """
        kwargs.setdefault('default_unit', u.dimensionless_unscaled)
        super(IntArrayParameter, self).__init__(*args, **kwargs)


    def __repr__(self):
        """
        IntArrayParameter needs to "truncate" the array by temporarily
        overriding np.set_printoptions
        """
        opt = np.get_printoptions()
        # <Parameter:_qualifier= takes 13+len(qualifier) characters
        np.set_printoptions(threshold=8, edgeitems=3, linewidth=opt['linewidth']-(13+len(self.qualifier)))
        repr_ = super(IntArrayParameter, self).__repr__()
        np.set_printoptions(**opt)
        return repr_

    def __str__(self):
        """
        IntArrayParameter needs to "truncate" the array by temporarily
        overriding np.set_printoptions
        """
        opt = np.get_printoptions()
        # Value:_ takes 7 characters
        np.set_printoptions(threshold=8, edgeitems=3, linewidth=opt['linewidth']-7)
        str_ = super(IntArrayParameter, self).__str__()
        np.set_printoptions(**opt)
        return str_

    @property
    def quantity(self):
        """
        Shortcut to <phoebe.parameters.IntArrayParameter.get_quantity>.
        """
        return self.get_quantity()

    @update_if_client
    def get_quantity(self, **kwargs):
        """
        Return a quantity object, even though <phoebe.parameters.IntArrayParameter>
        do not have units.

        Arguments
        ---------
        * `**kwargs`: ignored

        Returns
        ---------
        * (quantity)
        """
        return self.get_value() * u.dimensionless_unscaled

    @send_if_client
    def set_value(self, value, **kwargs):
        """
        Set the current value of the <phoebe.parameters.IntArrayParameter>.

        Arguments
        ----------
        * `value` (array of ints): the new value of the Parameter.
        * `**kwargs`: IGNORED

        Raises
        ---------
        * ValueError: if `value` could not be converted to the correct type
            or is not a valid value for the Parameter.
        """
        _orig_value = deepcopy(self._value)
        self._value = np.array(value, dtype=np.int)

        self._add_history(redo_func='set_value', redo_kwargs={'value': value, 'uniqueid': self.uniqueid}, undo_func='set_value', undo_kwargs={'value': _orig_value, 'uniqueid': self.uniqueid})



class HierarchyParameter(StringParameter):
    def __init__(self, value, **kwargs):
        """
        see <phoebe.parameters.Parameter.__init__>
        """
        dump = kwargs.pop('qualifier', None)
        super(HierarchyParameter, self).__init__(qualifier='hierarchy', value=value, **kwargs)

    def __repr__(self):
        return "<HierarchyParameter: {}>".format(self.get_value())

    def __str__(self):
        #~ return self.get_value().replace('(', '\n\t').replace(')', '\n')
        #~ def _print_item(item, tab, str_):
            #~ if isinstance(item, list):
                #~ tab += 1
                #~ for child in item:
                    #~ str_ += _print_item(child, tab, str_)
            #~ else:
                #~ return str_ + '\n' + '\t'*tab + item
        #~
        #~ str_ = ''
        #~ for item in self._parse_repr():
            #~ tab = 0
            #~ str_ += _print_item(str(item), tab, '')
#~
        #~ return str_
        if not len(self.get_value()):
            return 'NO HIERARCHY'
        else:
            return json.dumps(self._parse_repr(), indent=4).replace(',','').replace('[','').replace(']','').replace('"', '').replace('\n\n','\n')

    @send_if_client
    def set_value(self, value, update_cache=True, **kwargs):
        """
        Set the current value of the <phoebe.parameters.HierarchyParameter>.

        Arguments
        ----------
        * `value` (string): the new value of the Parameter.
        * `**kwargs`: IGNORED

        Raises
        ---------
        * ValueError: if `value` could not be converted to a string.
        """

        # TODO: check to make sure valid

        _orig_value = deepcopy(self.get_value())

        try:
            value = str(value)
        except:
            raise ValueError("cannot cast to string")
        else:
            self._value = value

            self._add_history(redo_func='set_value', redo_kwargs={'value': value, 'uniqueid': self.uniqueid}, undo_func='set_value', undo_kwargs={'value': _orig_value, 'uniqueid': self.uniqueid})

        if update_cache:
            self._update_cache()

    def _clear_cache(self):
        """
        """
        self._is_binary = {}
        self._is_contact_binary = {}
        self._meshables = []

    def _update_cache(self):
        """
        """
        # update cache for is_binary and is_contact_binary
        self._clear_cache()
        if self._bundle is not None:
            self._meshables = self._compute_meshables()

            # for comp in self.get_components():
            for comp in self._bundle.components:
                if comp == '_default':
                    continue
                self._is_binary[comp] = self._compute_is_binary(comp)
                self._is_contact_binary[comp] = self._compute_is_contact_binary(comp)


    def _parse_repr(self):
         """
         turn something like "orbit:outer(orbit:inner(star:starA, star:starB), star:starC)"
         into ['orbit:outer', ['orbit:inner', ['star:starA', 'star:starB'], 'star:starC']]
         """

         repr_ = self.get_value()
         repr_str = '["{}"]'.format(repr_.replace(', ', '", "').replace('(', '", ["').replace(')', '"]')).replace(']"', '"]').replace('""', '"').replace(']"', ']')
         return json.loads(repr_str)

    def _recurse_find_trace(self, structure, item, trace=[]):
        """
        given a nested structure from _parse_repr and find the trace route to get to item
        """

        try:
            i = structure.index(item)
        except ValueError:
            for j,substructure in enumerate(structure):
                if isinstance(substructure, list):
                    return self._recurse_find_trace(substructure, item, trace+[j])
        else:
            return trace+[i]

    def _get_by_trace(self, structure, trace):
        """
        retrieve an item from the nested structure from _parse_repr given a trace (probably modified from _recurse_find_trace)
        """
        for i in trace:
            structure = structure[i]

        return structure

    def _get_structure_and_trace(self, component):
        """
        """
        obj = self._bundle.filter(component=component, context='component', check_visible=False)
        our_item = '{}:{}'.format(obj.kind, component)


        repr_ = self.get_value()
        structure = self._parse_repr()

        trace = self._recurse_find_trace(structure, our_item)

        return structure, trace, our_item

    def rename_component(self, old_component, new_component):
        """
        Swap a component in the <phoebe.parameters.HierarchyParameter>.

        Note that this does NOT update component tags within the
        <phoebe.parametes.ParameterSet> or <phoebe.frontend.bundle.Bundle>.
        To change the name of a component, use
        <phoebe.frontend.bundle.Bundle.rename_component> instead.

        Arguments
        ----------
        * `old_component` (string): the current name of the component in the
            hierarchy
        * `new_component` (string): the replaced component
        """
        kind = self.get_kind_of(old_component)
        value = self.get_value()
        # TODO: this could still cause issues if the names of components are
        # contained in other components (ie starA, starAB)
        value = value.replace("{}:{}".format(kind, old_component), "{}:{}".format(kind, new_component))
        # delay updating cache until after the bundle
        # has had a chance to also change its component tags
        self.set_value(value, update_cache=False)

    def get_components(self):
        """
        Return a list of all components in the <phoebe.parameters.HierarchyParameter>.

        To access the HierarchyParameter from the Bundle, see
         <phoebe.frontend.bundle.Bundle.get_hierarchy>.

        See also:
        * <phoebe.parameters.HierarchyParameter.get_top>
        * <phoebe.parameters.HierarchyParameter.get_stars>
        * <phoebe.parameters.HierarchyParameter.get_envelopes>
        * <phoebe.parameters.HierarchyParameter.get_orbits>
        * <phoebe.parameters.HierarchyParameter.get_meshables>

        Returns
        -------
        * (list of strings)
        """
        l = re.findall(r"[\w']+", self.get_value())
        return l[1::2]

    def get_top(self):
        """
        Return the top-level component in the <phoebe.parameters.HierarchyParameter>.

        To access the HierarchyParameter from the Bundle, see
         <phoebe.frontend.bundle.Bundle.get_hierarchy>.

        See also:
        * <phoebe.parameters.HierarchyParameter.get_components>
        * <phoebe.parameters.HierarchyParameter.get_stars>
        * <phoebe.parameters.HierarchyParameter.get_envelopes>
        * <phoebe.parameters.HierarchyParameter.get_orbits>
        * <phoebe.parameters.HierarchyParameter.get_meshables>

        Returns
        -------
        * (string)
        """
        return str(self._parse_repr()[0].split(':')[1])

    def get_stars(self):
        """
        Return a list of all components with kind='star' in the
        <phoebe.parameters.HierarchyParameter>.

        To access the HierarchyParameter from the Bundle, see
         <phoebe.frontend.bundle.Bundle.get_hierarchy>.

        See also:
        * <phoebe.parameters.HierarchyParameter.get_components>
        * <phoebe.parameters.HierarchyParameter.get_top>
        * <phoebe.parameters.HierarchyParameter.get_envelopes>
        * <phoebe.parameters.HierarchyParameter.get_orbits>
        * <phoebe.parameters.HierarchyParameter.get_meshables>

        Returns
        -------
        * (list of strings)
        """
        l = re.findall(r"[\w']+", self.get_value())
        # now search for indices of star and take the next entry from this flat list
        return [l[i+1] for i,s in enumerate(l) if s=='star']

    def get_envelopes(self):
        """
        Return a list of all components with kind='envelope' in the
        <phoebe.parameters.HierarchyParameter>.

        To access the HierarchyParameter from the Bundle, see
         <phoebe.frontend.bundle.Bundle.get_hierarchy>.

        See also:
        * <phoebe.parameters.HierarchyParameter.get_components>
        * <phoebe.parameters.HierarchyParameter.get_top>
        * <phoebe.parameters.HierarchyParameter.get_stars>
        * <phoebe.parameters.HierarchyParameter.get_orbits>
        * <phoebe.parameters.HierarchyParameter.get_meshables>

        Returns
        -------
        * (list of strings)
        """
        l = re.findall(r"[\w']+", self.get_value())
        # now search for indices of star and take the next entry from this flat list
        return [l[i+1] for i,s in enumerate(l) if s=='envelope']

    def get_orbits(self):
        """
        Return a list of all components with kind='orbit' in the
        <phoebe.parameters.HierarchyParameter>.

        To access the HierarchyParameter from the Bundle, see
         <phoebe.frontend.bundle.Bundle.get_hierarchy>.

        See also:
        * <phoebe.parameters.HierarchyParameter.get_components>
        * <phoebe.parameters.HierarchyParameter.get_top>
        * <phoebe.parameters.HierarchyParameter.get_stars>
        * <phoebe.parameters.HierarchyParameter.get_envelopes>
        * <phoebe.parameters.HierarchyParameter.get_meshables>

        Returns
        -------
        * (list of strings)
        """
        #~ l = re.findall(r"[\w']+", self.get_value())
        # now search for indices of orbit and take the next entry from this flat list
        #~ return [l[i+1] for i,s in enumerate(l) if s=='orbit']
        orbits = []
        for star in self.get_stars():
            parent = self.get_parent_of(star)
            if parent not in orbits and parent!='component' and parent is not None:
                orbits.append(parent)
        return orbits

    def _compute_meshables(self):
        l = re.findall(r"[\w']+", self.get_value())
        # now search for indices of star and take the next entry from this flat list
        meshables = [l[i+1] for i,s in enumerate(l) if s in ['star', 'envelope']]

        # now we want to remove any star which has a sibling envelope
        has_sibling_envelope = []
        for item in meshables:
            if self.get_sibling_of(item, kind='envelope'):
                has_sibling_envelope.append(item)

        return [m for m in meshables if m not in has_sibling_envelope]

    def get_meshables(self):
        """
        Return a list of all components that are meshable (generally stars,
        but also handles the envelope for a contact binary)
        in the <phoebe.parameters.HierarchyParameter>.

        To access the HierarchyParameter from the Bundle, see
         <phoebe.frontend.bundle.Bundle.get_hierarchy>.

        See also:
        * <phoebe.parameters.HierarchyParameter.is_meshable>
        * <phoebe.parameters.HierarchyParameter.get_components>
        * <phoebe.parameters.HierarchyParameter.get_top>
        * <phoebe.parameters.HierarchyParameter.get_stars>
        * <phoebe.parameters.HierarchyParameter.get_envelopes>
        * <phoebe.parameters.HierarchyParameter.get_orbits>

        Returns
        -------
        * (list of strings)
        """
        if not len(self._meshables):
            self._update_cache()

        return self._meshables

    def is_meshable(self, component):
        """
        Determine if `component` is one of
        <phoebe.parameters.HierarchyParameter.get_meshables>.

        See also:
        * <phoebe.parameters.HierarchyParameter.get_meshables>

        Arguments
        ------------
        * `component` (string): the name of the component to check.

        Returns
        ----------
        * (bool)
        """
        return component in self.get_meshables()

    def get_parent_of(self, component):
        """
        Get the parent of a component in the
        <phoebe.parameters.HierarchyParameter>.

        To access the HierarchyParameter from the Bundle, see
         <phoebe.frontend.bundle.Bundle.get_hierarchy>.

        See also:
        * <phoebe.parameters.HierarchyParameter.get_sibling_of>
        * <phoebe.parameters.HierarchyParameter.get_siblings_of>
        * <phoebe.parameters.HierarchyParameter.get_envelope_of>
        * <phoebe.parameters.HierarchyParameter.get_stars_of_sibling_of>
        * <phoebe.parameters.HierarchyParameter.get_children_of>
        * <phoebe.parameters.HierarchyParameter.get_stars_of_children_of>
        * <phoebe.parameters.HierarchyParameter.get_child_of>

        Arguments
        ----------
        * `component` (string): the name of the component under which to search.

        Returns
        ---------
        * (string)
        """
        # example:
        # - self.get_value(): "orbit:outer(orbit:inner(star:starA, star:starB), star:starC)"
        # - component: "starA"
        # - needs to return "inner"

        if component is None:
            return self.get_top()


        structure, trace, item = self._get_structure_and_trace(component)
        # trace points us to our_item at self._get_by_trace(structure, trace)
        # so to get the parent, if our trace is [1,1,0] we want to use [1, 0] which is trace[:-2]+[trace[-2]-1]


        #~ print "***", trace
        if len(trace)<=1:
            return None

        return str(self._get_by_trace(structure, trace[:-2]+[trace[-2]-1]).split(':')[-1])

    def get_sibling_of(self, component, kind=None):
        """
        Get the sibling of a component in the
        <phoebe.parameters.HierarchyParameter>.

        To access the HierarchyParameter from the Bundle, see
         <phoebe.frontend.bundle.Bundle.get_hierarchy>.

        If there is more than one sibling, the first result will be returned.

        See also:
        * <phoebe.parameters.HierarchyParameter.get_parent_of>
        * <phoebe.parameters.HierarchyParameter.get_siblings_of>
        * <phoebe.parameters.HierarchyParameter.get_envelope_of>
        * <phoebe.parameters.HierarchyParameter.get_stars_of_sibling_of>
        * <phoebe.parameters.HierarchyParameter.get_children_of>
        * <phoebe.parameters.HierarchyParameter.get_stars_of_children_of>
        * <phoebe.parameters.HierarchyParameter.get_child_of>

        Arguments
        ----------
        * `component` (string): the name of the component under which to search.
        * `kind` (string, optional): filter to match the kind of the component.

        Returns
        ---------
        * (string)
        """
        siblings = self.get_siblings_of(component, kind=kind)
        if not len(siblings):
            return None
        else:
            return siblings[0]


    def get_siblings_of(self, component, kind=None):
        """
        Get the siblings of a component in the
        <phoebe.parameters.HierarchyParameter>.

        To access the HierarchyParameter from the Bundle, see
         <phoebe.frontend.bundle.Bundle.get_hierarchy>.

        See also:
        * <phoebe.parameters.HierarchyParameter.get_parent_of>
        * <phoebe.parameters.HierarchyParameter.get_siblings_of>
        * <phoebe.parameters.HierarchyParameter.get_envelope_of>
        * <phoebe.parameters.HierarchyParameter.get_stars_of_sibling_of>
        * <phoebe.parameters.HierarchyParameter.get_children_of>
        * <phoebe.parameters.HierarchyParameter.get_stars_of_children_of>
        * <phoebe.parameters.HierarchyParameter.get_child_of>

        Arguments
        ----------
        * `component` (string): the name of the component under which to search.
        * `kind` (string, optional): filter to match the kind of the component.

        Returns
        ---------
        * (list of strings)
        """

        structure, trace, item = self._get_structure_and_trace(component)
        #item_kind, item_label = item.split(':')

        parent_label = self.get_parent_of(component)
        siblings = self.get_children_of(parent_label, kind=kind)

        #self_ind = siblings.index(component)
        if component in siblings:
            siblings.remove(component)

        if not len(siblings):
            return []
        else:
            return siblings

    def get_envelope_of(self, component):
        """
        Get the parent-envelope of a component in the
        <phoebe.parameters.HierarchyParameter>.

        To access the HierarchyParameter from the Bundle, see
         <phoebe.frontend.bundle.Bundle.get_hierarchy>.

        See also:
        * <phoebe.parameters.HierarchyParameter.get_parent_of>
        * <phoebe.parameters.HierarchyParameter.get_sibling_of>
        * <phoebe.parameters.HierarchyParameter.get_siblings_of>
        * <phoebe.parameters.HierarchyParameter.get_stars_of_sibling_of>
        * <phoebe.parameters.HierarchyParameter.get_children_of>
        * <phoebe.parameters.HierarchyParameter.get_stars_of_children_of>
        * <phoebe.parameters.HierarchyParameter.get_child_of>

        Arguments
        ----------
        * `component` (string): the name of the component under which to search.

        Returns
        ---------
        * (string)
        """
        envelopes = self.get_siblings_of(component, 'envelope')
        if not len(envelopes):
            return []
        else:
            return envelopes[0]

    def get_stars_of_sibling_of(self, component):
        """
        Get the stars under the sibling of a component in the
        <phoebe.parameters.HierarchyParameter>.

        To access the HierarchyParameter from the Bundle, see
         <phoebe.frontend.bundle.Bundle.get_hierarchy>.

        This is the same as <phoebe.parameters.Hierarchy.get_sibling_of> except
        if a sibling is in an orbit, this will recursively follow the tree to
        return a list of all stars under that orbit.

        See also:
        * <phoebe.parameters.HierarchyParameter.get_parent_of>
        * <phoebe.parameters.HierarchyParameter.get_sibling_of>
        * <phoebe.parameters.HierarchyParameter.get_siblings_of>
        * <phoebe.parameters.HierarchyParameter.get_envelope_of>
        * <phoebe.parameters.HierarchyParameter.get_children_of>
        * <phoebe.parameters.HierarchyParameter.get_stars_of_children_of>
        * <phoebe.parameters.HierarchyParameter.get_child_of>

        Arguments
        ----------
        * `component` (string): the name of the component under which to search.

        Returns
        ---------
        * (string)
        """
        sibling = self.get_sibling_of(component)

        if sibling in self.get_stars():
            return sibling

        stars = [child for child in self.get_stars_of_children_of(sibling)]

        # TODO: do we need to make sure there aren't duplicates?
        # return list(set(stars))

        return stars


    def get_children_of(self, component, kind=None):
        """
        Get the children of a component in the
        <phoebe.parameters.HierarchyParameter>.

        To access the HierarchyParameter from the Bundle, see
         <phoebe.frontend.bundle.Bundle.get_hierarchy>.

        See also:
        * <phoebe.parameters.HierarchyParameter.get_parent_of>
        * <phoebe.parameters.HierarchyParameter.get_sibling_of>
        * <phoebe.parameters.HierarchyParameter.get_siblings_of>
        * <phoebe.parameters.HierarchyParameter.get_envelope_of>
        * <phoebe.parameters.HierarchyParameter.get_stars_of_sibling_of>
        * <phoebe.parameters.HierarchyParameter.get_stars_of_children_of>
        * <phoebe.parameters.HierarchyParameter.get_child_of>

        Arguments
        ----------
        * `component` (string): the name of the component under which to search.
        * `kind` (string, optional): filter to match the kind of the component.

        Returns
        ---------
        * (list of strings)
        """

        structure, trace, item = self._get_structure_and_trace(component)
        item_kind, item_label = item.split(':')

        if isinstance(kind, str):
            kind = [kind]

        if item_kind not in ['orbit']:
            # return None
            return []
        else:
            items = self._get_by_trace(structure, trace[:-1]+[trace[-1]+1])
            # we want to ignore suborbits
            #return [str(ch.split(':')[-1]) for ch in items if isinstance(ch, unicode)]
            return [str(ch.split(':')[-1]) for ch in items if isinstance(ch, unicode) and (kind is None or ch.split(':')[0] in kind)]

    def get_stars_of_children_of(self, component):
        """
        Get the stars under the children of a component in the
        <phoebe.parameters.HierarchyParameter>.

        To access the HierarchyParameter from the Bundle, see
         <phoebe.frontend.bundle.Bundle.get_hierarchy>.

        This is the same as <phoebe.parameters.Hierarchy.get_children_of> except
        if any of the children is in an orbit, this will recursively follow the tree to
        return a list of all stars under that orbit.

        See also:
        * <phoebe.parameters.HierarchyParameter.get_parent_of>
        * <phoebe.parameters.HierarchyParameter.get_sibling_of>
        * <phoebe.parameters.HierarchyParameter.get_siblings_of>
        * <phoebe.parameters.HierarchyParameter.get_envelope_of>
        * <phoebe.parameters.HierarchyParameter.get_stars_of_sibling_of>
        * <phoebe.parameters.HierarchyParameter.get_children_of>
        * <phoebe.parameters.HierarchyParameter.get_stars_of_children_of>
        * <phoebe.parameters.HierarchyParameter.get_child_of>

        Arguments
        ----------
        * `component` (string): the name of the component under which to search.

        Returns
        ---------
        * (string)
        """

        stars = self.get_stars()
        orbits = self.get_orbits()
        stars_children = []

        for child in self.get_children_of(component):
            if child in stars:
                stars_children.append(child)
            elif child in orbits:
                stars_children += self.get_stars_of_children_of(child)
            else:
                # maybe an envelope or eventually spot, ring, etc
                pass

        return stars_children



    def get_child_of(self, component, ind, kind=None):
        """
        Get the child (by index) of a component in the
        <phoebe.parameters.HierarchyParameter>.

        To access the HierarchyParameter from the Bundle, see
         <phoebe.frontend.bundle.Bundle.get_hierarchy>.

        See also:
        * <phoebe.parameters.HierarchyParameter.get_parent_of>
        * <phoebe.parameters.HierarchyParameter.get_sibling_of>
        * <phoebe.parameters.HierarchyParameter.get_siblings_of>
        * <phoebe.parameters.HierarchyParameter.get_envelope_of>
        * <phoebe.parameters.HierarchyParameter.get_stars_of_sibling_of>
        * <phoebe.parameters.HierarchyParameter.get_children_of>
        * <phoebe.parameters.HierarchyParameter.get_stars_of_children_of>

        Arguments
        ----------
        * `component` (string): the name of the component under which to search.
        * `ind` (int): the index of the child to return (starting at 0)
        * `kind` (string, optional): filter to match the kind of the component.

        Returns
        ---------
        * (string)
        """
        children = self.get_children_of(component, kind=kind)
        if children is None:
            return None
        else:
            return children[ind]


    def get_primary_or_secondary(self, component, return_ind=False):
        """
        Return whether a given component is the 'primary' or 'secondary'
        component in its parent orbit, according to the
        <phoebe.parameters.HierarchyParameter>.

        To access the HierarchyParameter from the Bundle, see
        <phoebe.frontend.bundle.Bundle.get_hierarchy>.

        Arguments
        ----------
        * `component` (string): the name of the component.
        * `return_ind` (bool, optional, default=False): if `True`, this
            will return `0` instead of `'primary'` and `1` instead of
            `'secondary'`.

        Returns
        --------
        * (string or int): either 'primary'/'secondary' or 0/1 depending on the
            value of `return_ind`.
        """
        parent = self.get_parent_of(component)
        if parent is None:
            # then this is a single component, not in a binary
            return 'primary'

        children_of_parent = self.get_children_of(parent)

        ind = children_of_parent.index(component)

        if ind > 1:
            return None

        if return_ind:
            return ind + 1

        return ['primary', 'secondary'][ind]

    def get_kind_of(self, component):
        """
        Return the kind of a given component in the
        <phoebe.parameters.HierarchyParameter>.

        To access the HierarchyParameter from the Bundle, see
         <phoebe.frontend.bundle.Bundle.get_hierarchy>.

        Arguments
        ----------
        * `component` (string): the name of the component.

        Returns
        --------
        * (string): the kind (star, orbit, envelope, etc) of the component
        """
        structure, trace, item = self._get_structure_and_trace(component)
        item_kind, item_label = item.split(':')

        return item_kind


    def _compute_is_contact_binary(self, component):
        """
        """
        if 'envelope' not in self.get_value():
            return False

        if component not in self.get_components():
            # TODO: this can probably at least check to see if is itself
            # an envelope?
            return False

        return self.get_kind_of(component)=='envelope' or (self.get_sibling_of(component, kind='envelope') is not None)

    def is_contact_binary(self, component):
        """
        Return whether a given component is part of a contact binary,
        according to the <phoebe.parameters.HierarchyPararameter>.
        This is especially useful for <phoebe.parameters.ConstraintParameter>.

        This is done by checking whether any of the component's siblings is
        an envelope.  See <phoebe.parameters.HierarchyParameter.get_siblings_of>
        and <phoebe.parameters.HierarchyParameter.get_kind_of>.

        To access the HierarchyParameter from the Bundle, see
         <phoebe.frontend.bundle.Bundle.get_hierarchy>.

        Arguments
        ----------
        * `component` (string): the name of the component.

        Returns
        --------
        * (bool): whether the given component is part of a contact binary.
        """
        if component not in self._is_contact_binary.keys():
            self._update_cache()

        return self._is_contact_binary.get(component)

    def _compute_is_binary(self, component):
        """
        """
        if component not in self.get_components():
            # TODO: is this the best fallback?
            return True

        if len(self.get_stars())==1:
            return False

        return self.get_kind_of(self.get_parent_of(component))=='orbit'

    def is_binary(self, component):
        """
        Return whether a given component is part of a contact binary,
        according to the <phoebe.parameters.HierarchyPararameter>.
        This is especially useful for <phoebe.parameters.ConstraintParameter>.

        This is done by checking whether the component's parent is an orbit.
        See <phoebe.parameters.HierarchyParameter.get_parent_of> and
        <phoebe.parameters.HierarchyParameter.get_kind_of>.

        To access the HierarchyParameter from the Bundle, see
         <phoebe.frontend.bundle.Bundle.get_hierarchy>.

        Arguments
        ----------
        * `component` (string): the name of the component.

        Returns
        --------
        * (bool): whether the given component is part of a contact binary.
        """
        if component not in self._is_binary.keys():
            self._update_cache()

        return self._is_binary.get(component)

    def is_misaligned(self):
        """
        Return whether the system is misaligned.

        Returns
        ---------
        * (bool): whether the system is misaligned.
        """
        for component in self.get_stars():
            if self._bundle.get_value(qualifier='pitch', component=component, context='component') != 0:
                return True
            if self._bundle.get_value(qualifier='yaw', component=component, context='component') != 0:
                return True

        return False

    def is_time_dependent(self):
        """
        Return whether the system has any time-dependent parameters (other than
        phase-dependent).

        Returns
        ---------
        * (bool): whether the system is time-dependent
        """
        for orbit in self.get_orbits():
            if self._bundle.get_value(qualifier='dpdt', component=orbit, context='component') != 0:
                return True
            if self._bundle.get_value(qualifier='dperdt', component=orbit, context='component') != 0:
                return True
            if conf.devel and self._bundle.get_value(qualifier='deccdt', component=orbit, context='component') != 0:
                return True

        return False


class ConstraintParameter(Parameter):
    """
    One side of a constraint (not an equality)

    qualifier: constrained parameter
    value: expression
    """
    def __init__(self, bundle, value, **kwargs):
        """
        see <phoebe.parameters.Parameter.__init__>
        """
        super(ConstraintParameter, self).__init__(qualifier=kwargs.pop('qualifier', None), value=value, description=kwargs.pop('description', 'constraint'), **kwargs)

        # usually its the bundle's job to attach param._bundle after the
        # creation of a parameter.  But in this case, having access to the
        # bundle is necessary in order to intialize and set the value
        self._bundle = bundle
        if isinstance(value, ConstraintParameter):
            default_unit = kwargs.get('default_unit', value.result.unit)
            value = value.get_value()

        else:
            default_unit = kwargs.get('default_unit', u.dimensionless_unscaled)

        if 'constraint_addl_vars' in kwargs.keys():
            self._addl_vars = [ConstraintVar(bundle, twig) for twig in kwargs.get('constraint_addl_vars', [])]
        else:
            self._addl_vars = [ConstraintVar(bundle, v.twig) for v in kwargs.get('addl_vars', [])]
        self._vars = self._addl_vars
        self._var_params = None
        self._addl_var_params = None
        self._constraint_func = kwargs.get('constraint_func', None)
        self._constraint_kwargs = kwargs.get('constraint_kwargs', {})
        self._in_solar_units = kwargs.get('in_solar_units', False)
        self.set_value(value)
        self.set_default_unit(default_unit)
        self._dict_fields_other = ['description', 'value', 'default_unit', 'constraint_func', 'constraint_kwargs', 'constraint_addl_vars', 'in_solar_units']
        self._dict_fields = _meta_fields_all + self._dict_fields_other

    @property
    def is_visible(self):
        """
        Return whether the <phoebe.parameters.ConstraintParameter> is visible
        by checking on the visibility of the constrained parameter.

        See:
        * <phoebe.parameters.ConstraintParameter.constrained_parameter>
        * <phoebe.parameters.Parameter.is_visible>
        * <phoebe.parameters.Parameter.visible_if>

        Returns
        -------
        * (bool)
        """
        return self.constrained_parameter.is_visible

    @property
    def constraint_func(self):
        """
        Access the constraint_func tag of this
        <phoebe.parameters.ConstraintParameter>.

        Returns
        -------
        * (str) the constraint_func tag of this Parameter.
        """
        return self._constraint_func

    @property
    def constraint_kwargs(self):
        """
        Access the keyword arguments sent to the constraint.

        Returns
        ------
        * (dict)
        """
        return self._constraint_kwargs

    @property
    def constraint_addl_vars(self):
        return [v.twig for v in self.addl_vars.to_list()]

    @property
    def in_solar_units(self):
        """
        """
        return self._in_solar_units

    @property
    def vars(self):
        """
        Return all the variables in this <phoebe.parameters.ConstraintParameter>
        as a <phoebe.parameters.ParameterSet>.

        Return
        ------
        * (<phoebe.parameters.ParameterSet>): ParameterSet of all variables in
            the expression for this constraint.
        """
        # cache _var_params
        if self._var_params is None:
            self._var_params = ParameterSet([var.get_parameter() for var in self._vars])
        return self._var_params

    @property
    def addl_vars(self):
        """
        return all the additional (those that may be needed if flipped) variables in a PS
        """
        # cache _var_params
        if self._addl_var_params is None:
            self._addl_var_params = ParameterSet([var.get_parameter() for var in self._addl_vars])
        return self._addl_var_params

    def _get_var(self, param=None, **kwargs):
        if not isinstance(param, Parameter):
            if isinstance(param, str) and 'twig' not in kwargs.keys():
                kwargs['twig'] = param

            param = self.get_parameter(**kwargs)

        varids = [var.unique_label for var in self._vars]
        if param.uniqueid not in varids:
            varids = [var.unique_label for var in self._addl_vars]
            if param.uniqueid not in varids:
                raise KeyError("{} was not found in expression".format(param.uniquetwig))
            return self._addl_vars[varids.index(param.uniqueid)]
        return self._vars[varids.index(param.uniqueid)]



    def _parse_expr(self, expr):

        # the expression currently has twigs between curly braces,
        # we need to extract these and turn each into a ConstraintVar
        # so that we actually store the uniqueid of the parameter,
        # but always display the /current/ uniquetwig in the expression

        vars_ = []
        lbls = re.findall(r'\{.[^{}]*\}', expr)

        for lbl in lbls:
            twig = lbl.replace('{', '').replace('}', '')
            #~ print "ConstraintParameter._parse_expr lbl: {}, twig: {}".format(lbl, twig)
            var = ConstraintVar(self._bundle, twig)

            # TODO: if var.is_param, we need to make it read-only and required by this constraint, etc

            vars_.append(var)
            expr = expr.replace(lbl, var.safe_label)

        if self.qualifier:
            #~ print "***", self._bundle.__repr__(), self.qualifier, self.component
            ps = self._bundle.filter(qualifier=self.qualifier, component=self.component, dataset=self.dataset, feature=self.feature, kind=self.kind, model=self.model, check_visible=False) - self._bundle.filter(context='constraint', check_visible=False)
            if len(ps) == 1:
                constrained_parameter = ps.get_parameter(check_visible=False, check_default=False)
            else:
                raise KeyError("could not find single match for {}".format({'qualifier': self.qualifier, 'component': self.component, 'dataset': self.dataset, 'feature': self.feature, 'model': self.model}))


            var = ConstraintVar(self._bundle, constrained_parameter.twig)
            vars_.append(var)

        return expr, vars_

    @property
    def constrained_parameter(self):
        """
        Access the <phoebe.parameters.Parameter> that is constrained (i.e.
        solved for) by this <phoebe.parameters.ConstraintParameter>.

        This is identical to
        <phoebe.parameters.ConstraintParameter.get_constrained_parameter>.

        See also:
        * <phoebe.parameters.ConstraintParameter.flip_for>
        * <phoebe.frontend.bundle.Bundle.flip_constraint>

        Returns
        -------
        * (<phoebe.parameters>parameter>)
        """
        # try:
        if True:
            return self.get_constrained_parameter()
        # except: # TODO exception type
            # return None

    def get_constrained_parameter(self):
        """
        Access the <phoebe.parameters.Parameter> that is constrained (i.e.
        solved for) by this <phoebe.parameters.ConstraintParameter>.

        This is identical to
        <phoebe.parameters.ConstraintParameter.constrained_parameter>.

        See also:
        * <phoebe.parameters.ConstraintParameter.flip_for>
        * <phoebe.frontend.bundle.Bundle.flip_constraint>

        Returns
        -------
        * (<phoebe.parameters.Parameter>)
        """
        return self.get_parameter(qualifier=self.qualifier, component=self.component, dataset=self.dataset, check_visible=False)

    def get_parameter(self, twig=None, **kwargs):
        """
        Access one of the <phoebe.parameters.Parameter> object that is a variable
        in the <phoebe.parameters.ConstraintParameter>.

        **NOTE**: if the filtering results in more than one result, the first
        will be taken instead of raising an error.

        Arguments
        ----------
        * `twig` (string, optional): twig to use for filtering.  See
            <phoebe.parameters.ParameterSet.get_parameter>
        * `**kwargs`: other tags used for filtering.  See
            <phoebe.parameters.ParameterSet.get_parameter>

        Returns
        --------
        * (<phoebe.parameters.Parameter>)

        Raises
        -------
            * KeyError: if the filtering results in 0 matches
        """
        kwargs['twig'] = twig
        kwargs.setdefault('check_default', False)
        kwargs.setdefault('check_visible', False)
        vars = self.vars + self.addl_vars
        ps = vars.filter(**kwargs)
        if len(ps)==1:
            return ps.get(check_visible=False, check_default=False)
        elif len(ps) > 1:
            # TODO: is this safe?  Some constraints may have a parameter listed
            # twice, so we can do this then, but maybe should check to make sure
            # all items have the same uniqueid?  Maybe check len(ps.uniqueids)?
            return ps.to_list()[0]
        else:
            if self._bundle is not None:
                logger.debug("ConstraintParameter.get_parameter: reverting to filtering on bundle, could not {} find in {}".format(kwargs, vars.twigs))
                kwargs['context'] = [c for c in self._bundle.contexts if c!='constraint']
                return self._bundle.get_parameter(**kwargs)
            raise KeyError("no result found")

    @property
    def default_unit(self):
        """
        Return the default unit for the <phoebe.parameters.ConstraintParameter>.

        This is identical to <phoebe.parameters.ConstraintParameter.get_default_unit>.

        See also:
        * <phoebe.parameters.ConstraintParameter.set_default_unit>

        Returns
        --------
        * (unit): the current default units.
        """
        return self._default_unit

    def get_default_unit(self):
        """
        Return the default unit for the <phoebe.parameters.ConstraintParameter>.

        This is identical to <phoebe.parameters.ConstraintParameter.default_unit>.

        See also:
        * <phoebe.parameters.ConstraintParameter.set_default_unit>

        Returns
        --------
        * (unit): the current default units.
        """
        return self.default_unit

    def set_default_unit(self, unit):
        """
        Set the default unit for the <phoebe.parameters.ConstraintParameter>.

        See also:
        * <phoebe.parameters.ConstraintParameter.get_default_unit>

        Arguments
        --------
        * `unit` (unit or valid string): the desired new units.  If the Parameter
            currently has default units, then the new units must be compatible
            with the current units

        Raises
        -------
        * Error: if the new and current units are incompatible.
        """
        # TODO: check to make sure can convert from current default unit (if exists)
        if isinstance(unit, unicode) or isinstance(unit, str):
            unit = u.Unit(str(unit))

        if not _is_unit(unit):
            raise TypeError("unit must be a Unit")

        if hasattr(self, '_default_unit') and self._default_unit is not None:
            # we won't use a try except here so that the error comes from astropy
            check_convert = self._default_unit.to(unit)


        self._default_unit = unit

    #@send_if_client   # TODO: this breaks
    def set_value(self, value, **kwargs):
        """
        Set the current value of the <phoebe.parameters.ConstraintParameter>.

        Arguments
        ----------
        * `value` (string): the new value of the Parameter.
        * `**kwargs`: IGNORED

        Raises
        ---------
        * ValueError: if `value` could not be converted to a string.
        * Error: if `value` could not be parsed into a valid constraint expression.
        """
        _orig_value = deepcopy(self.get_value())

        if self._bundle is None:
            raise ValueError("ConstraintParameters must be attached from the bundle, and cannot be standalone")
        value = str(value) # <-- in case unicode
        # if the user wants to see the expression, we'll replace all
        # var.safe_label with var.curly_label
        self._value, self._vars = self._parse_expr(value)
        # reset the cached version of the PS - will be recomputed on next request
        self._var_params = None
        self._addl_var_params = None
        #~ print "***", self.uniquetwig, self.uniqueid

        if not kwargs.get('skip_history', False):
            self._add_history(redo_func='set_value', redo_kwargs={'value': value, 'uniqueid': self.uniqueid}, undo_func='set_value', undo_kwargs={'value': _orig_value, 'uniqueid': self.uniqueid})

    def _update_bookkeeping(self):
        # do bookkeeping on parameters
        self._remove_bookkeeping()
        # logger.debug("ConstraintParameter {} _update_bookkeeping".format(self.twig))
        for param in self.vars.to_list():
            if param.qualifier == self.qualifier and param.component == self.component:
                # then this is the currently constrained parameter
                param._is_constraint = self.uniqueid
                if self.uniqueid in param._in_constraints:
                    param._in_constraints.remove(self.uniqueid)
            else:
                # then this is a constraining parameter
                if self.uniqueid not in param._in_constraints:
                    param._in_constraints.append(self.uniqueid)

        for param in self.addl_vars.to_list():
            if param.qualifier == self.qualifier and param.component == self.component:
                # then this is the currently constrained parameter
                param._is_constraint = self.uniqueid

                if self.uniqueid in param._in_constraints:
                    param._in_constraints.remove(self.uniqueid)

    def _remove_bookkeeping(self):
        # logger.debug("ConstraintParameter {} _remove_bookkepping".format(self.twig))
        vars = self.vars + self.addl_vars
        for param in vars.to_list():
            if param._is_constraint == self.uniqueid:
                param._is_constraint = None
            if self.uniqueid in param._in_constraints:
                logger.debug("removing {} from {}.in_constraints".format(self.twig, param.twig))
                param._in_constraints.remove(self.uniqueid)

    @property
    def expr(self):
        """
        Return the expression of the <phoebe.parameters.ConstraintParameter>.
        This is just a shortcut to
        <phoebe.parameters.ConstraintParameter.get_value>.

        Returns
        -------
        * (float)
        """
        return self.get_value()

    #@update_if_client  # TODO: this breaks
    def get_value(self):
        """
        Return the expression/value of the
        <phoebe.parameters.ConstraintParameter>.

        Returns
        -------
        * (float)
        """
        # for access to the sympy-safe expr, just use self._expr
        expr = self._value
        if expr is not None:
            vars = self._vars + self._addl_vars
            for var in vars:
                # update to current unique twig
                var.update_user_label()  # update curly label
                #~ print "***", expr, var.safe_label, var.curly_label
                expr = expr.replace(str(var.safe_label), str(var.curly_label))

        return expr

    def __repr__(self):
        expr = "{} ({})".format(self.expr, "solar units" if self.in_solar_units else "SI")
        if self.qualifier is not None:
            lhs = '{'+self.get_constrained_parameter().uniquetwig+'}'
            return "<ConstraintParameter: {} = {} => {}>".format(lhs, expr, self.result)
        else:
            return "<ConstraintParameter: {} => {}>".format(expr, self.result)

    def __str__(self):
        return "Constrains (qualifier): {}\nExpression in {} (value): {}\nCurrent Result (result): {}".format(self.qualifier, 'solar units' if self.in_solar_units else 'SI', self.expr, self.result)

    def __math__(self, other, symbol, mathfunc):
        #~ print "*** ConstraintParameter.__math__ other.type", type(other)
        if isinstance(other, ConstraintParameter):
            #~ print "*** ConstraintParameter.__math__", symbol, self.result, other.result
            return ConstraintParameter(self._bundle, "(%s) %s (%s)" % (self.expr, symbol, other.expr), default_unit=(getattr(self.result, mathfunc)(other.result).unit))
        elif isinstance(other, Parameter):
            return ConstraintParameter(self._bundle, "(%s) %s {%s}" % (self.expr, symbol, other.uniquetwig), default_unit=(getattr(self.result, mathfunc)(other.quantity).unit))
        elif isinstance(other, u.Quantity):
            #print "***", other, type(other), isinstance(other, ConstraintParameter)
            return ConstraintParameter(self._bundle, "(%s) %s %0.30f" % (self.expr, symbol, _value_for_constraint(other, self)), default_unit=(getattr(self.result, mathfunc)(other).unit))
        elif isinstance(other, float) or isinstance(other, int):
            if symbol in ['+', '-']:
                # assume same units as self (NOTE: NOT NECESSARILY SI) if addition or subtraction
                other = float(other)*self.default_unit
            else:
                # assume dimensionless
                other = float(other)*u.dimensionless_unscaled
            return ConstraintParameter(self._bundle, "(%s) %s %f" % (self.expr, symbol, _value_for_constraint(other, self)), default_unit=(getattr(self.result, mathfunc)(other).unit))
        elif isinstance(other, str):
            return ConstraintParameter(self._bundle, "(%s) %s %s" % (self.expr, symbol, other), default_unit=(getattr(self.result, mathfunc)(eval(other)).unit))
        elif _is_unit(other) and mathfunc=='__mul__':
            # here we'll fake the unit to become a quantity so that we still return a ConstraintParameter
            return self*(1*other)
        else:
            raise NotImplementedError("math using {} with type {} not supported".format(mathfunc, type(other)))

    def __rmath__(self, other, symbol, mathfunc):
        #~ print "*** ConstraintParameter.__rmath__ other.type", type(other)
        if isinstance(other, ConstraintParameter):
            #~ print "*** ConstraintParameter.__math__", symbol, self.result, other.result
            return ConstraintParameter(self._bundle, "(%s) %s (%s)" % (other.expr, symbol, self.expr), default_unit=(getattr(self.result, mathfunc)(other.result).unit))
        elif isinstance(other, Parameter):
            return ConstraintParameter(self._bundle, "{%s} %s (%s)" % (other.uniquetwig, symbol, self.expr), default_unit=(getattr(self.result, mathfunc)(other.quantity).unit))
        elif isinstance(other, u.Quantity):
            #~ print "*** rmath", other, type(other)
            return ConstraintParameter(self._bundle, "%0.30f %s (%s)" % (_value_for_constraint(other, self), symbol, self.expr), default_unit=(getattr(self.result, mathfunc)(other).unit))
        elif isinstance(other, float) or isinstance(other, int):
            if symbol in ['+', '-']:
                # assume same units as self if addition or subtraction
                other = float(other)*self.default_unit
            else:
                # assume dimensionless
                other = float(other)*u.dimensionless_unscaled
            return ConstraintParameter(self._bundle, "%f %s (%s)" % (_value_for_constraint(other, self), symbol, self.expr), default_unit=(getattr(self.result, mathfunc)(other).unit))
        elif isinstance(other, str):
            return ConstraintParameter(self._bundle, "%s %s (%s)" % (other, symbol, self.expr), default_unit=(getattr(self.result, mathfunc)(eval(other)).unit))
        elif _is_unit(other) and mathfunc=='__mul__':
            # here we'll fake the unit to become a quantity so that we still return a ConstraintParameter
            return self*(1*other)
        else:
            raise NotImplementedError("math using {} with type {} not supported".format(mathfunc, type(other)))

    def __add__(self, other):
        return self.__math__(other, '+', '__add__')

    def __radd__(self, other):
        return self.__rmath__(other, '+', '__radd__')

    def __sub__(self, other):
        return self.__math__(other, '-', '__sub__')

    def __rsub__(self, other):
        return self.__math__(other, '-', '__rsub__')

    def __mul__(self, other):
        return self.__math__(other, '*', '__mul__')

    def __rmul__(self, other):
        return self.__rmath__(other, '*', '__rmul__')

    def __div__(self, other):
        return self.__math__(other, '/', '__div__')

    def __rdiv__(self, other):
        return self.__rmath__(other, '/', '__rdiv__')

    def __pow__(self, other):
        return self.__math__(other, '**', '__pow__')

    @property
    def result(self):
        """
        Get the current value (as a quantity) of the result of the expression
        of this <phoebe.parameters.ConstraintParameter>.

        This is identical to <phoebe.parameters.ConstraintParameter.get_result>.

        Returns
        --------
        * (quantity): the current result of evaluating the constraint expression.
        """
        return self.get_result()

    def get_result(self, t=None, suppress_error=True):
        """
        Get the current value (as a quantity) of the result of the expression
        of this <phoebe.parameters.ConstraintParameter>.

        This is identical to <phoebe.parameters.ConstraintParameter.result>.

        Returns
        --------
        * (quantity): the current result of evaluating the constraint expression.
        """
        # TODO: optimize this:
        # almost half the time is being spent on self.get_value() of which most is spent on var.update_user_label
        # second culprit is converting everything to si
        # third culprit is the dictionary comprehensions

        # in theory, it would be nice to prepare this list at the module import
        # level, but that causes an infinite loop in the imports, so we'll
        # do a re-import here.  If this causes significant lag, it may be worth
        # trying to resolve the infinite loop.
        from phoebe.constraints import builtin
        _constraint_builtin_funcs = [f for f in dir(builtin) if isinstance(getattr(builtin, f), types.FunctionType)]
        _constraint_builtin_funcs += ['sin', 'cos', 'tan', 'arcsin', 'arccos', 'arctan', 'arctan2', 'sqrt', 'log10']

        def eq_needs_builtin(eq):
            for func in _constraint_builtin_funcs:
                if "{}(".format(func) in eq:
                    #print "*** eq_needs_builtin", func
                    return True
            return False

        def get_values(vars, safe_label=True):
            # use np.float64 so that dividing by zero will result in a
            # np.inf
            def _single_value(quantity):
                if self.in_solar_units:
                    return np.float64(u.to_solar(quantity).value)
                else:
                    return np.float64(quantity.si.value)

            return {var.safe_label if safe_label else var.user_label: _single_value(var.get_quantity(t=t)) if var.get_parameter()!=self.constrained_parameter else _single_value(var.get_quantity()) for var in vars}

        eq = self.get_value()

        if _use_sympy and not eq_needs_builtin(eq):
            values = get_values(self._vars+self._addl_vars, safe_label=True)
            values['I'] = 1 # CHEATING MAGIC
            # just to be safe, let's reinitialize the sympy vars
            for v in self._vars:
                #~ print "creating sympy var: ", v.safe_label
                sympy.var(str(v.safe_label), positive=True)

            # print "***", self._value, values
            eq = sympy.N(self._value, 30)
            # print "***", self._value, values, eq.subs(values), eq.subs(values).evalf(15)
            value = float(eq.subs(values).evalf(15))
        else:
            # order here matters - self.get_value() will update the user_labels
            # to be the current unique twigs
            #print "***", eq, values


            if eq_needs_builtin(eq):
                # the else (which works for np arrays) does not work for the built-in funcs
                # this means that we can't currently support the built-in funcs WITH arrays

                values = get_values(self._vars+self._addl_vars, safe_label=False)

                # cannot do from builtin import *
                for func in _constraint_builtin_funcs:
                    # I should be shot for doing this...
                    # in order for eval to work, the builtin functions need
                    # to be imported at the top-level, but I don't really want
                    # to do from builtin import * (and even if I did, python
                    # yells at me for doing that), so instead we'll add them
                    # to the locals dictionary.
                    locals()[func] = getattr(builtin, func)

                try:
                # if True:
                    value = float(eval(eq.format(**values)))
                except ValueError as err:
                    if suppress_error:
                        value = np.nan
                        logger.error("{} constraint raised the following error: {}".format(self.twig, str(err)))
                    else:
                        raise
                except:
                    if suppress_error:
                        value = np.nan
                    else:
                        raise


            else:
                # the following works for np arrays

                # TODO: cannot leave this as it stupidly expensive... so constraints need to return addl_vars or similar
                # vars = [ConstraintVar(self._bundle, twig) for twig in self._bundle.filter(context=['component', 'system', 'dataset']).twigs]
                # values = get_values(vars, safe_label=True)

                values = get_values(self._vars+self._addl_vars, safe_label=True)


                # if any of the arrays are empty (except the one we're filling)
                # then we want to return an empty array as well (the math would fail)
                arrays_filled = True
                for var in self._vars:
                    var_value = var.get_value()
                    #print "***", self.twig, self.constrained_parameter.twig, var.user_label, var_value, isinstance(var_value, np.ndarray), var.unique_label != self.constrained_parameter.uniqueid
                    # if self.qualifier is None then this isn't attached to solve anything yet, so we don't need to worry about checking to see if the var is the constrained parameter
                    if isinstance(var_value, np.ndarray) and len(var_value)==0 and (var.unique_label != self.constrained_parameter.uniqueid or self.qualifier is None):
                        #print "*** found empty array", self.constrainted_parameter.twig, var.safe_label, var_value
                        arrays_filled = False
                        #break  # out of the for loop

                if arrays_filled:
                    #print "*** else else", self._value, values
                    #print "***", _use_sympy, self._value, value
                    value = eval(self._value, values)
                else:
                    #print "*** EMPTY ARRAY FROM CONSTRAINT"
                    value = np.array([])

        #~ return value

        # let's assume the math was correct to give SI and we want units stored in self.default_units

        if self.default_unit is not None:
            if self.in_solar_units:
                convert_scale = u.to_solar(self.default_unit)
            else:
                convert_scale = self.default_unit.to_system(u.si)[0].scale
            #value = float(value/convert_scale) * self.default_unit
            value = value/convert_scale * self.default_unit


        return value

    def flip_for(self, twig=None, expression=None, **kwargs):
        """
        Flip the constraint expression to solve for for any of the parameters
        in the expression.

        The filtering (with `twig` and `**kwargs`) must find a single match
        among the Parameters in the expression.  See
        <phoebe.parameters.ConstraintParameter.vars> and
        <phoebe.parameters.ConstraintParameter.get_parameter>.

        See also:
        * <phoebe.frontend.bundle.Bundle.flip_constraint>

        Arguments
        ----------
        * `twig` (string, optional): the twig of the Parameter to constraint (solve_for).
        * `expression` (string, optional): provide the new expression.  If not
            provided, the expression will be pulled from the constraint func
            if possible, or solved for analytically if sympy is installed.
        * `**kwargs`: tags to be used for filtering for the newly constrained
            Parameter.
        """

        _orig_expression = self.get_value()

        # try to get the parameter from the bundle
        kwargs['twig'] = twig
        newly_constrained_var = self._get_var(**kwargs)
        newly_constrained_param = self.get_parameter(**kwargs)

        check_kwargs = newly_constrained_param.get_meta(ignore=['uniqueid', 'uniquetwig', 'twig', 'context'])
        check_kwargs['context'] = 'constraint'
        if len(self._bundle.filter(**check_kwargs)) and not kwargs.get('force', False):
            raise ValueError("'{}' is already constrained".format(newly_constrained_param.twig))

        currently_constrained_var = self._get_var(qualifier=self.qualifier, component=self.component)
        currently_constrained_param = currently_constrained_var.get_parameter() # or self.constrained_parameter

        addl_vars = []

        # cannot be at the top, or will cause circular import
        from . import constraint
        if self.constraint_func is not None and hasattr(constraint, self.constraint_func):
            # then let's see if the method is capable of resolving for use
            # try:
            if True:
                # TODO: this is not nearly general enough, each method takes different arguments
                # and getting solve_for as newly_constrained_param.qualifier

                lhs, rhs, addl_vars, constraint_kwargs = getattr(constraint, self.constraint_func)(self._bundle, solve_for=newly_constrained_param, **self.constraint_kwargs)
            # except NotImplementedError:
            #     pass
            # else:
                # TODO: this needs to be smarter and match to self._get_var().user_label instead of the current uniquetwig

                expression = rhs._value # safe expression
                #~ print "*** flip by recalling method success!", expression

        # print "***", lhs._value, rhs._value

        if expression is not None:
            expression = expression

        elif _use_sympy:


            eq_safe = "({}) - {}".format(self._value, currently_constrained_var.safe_label)

            #~ print "*** solving {} for {}".format(eq_safe, newly_constrained_var.safe_label)

            expression = sympy.solve(eq_safe, newly_constrained_var.safe_label)[0]

            #~ print "*** solution: {}".format(expression)

        else:
            # TODO: ability for built-in constraints to flip themselves
            # we could access self.kind and re-call that with a new solve_for option?
            raise ValueError("must either have sympy installed or provide a new expression")

        self._qualifier = newly_constrained_param.qualifier
        self._component = newly_constrained_param.component
        self._kind = newly_constrained_param.kind

        # self._value, self._vars = self._parse_expr(rhs)
        # self.set_value(rhs, skip_history=True)

        if len(addl_vars):
            # then the vars may have changed (esinw,ecosw, for example)
            vars_ = []
            var_safe_labels = []
            # technically addl_vars probably hasn't changed... but let's recompute to be safe
            # self._addl_vars = [ConstraintVar(self._bundle, v.twig) for v in addl_vars]

            for var in self._vars + self._addl_vars:
                var_safe_label = var.safe_label
                if var_safe_label in expression and var_safe_label not in var_safe_labels:
                    vars_.append(var)
                    var_safe_labels.append(var_safe_label)
            self._vars = vars_

            # and we'll reset the cached version of the parameters
            self._var_params = None
            self._addl_var_params = None

        self._value = str(expression)


        #self.set_value(str(expression), skip_history=True)
        # reset the default_unit so that set_default_unit doesn't complain
        # about incompatible units
        self._default_unit = None
        self.set_default_unit(newly_constrained_param.default_unit)

        self._update_bookkeeping()

        self._add_history(redo_func='flip_constraint', redo_kwargs={'expression': expression, 'uniqueid': newly_constrained_param.uniqueid}, undo_func='flip_constraint', undo_kwargs={'expression': _orig_expression, 'uniqueid': currently_constrained_param.uniqueid})


class HistoryParameter(Parameter):
    def __init__(self, bundle, redo_func, redo_kwargs, undo_func, undo_kwargs, **kwargs):
        """
        see <phoebe.parameters.Parameter.__init__>

        This Parameter should never be created manually, but instead handled
        by the <phoebe.frontend.bundle.Bundle>.

        Arguments
        -----------
        * `bundle`
        * `redo_func`
        * `redo_kwargs`
        * `undo_func`
        * `undo_kwargs`
        """
        dump = kwargs.pop('qualifier', None)
        kwargs['context'] = 'history'
        super(HistoryParameter, self).__init__(qualifier='history', **kwargs)

        # usually its the bundle's job to attach param._bundle after the
        # creation of a parameter.  But in this case, having access to the
        # bundle is necessary in order to check if function names are valid
        # methods of the bundle
        self._bundle = bundle

        # if a function itself is passed instead of the string name, convert
        if hasattr(redo_func, '__call__'):
            redo_func = redo_func.__name__
        if hasattr(undo_func, '__call__'):
            undo_func = undo_func.__name__

        # check to make sure the funcs are valid methods of the bundle
        if not hasattr(self._bundle, redo_func):
            raise ValueError("bundle does not have '{}' method".format(redo_func))
        if not hasattr(self._bundle, undo_func):
            raise ValueError("bundle does not have '{}' method".format(undo_func))

        self._redo_func = redo_func
        self._redo_kwargs = redo_kwargs
        self._undo_func = undo_func
        self._undo_kwargs = undo_kwargs

        self._affected_params = []


        # TODO: how can we hold other parameters affect (ie. if the user calls set_value('incl', 80) and there is a constraint on asini that changes a... how do we log that here)

        self._dict_fields_other = ['redo_func', 'redo_kwargs', 'undo_func', 'undo_kwargs']
        self._dict_fields = _meta_fields_all + self._dict_fields_other

    def __repr__(self):
        """
        """
        return "<HistoryParameter: {} | keys: {}>".format(self.history, ', '.join(self._dict_fields_other))

    def __str__(self):
        """
        """
        # TODO: fill in str representation
        return "{}\nredo: {}\nundo: {}".format(self.history, self.redo_str, self.undo_str)

    def to_string_short(self):
        """
        An abbreviated string representation of the <phoebe.parameters.HistoryParameter>.

        See also:
        * <phoebe.parameters.Parameter.to_string>

        Returns
        ----------
        * (string)
        """
        # this is what will be printed when in a PS (ie bundle.get_history())
        return "redo: {}, undo: {}".format(self.redo_str, self.undo_str)

    @property
    def undo_str(self):
        """
        """
        undo_kwargs = self.undo_kwargs
        if undo_kwargs is not None:
            return "{}({})".format(self.undo_func, ", ".join("{}={}".format(k,v) for k,v in undo_kwargs.items()))
        else:
            return "no longer undoable"

    @property
    def redo_str(self):
        """
        """
        redo_kwargs = self.redo_kwargs
        if redo_kwargs is not None:
            return "{}({})".format(self.redo_func, ", ".join("{}={}".format(k,v) for k,v in redo_kwargs.items()))
        else:
            return "no longer redoable"

    @property
    def redo_func(self):
        """
        """
        return self._redo_func

    @property
    def redo_kwargs(self):
        """
        """
        _redo_kwargs = deepcopy(self._redo_kwargs)
        if 'uniqueid' in _redo_kwargs.keys():
            uniqueid = _redo_kwargs.pop('uniqueid')
            try:
                _redo_kwargs['twig'] = self._bundle.get_parameter(uniqueid=uniqueid).uniquetwig
            except ValueError:
                # then the uniqueid is no longer available and we can no longer undo this item
                return None
        return _redo_kwargs

    @property
    def undo_func(self):
        """
        """
        return self._undo_func

    @property
    def undo_kwargs(self):
        """
        """
        _undo_kwargs = deepcopy(self._undo_kwargs)
        if 'uniqueid' in _undo_kwargs.keys():
            uniqueid = _undo_kwargs.pop('uniqueid')
            try:
                _undo_kwargs['twig'] = self._bundle.get_parameter(uniqueid=uniqueid).uniquetwig
            except ValueError:
                # then the uniqeuid is no longer available and we can no longer undo this item
                return None
        return _undo_kwargs

    @property
    def affected_params(self):
        """
        """
        return self.get_affected_params

    def get_affected_params(self, return_twigs=False):
        """
        """
        raise NotImplementedError
        if return_twigs:
            return [self._bundle.get_parameter(uniqueid=uniqueid).uniquetwig]
        else:
            return [self._bundle.get_parameter(uniqueid=uniqueid)]

    def redo(self):
        """
        """
        if self.redo_kwargs is None:
            # TODO: logger message explaining no longer redoable
            return
        # TODO: logger message
        return getattr(self._bundle, self._redo_func)(**self._redo_kwargs)

    def undo(self):
        """
        """
        if self.undo_kwargs is None:
            # TODO: logger message explaining no longer undoable
            return
        # TODO: logger message
        return getattr(self._bundle, self._undo_func)(**self._undo_kwargs)


class JobParameter(Parameter):
    """
    Parameter that tracks a submitted job (detached
    <phoebe.frontend.bundle.Bundle.run_compute>, for example)
    """
    def __init__(self, b, location, status_method, retrieve_method, server_status=None, **kwargs):
        """
        see <phoebe.parameters.Parameter.__init__>
        """
        _qualifier = kwargs.pop('qualifier', None)
        super(JobParameter, self).__init__(qualifier='detached_job', **kwargs)

        self._bundle = b
        self._server_status = server_status
        self._location = location
        self._status_method = status_method
        self._retrieve_method = retrieve_method
        self._value = 'unknown'
        #self._randstr = randstr

        # TODO: may need to be more clever once remote servers are supported
        self._script_fname = os.path.join(location, '_{}.py'.format(self.uniqueid))
        self._results_fname = os.path.join(location, '_{}.out'.format(self.uniqueid))

        # TODO: add a description?

        self._dict_fields_other = ['description', 'value', 'server_status', 'location', 'status_method', 'retrieve_method', 'uniqueid']
        self._dict_fields = _meta_fields_all + self._dict_fields_other

    def __str__(self):
        """
        """
        # TODO: implement a nice(r) string representation
        return "qualifier: {}\nstatus: {}".format(self.qualifier, self.status)

    #@update_if_client # get_status will make API call if JobParam points to a server
    def get_value(self):
        """
        JobParameter doesn't really have a value, but for the sake of Parameter
        representations, we'll provide the current status.

        Also see:
            * <phoebe.parameters.JobParameter.status>
            * <phoebe.parameters.JobParameter.attach>
            * <phoebe.parameters.JobParameter.location>
            * <phoebe.parameters.JobParameter.server_status>
            * <phoebe.parameters.JobParameter.status_method>
            * <phoebe.parameters.JobParameter.retrieve_method>

        """
        return self.status

    def set_value(self, *args, **kwargs):
        """
        <phoebe.parameters.JobParameter> is read-only.  Calling set_value
        will raise an Error.

        Raises
        --------
        * NotImplementedError: because this never will be
        """

        raise NotImplementedError("JobParameter is a read-only parameter.  Call status or attach()")

    @property
    def server_status(self):
        """
        Access the status of the remote server, if applicable.

        Returns
        -----------
        * (str)
        """
        return self._server_status

    @property
    def location(self):
        """
        Access the location of the remote server, if applicable.

        Returns
        ----------
        * (str)
        """
        return self._location

    @property
    def status_method(self):
        """
        Access the method for determining the status of the Job.

        Returns
        ---------
        * (str)
        """
        return self._status_method

    @property
    def retrieve_method(self):
        """
        Access the method for retrieving the results from the Job, once completed.

        Returns
        -----------
        * (str)
        """
        return self._retrieve_method

    @property
    def status(self):
        """
        Access the status of the Job.  This is just a property shortcut to
        <phoebe.parameters.JobParameter.get_status>.

        Returns
        ---------
        * (str): the current status of the Job.

        Raises
        ------------
        * NotImplementedError: if status isn't implemented for the given <phoebe.parameters.JobParameter.status_method>
        """
        return self.get_status()

    def get_status(self):
        """
        Access the status of the Job.

        Returns
        ---------
        * (str): the current status of the Job.

        Raises
        ------------
        * ImportError: if the requests module is not installed - this is
            required to handle detached Jobs.
        * ValueError: if the status of the Job cannot be determined.
        * NotImplementedError: if status isn't implemented for the given
            <phoebe.parameters.JobParameter.status_method>.
        """
        if self._value == 'loaded':
            status = 'loaded'

        elif not _is_server and self._bundle is not None and self._server_status is not None:
            if not _can_requests:
                raise ImportError("requests module required for external jobs")

            if self._value in ['complete']:
                # then we have no need to bother checking again
                status = self._value
            else:
                url = self._server_status
                logger.info("checking job status on server from {}".format(url))
                # "{}/{}/parameters/{}".format(server, bundleid, self.uniqueid)
                r = requests.get(url, timeout=5)
                try:
                    rjson = r.json()
                except ValueError:
                    # TODO: better exception here - perhaps look for the status code from the response?
                    status = self._value
                else:
                    status = rjson['data']['attributes']['value']

        else:

            if self.status_method == 'exists':
                output_exists = os.path.isfile("_{}.out".format(self.uniqueid))
                if output_exists:
                    status = 'complete'
                else:
                    status = 'unknown'
            else:
                raise NotImplementedError

        # here we'll set the value to be the latest CHECKED status for the sake
        # of exporting to JSON and updating the status for clients.  get_value
        # will still call status so that it will return the CURRENT value.
        self._value = status
        return status

    def _retrieve_results(self):
        """
        [NOT IMPLEMENTED]
        """
        # now the file with the model should be retrievable from self._result_fname
        result_ps = ParameterSet.open(self._results_fname)
        return result_ps

    def attach(self, sleep=5, cleanup=True):
        """
        Attach the results from a <phoebe.parameters.JobParameter> to the
        <phoebe.frontend.bundle.Bundle>.  If the status is not yet reported as
        complete, this will loop every `sleep` seconds until it is.

        Arguments
        ---------
        * `sleep` (int, optional, default=5): number of seconds to sleep between
            status checks.  See <phoebe.parameters.JobParameter.get_status>.
        * `cleanup` (bool, optional, default=True): whether to delete this
            parameter and any temporary files once the results are loaded.

        Raises
        -----------
        * ValueError: if not attached to a <phoebe.frontend.bundle.Bundle> object.
        """
        if not self._bundle:
            raise ValueError("can only attach a job if attached to a bundle")

        #if self._value == 'loaded':
        #    raise ValueError("results have already been loaded")


        while self.get_status() not in ['complete', 'loaded']:
            # TODO: any way we can not make 2 calls to self.status here?
            logger.info("current status: {}".format(self.get_status()))
            time.sleep(sleep)

        if self._server_status is not None and not _is_server:
            if not _can_requests:
                raise ImportError("requests module required for external jobs")
            # then we are no longer attached as a client to this bundle on
            # the server, so we need to just pull the results manually
            url = self._server_status
            logger.info("pulling job results from server from {}".format(url))
            # "{}/{}/parameters/{}".format(server, bundleid, self.uniqueid)
            r = requests.get(url, timeout=5)
            rjson = r.json()

            # status should already be complete because of while loop above,
            # but could always check the following:
            # rjson['value']['attributes']['value'] == 'complete'

            # TODO: server needs to sideload results once complete
            newparams = rjson['included']
            self._bundle._attach_param_from_server(newparams)


        else:

            result_ps = self._retrieve_results()

            # now we need to attach result_ps to self._bundle
            # TODO: is creating metawargs here necessary?  Shouldn't the params already be tagged?
            metawargs = {'compute': result_ps.compute, 'model': result_ps.model, 'context': 'model'}
            self._bundle._attach_params(result_ps, **metawargs)

            if cleanup:
                os.remove(self._script_fname)
                os.remove(self._results_fname)

        self._value = 'loaded'

        # TODO: add history?

        return self._bundle.get_model(self.model)<|MERGE_RESOLUTION|>--- conflicted
+++ resolved
@@ -2976,17 +2976,10 @@
                 continue
             filter_kwargs[k] = kwargs.pop(k, None)
 
-<<<<<<< HEAD
         ps = self.filter(**filter_kwargs).exclude(qualifier=['compute_times', 'compute_phases'])
 
         if 'time' in kwargs.keys() and ps.kind in ['mesh', 'lp']:
             ps = ps.filter(time=kwargs.get('time'))
-=======
-        ps = self.filter(check_visible=False, **filter_kwargs)
-
-        if 'time' in kwargs.keys() and ps.kind in ['mesh', 'mesh_syn', 'lp', 'lp_syn']:
-            ps = ps.filter(time=kwargs.get('time'), check_visible=False)
->>>>>>> 4e8050fc
 
         # If ps returns more than one dataset/model/component, then we need to
         # loop and plot all.  This will automatically rotate through colors
@@ -3017,20 +3010,9 @@
         if len(pskinds) > 1 and 'mesh' in pskinds:
             pskinds.remove('mesh')
 
-<<<<<<< HEAD
         if len(ps.kinds) > 1:
             for kind in pskinds:
                 this_return = ps.filter(kind=kind)._unpack_plotting_kwargs(**kwargs)
-=======
-        if len(kinds) == 1 and len(pskinds) > 1:
-            # then we need to filter to exclude the dep
-            ps = ps.filter(check_visible=False, kind=kinds[0])
-            pskinds = [kinds[0]]
-
-        if len(ps.kinds) > 1:
-            for kind in [m for m in pskinds if m[-3:]!='dep']:
-                this_return = ps.filter(check_visible=False, kind=kind)._unpack_plotting_kwargs(**kwargs)
->>>>>>> 4e8050fc
                 return_ += this_return
             return return_
 
@@ -3196,7 +3178,6 @@
                         # then we actually need to pull the times from the dataset instead of the model since the length may not match
                         array_value = ps._bundle.get_value(qualifier='times', dataset=ps.dataset, component=ps.component, context='dataset')
                     else:
-<<<<<<< HEAD
                         if '@' in current_value:
                             # then we need to remove the dataset from the filter
                             psf = self._bundle.filter(**{k:v for k,v in ps.get_meta(ignore=['uniqueid', 'uniquetwig', 'twig']).items() if k!='dataset'})
@@ -3210,14 +3191,6 @@
                             # then we'll assume we have something like volume vs times.  If not, then there may be a length mismatch issue later
                             unit = psff.get_quantity(time=psff.times[0]).unit
                             array_value = np.array([psff.get_quantity(time=time).to(unit).value for time in psff.times])*unit
-=======
-                        if len(ps.filter(current_value, check_visible=False))==1:
-                            array_value = ps.get_quantity(current_value, check_visible=False)
-                        elif len(ps.filter(current_value, check_visible=False).times) > 1 and ps.get_value(current_value, time=ps.filter(current_value, check_visible=False).times[0], check_visible=False):
-                            # then we'll assume we have something like volume vs times.  If not, then there may be a length mismatch issue later
-                            unit = ps.get_quantity(current_value, time=ps.filter(current_value, check_visible=False).times[0], check_visible=False).unit
-                            array_value = np.array([ps.get_quantity(current_value, time=time, check_visible=False).to(unit).value for time in ps.filter(current_value, check_visible=False).times])*unit
->>>>>>> 4e8050fc
                         else:
                             raise ValueError("could not find Parameter for {} in {}".format(current_value, psf.get_meta(ignore=['uniqueid', 'uniquetwig', 'twig'])))
 
@@ -3233,11 +3206,7 @@
                             errors = ps.get_quantity(kwargs.get(errorkey), check_visible=False)
                             kwargs[errorkey] = errors
                         else:
-<<<<<<< HEAD
                             sigmas = ps.get_quantity(qualifier='sigmas')
-=======
-                            sigmas = ps.get_quantity('sigmas', check_visible=False)
->>>>>>> 4e8050fc
                             if len(sigmas):
                                 kwargs.setdefault(errorkey, sigmas)
 
