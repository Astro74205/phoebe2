"""
>>> import phoebe

Available environment variables:
* PHOEBE_ENABLE_PLOTTING=TRUE/FALSE (whether to import plotting libraries with phoebe: defaults to True)
* PHOEBE_ENABLE_SYMPY=TRUE/FALSE (whether to attempt to import sympy for constraint algebra: defaults to True if sympy installed, otherwise False)
* PHOEBE_ENABLE_ONLINE_PASSBANDS=TRUE/FALSE (whether to query for online passbands and download on-the-fly: defaults to True)
* PHOEBE_PBDIR (directory to search for passbands, in addition to phoebe.list_passband_directories())
* PHOEBE_DOWNLOAD_PASSBAND_DEFAULTS_GZIPPED=TRUE/FALSE (whether to download gzipped version of passbands by default.  Defaults to False.  Note that gzipped files take longer to load and will increase time for import, but take significantly less disk-space.)
* PHOEBE_DOWNLOAD_PASSBAND_DEFAULTS_CONTENT (default content, comma separated for list.  Defaults to 'all')
* PHOEBE_UPDATE_PASSBAND_IGNORE_VERSION=TRUE/FALSE (update passbands that need new content even if the online version is newer than the installed version.  Defaults to False.)
* PHOEBE_ENABLE_MPI=TRUE/FALSE (whether to use internal parallelization: defaults to True if within mpirun, otherwise False, can override in python with phoebe.mpi.on() and phoebe.mpi.off())
* PHOEBE_MPI_NPROCS=INT (number of procs to spawn in mpi is enabled but not running within mpirun: defaults to 4, only applicable if not within mpirun and PHOEBE_ENABLE_MPI=TRUE or phoebe.mpi.on() called, can override in python by passing nprocs to phoebe.mpi.on() or by setting phoebe.mpi.nprocs)
* PHOEBE_MULTIPROC_NPROCS=INT (number of proces to use within multiprocessing.  Multiprocessing is used for solver that support it and when sampling over a distribution in run_compute if MPI is not in use.  Set to 0 to disable multiprocessing and force serial.  Defaults to number of CPUs available.)
* PHOEBE_PBDIR (directory to search for passbands, in addition to phoebe.list_passband_directories())
* PHOEBE_DEVEL=TRUE/FALSE enable developer mode by default

"""

<<<<<<< HEAD
__version__ = 'devel'
=======
__version__ = '2.3.33'
>>>>>>> 5487207d

import os as _os
import sys as _sys
import inspect as _inspect
import multiprocessing as _multiprocessing
import atexit
import re

# People shouldn't import Phoebe from the installation directory (inspired upon
# pymc warning message).
if _os.getcwd().find(_os.path.abspath(_os.path.split(_os.path.split(__file__)[0])[0]))>-1:
    # We have a clash of package name with the standard library: we implement an
    # "io" module and also they do. This means that you can import Phoebe from its
    # main source tree; then there is no difference between io from here and io
    # from the standard library. Thus, if the user loads the package from here
    # it will never work. Instead of letting Python raise the io clash (which
    # is uniformative to the unexperienced user), we raise the importError here
    # with a helpful error message
    raise ImportError('\n\tYou cannot import Phoebe from inside its main source tree.\n')

def _env_variable_string_or_list(key, default):
    value = _os.getenv(key, default)
    if "," in value:
        return value.split(",")
    else:
        return value

def _env_variable_int(key, default):
    value = _os.getenv(key, default)

    return int(value)

def _env_variable_int_or_none(key, default):
    value = _os.getenv(key, default)
    if value is None or isinstance(value, str) and value.lower()=='none':
        return None
    if isinstance(value, str):
        value = float(value)
    return int(value)

def _env_variable_bool(key, default):
    value = _os.getenv(key, default)
    if isinstance(value, bool):
        return value
    elif value.upper()=='TRUE':
        return True
    else:
        return False

# If we try to load matplotlib.pyplot on a non-X system, it will fail
# unless 'Agg' is used before the import. All X-systems define the
# 'DISPLAY' environment variable, and all non-X-systems do not. We do make a
# distinction between windows and unix based system. Hence:
if _env_variable_bool('PHOEBE_ENABLE_PLOTTING', True):
    try:
        import matplotlib
    except ImportError:
        pass
        # we'll catch this later in plotting and throw warnings as necessary
    else:
        if 'DISPLAY' not in _os.environ.keys() and _sys.platform not in ['win32','cygwin']:
            matplotlib.use('Agg')
        elif hasattr(_sys, 'real_prefix'):
            # then we're likely in a virtualenv.  Our best bet is to use the 'TkAgg'
            # backend, but this will require python-tk to be installed on the system
            try:
                matplotlib.use('Agg')
            except:
                matplotlib.use('TkAgg')



import logging
_logger = logging.getLogger("PHOEBE")
_logger.addHandler(logging.NullHandler())

###############################################################################
#########################         BEGIN MPI          ##########################
###############################################################################

# detect if we're within mpirun and if so, place all non-zero-rank
# processors into a wait loop.  This must happen before we start importing from
# phoebe so that those can have access to the _mpi object.

class MPI(object):
    def __init__(self):
        # this is a bit of a hack and will only work with openmpi, but environment
        # variables seem to be the only way to detect whether the script was run
        # via mpirun or not
        evars = _os.environ.keys()
        if 'OMPI_COMM_WORLD_SIZE' in evars or 'MV2_COMM_WORLD_SIZE' in evars or 'PMI_SIZE' in evars:
            from mpi4py import MPI as mpi4py
            self._within_mpirun = True
            self._internal_mpi = True

            self._comm   = mpi4py.COMM_WORLD
            self._myrank = self.comm.Get_rank()
            self._nprocs = self.comm.Get_size()

            if self._nprocs==1:
                raise ImportError("need more than 1 processor to run with mpi")

            self._enabled = _env_variable_bool("PHOEBE_ENABLE_MPI", True)

        else:
            self._within_mpirun = False
            self._internal_mpi = False
            self._comm = None
            self._myrank = 0
            self._nprocs = _env_variable_int("PHOEBE_MPI_NPROCS", 4)

            self._enabled = _env_variable_bool("PHOEBE_ENABLE_MPI", False)


    def __repr__(self):
        return "<MPI mode={} myrank={} nprocs={}>".format(self.mode, self.myrank, self.nprocs)

    @property
    def mode(self):
        if self.within_mpirun:
            if self.enabled:
                return "internal handling of mpi within mpirun"
            else:
                return "external handling of mpi by the user within mpirun"
        else:
            if self.enabled:
                return "internal handling of mpi in spawned separate threads during run_compute"
            else:
                return "serial mode"

    @property
    def enabled(self):
        return self._enabled

    def on(self, nprocs=None):
        if self.within_mpirun and not self.enabled:
            raise ValueError("cannot enable mpi after disabling within mpirun.")

        self._enabled = True

        if nprocs is not None:
            self.nprocs = nprocs

    def off(self):
        if self.within_mpirun and self.myrank == 0:
            self.comm.bcast({'worker_command': 'release'}, root=0)

        self._enabled = False

    @property
    def myrank(self):
        return self._myrank

    @property
    def nprocs(self):
        if not self.enabled and not self.within_mpirun:
            return 1
        else:
            return self._nprocs

    @nprocs.setter
    def nprocs(self, nprocs):
        if self.within_mpirun:
            _logger.warning("ignoring setting nprocs while within mpirun, nprocs={}".format(self.nprocs))
        else:
            self._nprocs = nprocs

    @property
    def comm(self):
        return self._comm

    @property
    def within_mpirun(self):
        return self._within_mpirun

    @property
    def detach_cmd(self):
        if self.within_mpirun:
            raise ValueError("detach not available within mpirun")

        # TODO: allow this as an option in the settings?
        python = 'python3'

        if self.enabled:
            return 'mpiexec -np %d %s {}' % (self.nprocs, python)
        else:
            return '%s {}' % python

    def shutdown_workers(self):
        if self.within_mpirun and self.myrank == 0:
            self.comm.bcast({'worker_command': 'shutdown'}, root=0)
            self._enabled = False
            # even though technically not true, we're now strictly serial and have no way of regaining the workers
            self._within_mpirun = False


mpi = MPI()

# NOTE: logic for worker waiting for tasks below after phoebe imports

###############################################################################
##########################         END MPI          ###########################
###############################################################################


###############################################################################
#########################        BEGIN SETTINGS        ########################
###############################################################################

class Settings(object):
    def __init__(self):
        # Check to see whether in interactive mode
        import __main__
        # hasattr(__main__, '__file__') will be True if running a python script, but
        # false if in a python or ipython interpreter.
        # _sys.flags.interactive will be 1 if the -i flag is sent to python

        # For now we'll set interactive_constraints to True by default, requiring it to
        # explicitly be disabled.
        # See #154 (https://github.com/phoebe-project/phoebe2/issues/154)
        self._interactive_constraints = True

        # We'll set interactive system checks to be on if running within a Python
        # console, but False if running from within a script
        # See #255 (https://github.com/phoebe-project/phoebe2/issues/255)
        self._interactive_checks = not hasattr(__main__, '__file__') or bool(_sys.flags.interactive)

        self._download_passband_defaults = {'content': _env_variable_string_or_list('PHOEBE_DOWNLOAD_PASSBAND_DEFAULTS_CONTENT', 'all'),
                                            'gzipped': _env_variable_bool('PHOEBE_DOWNLOAD_PASSBAND_DEFAULTS_GZIPPED', False)}

        self._update_passband_ignore_version = _env_variable_bool('PHOEBE_UPDATE_PASSBAND_IGNORE_VERSION', False)

        self._multiprocessing_nprocs = _env_variable_int_or_none('PHOEBE_MULTIPROC_NPROCS', None)
        self._progressbars = True

        # And we'll require explicitly setting developer mode on
        self._devel = _env_variable_bool('PHOEBE_DEVEL', False)

    def __repr__(self):
        return "<Settings interactive_checks={} interactive_constraints={}>".format(self.interactive_checks, self.interactive_constraints)

    def reset(self):
        self.__init__()

    def interactive_on(self):
        self.interactive_checks_on()
        self.interactive_constraints_on()

    def interactive_off(self, suppress_warning=False):
        self.interactive_checks_off(suppress_warning=suppress_warning)
        self.interactive_constraints_off(suppress_warning=suppress_warning)

    def interactive_checks_on(self):
        self._interactive_checks = True

    def interactive_checks_off(self, suppress_warning=False):
        if not suppress_warning:
            _logger.warning("checks will not be run until 'run_checks' or 'run_compute' is called.")
        self._interactive_checks = False

    def interactive_constraints_on(self):
        self._interactive_constraints = True

    def interactive_constraints_off(self, suppress_warning=False):
        if not suppress_warning:
            _logger.warning("constraints will not be run until 'run_delayed_constraints' or 'run_compute' is called.  This may result in inconsistent parameters if printing values before calling either of these methods.")
        self._interactive_constraints = False

    @property
    def interactive_checks(self):
        return self._interactive_checks

    @property
    def interactive_constraints(self):
        return self._interactive_constraints

    def devel_on(self):
        self._devel = True

    def devel_off(self):
        self._devel = False

    @property
    def devel(self):
        return self._devel

    def set_download_passband_defaults(self, **kwargs):
        """
        """
        for k,v in kwargs.items():
            if k not in self._download_passband_defaults.keys():
                raise KeyError("{} must be one of {}".format(self._download_passband_defaults.keys()))
            if k=='content' and not (isinstance(v, str) or isinstance(v, list)):
                raise TypeError("content must be of type string or list")
            if k=='gzipped' and not (isinstance(v, bool)):
                raise TypeError("gzipped must be of type bool")
            self._download_passband_defaults[k] = v

    def get_download_passband_defaults(self):
        return self._download_passband_defaults

    @property
    def download_passband_defaults(self):
        return self._download_passband_defaults

    @property
    def update_passband_ignore_version(self):
        return self._update_passband_ignore_version

    def update_passband_ignore_version_on(self):
        self._update_passband_ignore_version = True

    def update_passband_ignore_version_on(self):
        self._update_passband_ignore_version = False

    def multiprocessing_off(self):
        self._multiprocessing_nprocs = 0

    def multiprocessing_on(self):
        self._multiprocessing_nprocs = None

    def multiprocessing_set_nprocs(self, value):
        if not isinstance(value, int):
            return TypeError("must be integer")
        if value > _multiprocessing.cpu_count():
            return ValueError("only {} CPUs available".format(value))
        elif value < 0:
            return ValueError("nprocs must be >= 0")
        self._multiprocessing_nprocs = value

    @property
    def multiprocessing_nprocs(self):
        if self._multiprocessing_nprocs is None:
            return _multiprocessing.cpu_count()
        return self._multiprocessing_nprocs

    def progressbars_on(self):
        self._progressbars = True

    def progressbars_off(self):
        self._progressbars = False

    @property
    def progressbars(self):
        return self._progressbars

conf = Settings()

###############################################################################
##########################        END SETTINGS        #########################
###############################################################################



# make packages available at top-level
from .dependencies.unitsiau2015 import u,c
from .dependencies.nparray import array, linspace, arange, logspace, geomspace, invspace
from .dependencies.distl import gaussian, gaussian_around, normal, boxcar, uniform, uniform_around, histogram_from_bins, histogram_from_data, mvgaussian, mvhistogram_from_data
from .atmospheres.passbands import install_passband, uninstall_passband, uninstall_all_passbands, download_passband, list_passband_online_history, update_passband_available, update_passband, update_all_passbands, list_all_update_passbands_available, list_online_passbands, list_installed_passbands, list_passbands, list_passband_directories, get_passband
from .parameters import hierarchy, component, compute, constraint, dataset, feature, figure, solver
from .frontend.bundle import Bundle
from .backend import backends as _backends
from .solverbackends import solverbackends as _solverbackends
from . import utils as _utils

from . import dynamics as dynamics
from . import distortions as distortions
from . import algorithms as algorithms
import libphoebe

# Shortcut to building logger
def logger(*args, **kwargs):
    """
    Return a basic logger via a log file and/or terminal.

    Example 1: log only to the console, accepting levels "INFO" and above
    ```py
    logger = logger()
    ```

    Example 2: log only to the console, accepting levels "DEBUG" and above
    ```py
    logger(clevel='DEBUG')
    ```

    Example 3: log only to a file, accepting levels "DEBUG" and above
    ```py
    logger(clevel=None,filename='mylog.log')
    ```

    Example 4: log only to a file, accepting levels "INFO" and above
    ```py
    logger(clevel=None,flevel='INFO',filename='mylog.log')
    ```

    Example 5: log to the terminal (INFO and above) and file (DEBUG and above)
    ```py
    logger(filename='mylog.log')
    ```

    Arguments
    ----------
    * `clevel` (string, optional): level to be logged to the console.
        One of: "ERROR", "WARNING", "INFO", "DEBUG".
    * `flevel` (string, optional): level to be logged to the file.
        Must also provide `filename`.  One of: "ERROR", "WARNING", "INFO", "DEBUG".
    * `filename` (string, optional): path to the file to log at the `flevel` level.
    * `style` (string, optional, default='default'): style to use for logging.
        One of: "default", "minimal", "grandpa".
    """
    if mpi.within_mpirun and mpi.myrank == 0:
        # tell the workers to invoke the same logger
        mpi.comm.bcast({'worker_command': 'logger', 'args': args, 'kwargs': kwargs}, root=0)

    return _utils.get_basic_logger(*args, **kwargs)


if mpi.within_mpirun and mpi.enabled and mpi.myrank != 0:
    while True:
        packet = mpi.comm.bcast(None, root=0)

        if packet.get('worker_command', False) == 'shutdown':
            _logger.debug("rank:{}/{} message to shutdown".format(mpi.myrank, mpi.nprocs))
            exit()

        if packet.get('worker_command', False) == 'release':
            _logger.debug("rank:{}/{} message to release".format(mpi.myrank, mpi.nprocs))
            break

        elif packet.get('worker_command', False) == 'logger':
            _logger.debug("rank:{}/{} message to invoke logger".format(mpi.myrank, mpi.nprocs))
            logger(*packet['args'], **packet['kwargs'])

        elif hasattr(_backends, packet.get('backend', False)):
            backend = getattr(_backends, packet.pop('backend'))()
            backend._run_worker(packet)

        elif hasattr(_solverbackends, packet.get('backend', False)):
            backend = getattr(_solverbackends, packet.pop('backend'))()
            backend._run_worker(packet)

        else:
            raise ValueError("could not recognize packet: {}".format(packet))





# Shortcuts to bundle classmethods
def open(*args, **kwargs):
    return Bundle.open(*args, **kwargs)

open.__doc__ = Bundle.open.__doc__

def load(*args, **kwargs):
    return Bundle.open(*args, **kwargs)

load.__doc__ = Bundle.open.__doc__

def from_legacy(*args, **kwargs):
    return Bundle.from_legacy(*args, **kwargs)

from_legacy.__doc__ = Bundle.from_legacy.__doc__

def from_server(*args, **kwargs):
    return Bundle.from_server(*args, **kwargs)

from_server.__doc__ = Bundle.from_server.__doc__

def default_star(*args, **kwargs):
    return Bundle.default_star(*args, **kwargs)

default_star.__doc__ = Bundle.default_star.__doc__

def default_binary(*args, **kwargs):
    return Bundle.default_binary(*args, **kwargs)

default_binary.__doc__ = Bundle.default_binary.__doc__

def default_contact_binary(*args, **kwargs):
    return Bundle.default_contact_binary(*args, **kwargs)

default_contact_binary.__doc__ = Bundle.default_contact_binary.__doc__

def default_triple(*args, **kwargs):
    return Bundle.default_triple(*args, **kwargs)

default_triple.__doc__ = Bundle.default_triple.__doc__

# Shortcuts to settings
def reset_settings():
    """
    Reset all configuration settings (interactivity, etc) but NOT MPI settings.

    See also:
    * <phoebe.interactive_on>
    * <phoebe.interactive_off>
    * <phoebe.interactive_constraints_on>
    * <phoebe.interactive_constraints_off>
    * <phoebe.interactive_checks_on>
    * <phoebe.interactive_checks_off>
    """
    conf.reset()

def interactive_on():
    """
    Turn on both interactive constraints and interactive checks

    See also:
    * <phoebe.interactive_off>
    * <phoebe.interactive_constraints_on>
    * <phoebe.interactive_checks_on>
    """
    conf.interactive_on()

def interactive_off():
    """
    **USE WITH CAUTION**

    Turn off both interactive constraints and interactive checks

    See also:
    * <phoebe.interactive_on>
    * <phoebe.interactive_constraints_off>
    * <phoebe.interactive_checks_off>
    """
    conf.interactive_off()

def interactive_constraints_on():
    """
    Turn interactive constraints on.  When enabled, PHOEBE will update all
    constraints whenever a <phoebe.parameters.Parameter> value is changed.
    Although this adds to the run-time, it ensures that all values are updated
    when accessed.

    By default, interactive constraints are always on unless disabled.

    See also:
    * <phoebe.interactive_constraints_off>
    """
    conf.interactive_constraints_on()

def interactive_constraints_off():
    """
    **USE WITH CAUTION**

    Turn interactive constraints off.  When disabled, PHOEBE will **NOT** update
    constraints whenever a <phoebe.parameters.Parameter> value is changed, but
    will instead wait until needed (for example, by
    <phoebe.frontend.bundle.Bundle.run_compute>).  Accessing/printing the value
    of a constrained Parameter, may be out-of-date when interactive constraints
    is off.

    By default, interactive constraints are always on unless disabled.

    To update constraints manually, you can call
    <phoebe.frontend.bundle.Bundle.run_delayed_constraints>.

    See also:
    * <phoebe.interactive_constraints_on>
    """
    conf.interactive_constraints_off()

def interactive_checks_on():
    """
    Turn interactive checks on.  When enabled, PHOEBE will run system checks
    (<phoebe.frontend.bundle.Bundle.run_checks>) after any
    <phoebe.parameters.Parameter> value is changed and will log any issues
    to the logger as a warning.  In order to see these messages, you must
    have a logger enabled with at least the "WARNING" level (see <phoebe.logger>).

    Whether interactive checks is on or off, system checks will be run when
    calling <phoebe.frontend.bundle.Bundle.run_compute> and will raise
    an error if failing.

    By default, interactive checks is ON if running PHOEBE in an interactive
    console (or Jupyter notebook), but OFF if running in a script (to save
    time but also save confusing logger messages).

    See also:
    * <phoebe.interactive_checks_off>
    """
    conf.interactive_checks_on()

def interactive_checks_off():
    """
    Turn interactive checks off.  When disabled, PHOEBE will **NOT** run system checks
    (<phoebe.frontend.bundle.Bundle.run_checks>) after any
    <phoebe.parameters.Parameter> value is changed and will **NOT** log any issues
    to the logger as a warning.

    Whether interactive checks is on or off, system checks will be run when
    calling <phoebe.frontend.bundle.Bundle.run_compute> and will raise
    an error if failing.

    To manually run system checks at any time, you can call
    <phoebe.frontend.bundle.Bundle.run_checks>.

    By default, interactive checks is ON if running PHOEBE in an interactive
    console (or Jupyter notebook), but OFF if running in a script (to save
    time but also save confusing logger messages).

    See also:
    * <phoebe.interactive_checks_on>
    """
    conf.interactive_checks_off()

def devel_on():
    conf.devel_on()

def devel_off():
    conf.devel_off()

def set_download_passband_defaults(**kwargs):
    """
    Set default options to use for <phoebe.atmospheres.passbands.download_passband>.

    These can also be set at import time via the following environment variables:
    * PHOEBE_DOWNLOAD_PASSBAND_DEFAULTS_CONTENT (defaults to 'all')
    * PHOEBE_DOWNLOAD_PASSBAND_DEFAULTS_GZIPPED (defaults to FALSE)

    See also:
    * <phoebe.get_download_passband_defaults>
    * <phoebe.atmospheres.passbands.download_passband>
    * <phoebe.atmospheres.passbands.update_passband>
    * <phoebe.atmospheres.passbands.get_passband>

    Arguments
    ------------
    * `content` (string or list, optional): override the current value for
        `content` in <phoebe.get_download_passband_defaults>.
    * `gzipped` (bool, optional): override the current value for `gzipped`
        in <phoebe.get_download_passband_defaults>.

    """
    conf.set_download_passband_defaults(**kwargs)

def get_download_passband_defaults():
    """
    Access default options to use for <phoebe.atmospheres.passbands.download_passband>.

    See also:
    * <phoebe.set_download_passband_defaults>
    * <phoebe.atmospheres.passbands.download_passband>
    * <phoebe.atmospheres.passbands.update_passband>
    * <phoebe.atmospheres.passbands.get_passband>

    Returns
    ---------
    * dictionary of defaults, including `content` and `gzipped`.
    """
    return conf.get_download_passband_defaults()

def update_passband_ignore_version_on():
    """
    Turn ingoring passband versions when checking for necessary updates on.
    <phoebe.frontend.bundle.Bundle.run_checks_compute> checks to see if any
    additional content is required from the used passbands.  If so, these will
    be queried from the online tables if the timestamps match.  Otherwise, an
    error will be raised requiring manually calling <phoebe.atmospheres.passbands.update_passband>.
    By enabling this, this version conflict will be ignored, preventing the need
    to manually update the passbands.

    This can also be set at import time via the following environment variables:
    * PHOEBE_UPDATE_PASSBAND_IGNORE_VERSION (defaults to FALSE)

    See also:
    * <phoebe.update_passband_ignore_version_off>

    """
    conf.update_passband_ignore_version_on()

def update_passband_ignore_version_off():
    """
    Turn ingoring passband versions when checking for necessary updates off.
    <phoebe.frontend.bundle.Bundle.run_checks_compute> checks to see if any
    additional content is required from the used passbands.  If so, these will
    be queried from the online tables if the timestamps match.  Otherwise, an
    error will be raised requiring manually calling <phoebe.atmospheres.passbands.update_passband>.

    This can also be set at import time via the following environment variables:
    * PHOEBE_UPDATE_PASSBAND_IGNORE_VERSION (defaults to FALSE)

    See also:
    * <phoebe.update_passband_ignore_version_on>
    """
    conf.update_passband_ignore_version_on()

# Shortcuts to MPI options
def mpi_on(nprocs=None):
    """
    ENABLE PHOEBE to use MPI (parallelization).

    Default case:
    * If PHOEBE is run within an mpirun environment, MPI is ENABLED by default.
    * If PHOEBE is not run within an mpirun environment, MPI is DISABLED by default.

    When MPI is enabled, PHOEBE will do the following:
    * if within mpirun: uses PHOEBE's built-in per-dataset or per-time
        parallelization for <phoebe.frontend.bundle.Bundle.run_compute>
        and per-model parallelization when possible for
        <phoebe.frontend.bundle.Bundle.run_solver>.
    * if not within mpirun (ie. in a serial python environment): will spawn a
        separate thread at <phoebe.frontend.bundle.Bundle.run_compute>
        and <phoebe.frontend.bundle.Bundle.run_solver>,
        using `nprocs` processors.  This separate thread will be detached
        from the main thread if sending `detach=True` to
        <phoebe.frontend.bundle.Bundle.run_compute> or
        <phoebe.frontend.bundle.Bundle.run_solver>.

    See also:
    * <phoebe.mpi_off>

    Arguments
    ----------
    * `nprocs` (int, optional): number of processors.  Only applicable if **NOT**
        within mpirun (see above).
    """
    mpi.on(nprocs=nprocs)

def mpi_off():
    """
    Run PHOEBE in Serial Mode.

    Default case:
    * If PHOEBE is run within an mpirun environment, MPI is ENABLED by default.
    * If PHOEBE is not run within an mpirun environment, MPI is DISABLED by default.

    When MPI is disabled, PHOEBE will do the following:
    * if within mpirun: PHOEBE will run equally on all processors.  The user can
        customize parallelization with access to `phoebe.mpi.nprocs`,
        `phoebe.mpi.myrank`.
    * if not within mpirun (ie. in a serial python environment): PHOEBE will
        run on a single processor in serial-mode.  Compute jobs can still
        be detached from the main thread by sending `detach=True` to
        <phoebe.frontend.bundle.Bundle.run_compute> or
        <phoebe.frontend.bundle.Bundle.run_solver> but will still run
        on a single processor.

    See also:
    * <phoebe.mpi_on>
    """
    mpi.off()

def multiprocessing_on():
    """
    **NEW IN 2.3.26**

    Enable multiprocessing to use all CPUs available (this is the state by default).
    MPI will always take preference over multiprocessing.  See <phoebe.mpi_on>
    and <phoebe.mpi_off>.

    Multiprocessing is used by
    <phoebe.frontend.bundle.Bundle.run_solver> (for some solvers) and
    <phoebe.frontend.bundle.Bundle.run_compute> when `sample_from` is used.

    See also:
    * <phoebe.multiprocessing_off>
    * <phoebe.multiprocessing_get_nprocs>
    * <phoebe.multiprocessing_set_nprocs>
    """
    conf.multiprocessing_on()

def multiprocessing_off():
    """
    **NEW IN 2.3.26**

    Disable multiprocessing and force serial mode (if MPI is also off: see
    <phoebe.mpi_on> and <phoebe.mpi_off>).

    See also:
    * <phoebe.multiprocessing_on>
    * <phoebe.multiprocessing_get_nprocs>
    * <phoebe.multiprocessing_set_nprocs>
    """
    conf.multiprocessing_off()

def multiprocessing_get_nprocs():
    """
    **NEW IN 2.3.26**

    Get the number of processors used within multiprocessing.

    MPI will always take preference over multiprocessing.  See <phoebe.mpi_on>
    and <phoebe.mpi_off>.

    Multiprocessing is used by
    <phoebe.frontend.bundle.Bundle.run_solver> (for some solvers) and
    <phoebe.frontend.bundle.Bundle.run_compute> when `sample_from` is used.

    See also:
    * <phoebe.multiprocessing_on>
    * <phoebe.multiprocessing_off>
    * <phoebe.multiprocessing_set_nprocs>
    """
    return conf.multiprocessing_nprocs

def multiprocessing_set_nprocs(nprocs):
    """
    **NEW IN 2.3.26**

    Set a custom number of processors to use within multiprocessing.
    MPI will always take preference over multiprocessing.  See <phoebe.mpi_on>
    and <phoebe.mpi_off>.

    Multiprocessing is used by
    <phoebe.frontend.bundle.Bundle.run_solver> (for some solvers) and
    <phoebe.frontend.bundle.Bundle.run_compute> when `sample_from` is used.

    See also:
    * <phoebe.multiprocessing_on>
    * <phoebe.multiprocessing_off>
    * <phoebe.multiprocessing_get_nprocs>
    """
    conf.multiprocessing_set_nprocs(nprocs)

def progressbars_on():
    """
    Enable progressbars. Progressbars require `tqdm` to be installed
    (will silently ignore if not installed).

    See also:
    * <phoebe.progressbars_off>
    """
    conf.progressbars_on()

def progressbars_off():
    """
    Disable progressbars. Progressbars require `tqdm` to be installed
    (will silently ignore if not installed).

    See also:
    * <phoebe.progressbars_on>
    """
    conf.progressbars_off()

# let's use magic to shutdown the workers when the user-script is complete
atexit.register(mpi.shutdown_workers)

# edit API docs for imported functions

def strip_docstring_refs(matchobj):
    text = matchobj.group(0)
    path = text[1:-1]
    return path

def add_nparray_docstring(obj):

    docsprefix = """This is an included dependency from [nparray 1.2.0](https://nparray.readthedocs.io/en/1.2.0/).\n\n===============================================================\n\n"""

    docstring = docsprefix + "\n".join([l.lstrip() for l in obj.__doc__.split("\n")])
    docstring = re.sub(r"(?P<name>\<[0-9a-zA-Z_\.]*\>)", strip_docstring_refs, docstring)

    obj.__doc__ = docstring

add_nparray_docstring(array)
add_nparray_docstring(linspace)
add_nparray_docstring(arange)
add_nparray_docstring(logspace)
add_nparray_docstring(geomspace)
add_nparray_docstring(invspace)


def add_distl_docstring(obj):
    docsprefix = """This is an included dependency from [distl](https://distl.readthedocs.io).\n\n===============================================================\n\n"""

    docstring = docsprefix + "\n".join([l.lstrip() for l in obj.__doc__.split("\n")])
    docstring = re.sub(r"(?P<name>\<[0-9a-zA-Z_\.]*\>)", strip_docstring_refs, docstring)

    obj.__doc__ = docstring

add_distl_docstring(uniform)
add_distl_docstring(boxcar)
# add_distl_docstring(delta)
add_distl_docstring(gaussian)
add_distl_docstring(normal)
add_distl_docstring(histogram_from_bins)
add_distl_docstring(histogram_from_data)
add_distl_docstring(mvgaussian)
add_distl_docstring(mvhistogram_from_data)
add_distl_docstring(uniform_around)
add_distl_docstring(gaussian_around)


# expose available "kinds" per-context
def _get_phoebe_funcs(module, devel=False):
    ignore = ['_empty_array', 'deepcopy', 'fnmatch',
              'download_passband', 'list_installed_passbands', 'list_online_passbands', 'list_passbands', 'parameter_from_json', 'parse_json',
              'send_if_client', 'update_if_client',
              '_add_component', '_add_dataset', '_label_units_lims', '_run_compute',
              'phase_mask_inds']

    if not devel:
        ignore += ['pulsation']
        ignore += ['photodynam']

    mod_split = module.__name__.split('.')
    if mod_split[-1] in ['figure'] or (mod_split[-1] in ['solver'] and 'figure' not in mod_split):
        ret = []
        for sub_module in _inspect.getmembers(module):
            if _inspect.ismodule(sub_module[1]):
                ret += [sub_module[0]+"."+o for o in _get_phoebe_funcs(sub_module[1], devel=devel)]
        return ret

    return [o[0] for o in _inspect.getmembers(module) if _inspect.isfunction(o[1]) and o[0] not in ignore and o[0][0] != '_']


def list_available_components(devel=False):
    """
    List all available 'kinds' for component from <phoebe.parameters.component>.

    See also:
    * <phoebe.list_available_features>
    * <phoebe.list_available_datasets>
    * <phoebe.list_available_computes>
    * <phoebe.list_available_solvers>

    Arguments
    -----------
    * `devel` (bool, default, optional=False): whether to include development-only
        kinds.  See <phoebe.devel_on>.

    Returns
    ---------
    * (list of strings)
    """
    return _get_phoebe_funcs(component, devel=devel)

def list_available_features(devel=False):
    """
    List all available 'kinds' for feature from <phoebe.parameters.feature>.

    See also:
    * <phoebe.list_available_components>
    * <phoebe.list_available_datasets>
    * <phoebe.list_available_computes>
    * <phoebe.list_available_solvers>

    Arguments
    -----------
    * `devel` (bool, default, optional=False): whether to include development-only
        kinds.  See <phoebe.devel_on>.

    Returns
    ---------
    * (list of strings)
    """
    return _get_phoebe_funcs(feature, devel=devel)

def list_available_datasets(devel=False):
    """
    List all available 'kinds' for dataset from <phoebe.parameters.dataset>.

    See also:
    * <phoebe.list_available_components>
    * <phoebe.list_available_features>
    * <phoebe.list_available_computes>
    * <phoebe.list_available_solvers>

    Arguments
    -----------
    * `devel` (bool, default, optional=False): whether to include development-only
        kinds.  See <phoebe.devel_on>.

    Returns
    ---------
    * (list of strings)
    """
    return  _get_phoebe_funcs(dataset, devel=devel)

def list_available_figures(devel=False):
    """
    List all available 'kinds' for figure from <phoebe.parameters.figure>.

    See also:
    * <phoebe.list_available_components>
    * <phoebe.list_available_features>
    * <phoebe.list_available_computes>
    * <phoebe.list_available_solvers>

    Arguments
    -----------
    * `devel` (bool, default, optional=False): whether to include development-only
        kinds.  See <phoebe.devel_on>.

    Returns
    ---------
    * (list of strings)
    """
    return  _get_phoebe_funcs(figure, devel=devel)

def list_available_computes(devel=False):
    """
    List all available 'kinds' for compute from <phoebe.parameters.compute>.

    See also:
    * <phoebe.list_available_components>
    * <phoebe.list_available_features>
    * <phoebe.list_available_datasets>
    * <phoebe.list_available_solvers>

    Arguments
    -----------
    * `devel` (bool, default, optional=False): whether to include development-only
        kinds.  See <phoebe.devel_on>.

    Returns
    ---------
    * (list of strings)
    """
    return _get_phoebe_funcs(compute, devel=devel)

def list_available_solvers(devel=False):
    """
    List all available 'kinds' for solver from <phoebe.parameters.solver>.

    See also:
    * <phoebe.list_available_components>
    * <phoebe.list_available_features>
    * <phoebe.list_available_datasets>
    * <phoebe.list_available_computes>

    Arguments
    -----------
    * `devel` (bool, default, optional=False): whether to include development-only
        kinds.  See <phoebe.devel_on>.

    Returns
    ---------
    * (list of strings)
    """
    return _get_phoebe_funcs(solver, devel=devel)

if _env_variable_bool('PHOEBE_ENABLE_ONLINE_PASSBANDS', 'TRUE'):
    for pb in list_all_update_passbands_available():
        msg = 'passband "{}" has a newer version available.  Run phoebe.list_passband_online_history("{}") to get a list of available changes and phoebe.update_passband("{}") or phoebe.update_all_passbands() to update.'.format(pb, pb, pb)
        # NOTE: we'll print since the logger hasn't been initialized yet.
        print('PHOEBE: {}'.format(msg))

# delete things we don't want exposed to the user at the top-level
# NOTE: we need _sys for reset_settings, that's why its __sys
del atexit
try:
    del matplotlib
except:
    pass
try:
    del mpi4py
except:
    pass

del logging
del Settings
del MPI

del re
del strip_docstring_refs
del add_nparray_docstring
del add_distl_docstring<|MERGE_RESOLUTION|>--- conflicted
+++ resolved
@@ -17,11 +17,7 @@
 
 """
 
-<<<<<<< HEAD
 __version__ = 'devel'
-=======
-__version__ = '2.3.33'
->>>>>>> 5487207d
 
 import os as _os
 import sys as _sys
