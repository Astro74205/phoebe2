--- conflicted
+++ resolved
@@ -1997,20 +1997,17 @@
         """
 
         func = _get_add_func(component, kind)
-<<<<<<< HEAD
         
         if sys.version_info[0] == 3:
           fname = func.__name__
         else:
           fname = func.func_name
         
-=======
 
         if kwargs.get('component', False) is None:
             # then we want to apply the default below, so let's pop for now
             _ = kwargs.pop('component')
 
->>>>>>> 103d4e09
         kwargs.setdefault('component',
                           self._default_label(fname,
                                               **{'context': 'component',
