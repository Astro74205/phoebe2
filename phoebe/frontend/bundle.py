import sys
import subprocess
import os

try:
    from subprocess import DEVNULL
except ImportError:
    import os
    DEVNULL = open(os.devnull, 'wb')

import re
import json
import atexit
from datetime import datetime
from distutils.version import StrictVersion

from scipy.optimize import curve_fit as cfit


# PHOEBE
# ParameterSet, Parameter, FloatParameter, send_if_client, etc
from phoebe.parameters import *
from phoebe.parameters import hierarchy as _hierarchy
from phoebe.parameters import system as _system
from phoebe.parameters import component as _component
from phoebe.parameters import setting as _setting
from phoebe.parameters import dataset as _dataset
from phoebe.parameters import compute as _compute
from phoebe.parameters import constraint as _constraint
from phoebe.parameters import feature as _feature
from phoebe.parameters import figure as _figure
from phoebe.parameters.parameters import _uniqueid
from phoebe.backend import backends, mesh
from phoebe.distortions import roche
from phoebe.frontend import io
from phoebe.atmospheres.passbands import list_installed_passbands, list_online_passbands, get_passband, _timestamp_to_dt
from phoebe.utils import _bytes, parse_json
import libphoebe

from phoebe import u
from phoebe import conf, mpi
from phoebe import __version__

import logging
logger = logging.getLogger("BUNDLE")
logger.addHandler(logging.NullHandler())

if sys.version_info[0] == 3:
  unicode = str
  from io import IOBase

_bundle_cache_dir = os.path.abspath(os.path.join(os.path.dirname(os.path.abspath(__file__)), 'default_bundles'))+'/'

_clientid = 'python-'+_uniqueid(5)

_skip_filter_checks = {'check_default': False, 'check_visible': False}

# Attempt imports for client requirements
try:
    import requests
    import urllib2
    from socketIO_client import SocketIO, BaseNamespace
    #  pip install -U socketIO-client
except ImportError:
    _can_client = False
else:
    _can_client = True


def _get_add_func(mod, func, return_none_if_not_found=False):
    if isinstance(func, unicode):
        func = str(func)

    if isinstance(func, str) and hasattr(mod, func):
        func = getattr(mod, func)

    if hasattr(func, '__call__'):
        return func
    elif return_none_if_not_found:
        return None
    else:
        raise ValueError("could not find callable function in {}.{}"
                         .format(mod, func))


class RunChecksItem(object):
    def __init__(self, b, message, param_uniqueids=[], fail=True):
        self._b = b
        self._message = message
        self._fail = fail
        self._param_uniqueids = [uid.uniqueid if isinstance(uid, Parameter) else uid for uid in param_uniqueids]

    def __repr__(self):
        return "<RunChecksItem level={} message={} parameters: {}>".format(self.level, self.message, len(self._param_uniqueids))

    def __str__(self):
        n_affected_parameters = len(self._param_uniqueids)
        return "{}: {} ({} affected parameter{})".format(self.level, self.message, n_affected_parameters, "s" if n_affected_parameters else "")

    def to_dict(self):
        """
        Return a dictionary representation of the RunChecksItem.

        See also:
        * <phoebe.frontend.bundle.RunChecksItem.message>
        * <phoebe.frontend.bundle.RunChecksItem.fail>
        * <phoebe.frontend.bundle.RunChecksItem.level>
        * <phoebe.frontend.bundle.RunChecksItem.parameters>

        Returns
        ----------
        * (dict) with keys: 'message', 'level', 'fail', 'parameters'.
        """
        return dict(message=self.message,
                    level=self.level,
                    fail=self.fail,
                    parameters={p.twig: p.uniqueid for p in self.parameters.to_list()})

    @property
    def message(self):
        """
        Access the message of the warning/error.

        See also:
        * <phoebe.frontend.bundle.RunChecksItem.to_dict>

        Returns
        ---------
        * (str) the warning/error message.
        """
        return self._message

    @property
    def fail(self):
        """
        Access whether this item will cause the checks to fail (is an error
        instead of a warning).

        See also:
        * <phoebe.frontend.bundle.RunChecksReport.passed>
        * <phoebe.frontend.bundle.RunChecksItem.level>
        * <phoebe.frontend.bundle.RunChecksItem.to_dict>

        Returns
        ---------
        * (bool) whether this item is an error that will cause the checks to fail.
        """
        return self._fail

    @property
    def level(self):
        """
        Access whether this item is an 'ERROR' or 'WARNING'.

        See also:
        * <phoebe.frontend.bundle.RunChecksReport.passed>
        * <phoebe.frontend.bundle.RunChecksItem.fail>
        * <phoebe.frontend.bundle.RunChecksItem.to_dict>

        Returns
        ---------
        * (str) either "ERROR" or "WARNING"
        """
        return "ERROR" if self.fail else "WARNING"

    @property
    def parameters(self):
        """
        Access the parameters that are suggested by the warning/error to address
        the underlying issue.

        See also:
        * <phoebe.frontend.bundle.RunChecksItem.to_dict>

        Returns
        ----------
        * <phoebe.parameters.ParameterSet> of parameters
        """
        return self._b.filter(uniqueid=self._param_uniqueids,
                              check_visible=False,
                              check_default=False,
                              check_advanced=False,
                              check_single=False)




class RunChecksReport(object):
    def __init__(self, items=[]):
        # need to force a copy here otherwise we'll soft copy against previous
        # instances and get duplicates
        self._items = items[:]

    def __bool__(self):
        return self.passed

    def __repr__(self):
        return "<RunChecksReport {} items: status={}>".format(len(self.items), self.status)

    def __str__(self):
        """String representation for the ParameterSet."""
        return "Run Checks Report: {}\n".format(self.status) + "\n".join([str(i) for i in self.items])

    @property
    def passed(self):
        """
        Return whether the checks are passing (as opposed to failing).

        Note that warnings items will not be included when determining if the
        checks fail.

        See also:
        * <phoebe.frontend.bundle.RunChecksReport.status>
        * <phoebe.frontend.bundle.RunChecksItem.fail>
        * <phoebe.frontend.bundle.RunChecksItem.level>
        * <phoebe.frontend.bundle.RunChecksReport.get_items>

        Returns
        ----------
        * (bool) whether any failing items are included in the report.
        """
        return len(self.get_items(fail=True))==0

    @property
    def status(self):
        """
        Return whether the report results in a status of 'PASS', 'WARNING',
        or 'FAIL'.

        See also:
        * <phoebe.frontend.bundle.RunChecksReport.passed>

        Returns
        ------------
        * (str) either 'PASS', 'WARNING', or 'FAIL'
        """
        return "PASS" if len(self.items)==0 else "WARNING" if self.passed else "FAIL"

    @property
    def items(self):
        """
        Access the underlying <phoebe.frontend.bundle.RunChecksItem> items.

        See also:
        * <phoebe.frontend.bundle.RunChecksReport.get_items>

        Returns
        ---------
        * (list) list of <phoebe.frontend.bundle.RunChecksItem> objects.
        """
        return self._items

    def add_item(self, b, message, param_uniqueids=[], fail=True):
        """
        Add a new <phoebe.frontend.bundle.RunChecksItem> to this report.
        Generally this should not be done manually, but is handled internally
        by <phoebe.frontend.bundle.Bundle.run_checks>.

        Arguments
        -----------
        * `b` (Bundle): the <phoebe.frontend.bundle.Bundle> object
        * `message` (string): the message of the new item.  See
            <phoebe.frontend.bundle.RunChecksItem.message>.
        * `param_uniqueids` (list): list of uniqueids of parameters.
            See <phoebe.frontend.bundle.RunChecksItem.parameters>.
        * `fail` (bool, optional, default=True): whether the item should cause
            the report to have a failing status.  See
            <phoebe.frontend.bundle.RunChecksItem.fail> and
            <phoebe.frontend.bundle.RunChecksReport.status>.
        """
        self._items.append(RunChecksItem(b, message, param_uniqueids, fail))

    def get_items(self, fail=None):
        """
        Access the underlying <phoebe.frontend.bundle.RunChecksItem> items,
        with optional ability to filter by the `fail` argument of each item.

        See also:
        * <phoebe.frontend.bundle.RunChecksReport.items>

        Arguments
        ----------
        * `fail` (bool or None, optional, default=None): filter for items
            with a particular value for `fail` or None to return all.
            See <phoebe.frontend.bundle.RunChecksItem.fail>.

        Returns
        ---------
        * (list) list of <phoebe.frontend.bundle.RunChecksItem> objects.
        """
        if fail is None:
            return self.items

        return [i for i in self.items if i.fail==fail]


class Bundle(ParameterSet):
    """Main container class for PHOEBE 2.

    The `Bundle` is the main object in PHOEBE 2 which is used to store
    and filter all available system parameters as well as handling attaching
    datasets, running models, and accessing synthetic data.

    The Bundle is simply a glorified <phoebe.parameters.ParameterSet>. In fact,
    filtering on a Bundle gives you a ParameterSet (and filtering on a
    ParameterSet gives you another ParameterSet).  The only difference is that
    most "actions" are only available at the Bundle level (as they need to access /all/
    parameters).

    Make sure to also see the documentation and methods for
    * <phoebe.parameters.ParameterSet>
    * <phoebe.parameters.Parameter>
    * <phoebe.parameters.FloatParameter>
    * <phoebe.parameters.parameters.FloatArrayParameter>

    To initialize a new bundle, see:
    * <phoebe.parameters.ParameterSet.open>
    * <phoebe.frontend.bundle.Bundle.from_legacy>
    * <phoebe.frontend.bundle.Bundle.default_binary>
    * <phoebe.frontend.bundle.Bundle.default_star>

    To save or export a bundle, see:
    * <phoebe.frontend.bundle.Bundle.save>
    * <phoebe.frontend.bundle.Bundle.export_legacy>

    To filter parameters and set values, see:
    * <phoebe.parameters.ParameterSet.filter>
    * <phoebe.parameters.ParameterSet.get_value>
    * <phoebe.parameters.ParameterSet.set_value>

    To deal with datasets, see:
    * <phoebe.frontend.bundle.Bundle.add_dataset>
    * <phoebe.frontend.bundle.Bundle.get_dataset>
    * <phoebe.frontend.bundle.Bundle.rename_dataset>
    * <phoebe.frontend.bundle.Bundle.remove_dataset>
    * <phoebe.frontend.bundle.Bundle.enable_dataset>
    * <phoebe.frontend.bundle.Bundle.disable_dataset>

    To compute forward models, see:
    * <phoebe.frontend.bundle.Bundle.add_compute>
    * <phoebe.frontend.bundle.Bundle.get_compute>
    * <phoebe.frontend.bundle.Bundle.rename_compute>
    * <phoebe.frontend.bundle.Bundle.remove_compute>
    * <phoebe.frontend.bundle.Bundle.run_compute>
    * <phoebe.frontend.bundle.Bundle.get_model>
    * <phoebe.frontend.bundle.Bundle.rename_model>
    * <phoebe.frontend.bundle.Bundle.remove_model>

    To deal with figures and plotting, see:
    * <phoebe.parameters.ParameterSet.plot>
    * <phoebe.frontend.bundle.Bundle.add_figure>
    * <phoebe.frontend.bundle.Bundle.get_figure>
    * <phoebe.frontend.bundle.Bundle.rename_figure>
    * <phoebe.frontend.bundle.Bundle.remove_figure>
    * <phoebe.frontend.bundle.Bundle.run_figure>

    """

    def __init__(self, params=None, check_version=False):
        """Initialize a new Bundle.

        Initializing a new bundle without a constructor is possible, but not
        advised.  It is suggested that you use one of the constructors below.

        Available constructors:
        * <phoebe.frontend.bundle.Bundle.open>
        * <phoebe.frontend.bundle.Bundle.from_legacy>
        * <phoebe.frontend.bundle.Bundle.default_binary>
        * <phoebe.frontend.bundle.Bundle.default_star>

        Arguments
        ---------
        * `params` (list, optional): list of <phoebe.parameters.Parameter>
            objects to create the Bundle


        Returns
        --------
        * an instantiated Bundle object
        """
        # for some reason I do not understand at all, defaulting params=[] will
        # fail for successive inits.  So instead we'll default to None and then
        # switch to an empty array here.
        if params is None:
            params = []

        self._params = []
        super(Bundle, self).__init__(params=params)


        # flags for handling functionality not available to files imported from
        # older version of PHOEBE.
        self._import_before_v211 = False

        # since this is a subclass of PS, some things try to access the bundle
        # by self._bundle, in this case we just need to fake that to refer to
        # self
        self._bundle = self
        self._hierarchy_param = None

        self._af_figure = None

        # set to be not a client by default
        self._is_client = False
        self._last_client_update = None
        self._lock = False

        # handle delayed constraints when interactive mode is off
        self._delayed_constraints = []
        self._failed_constraints = []

        if not len(params):
            # add position (only 1 allowed and required)
            self._attach_params(_system.system(), context='system')

            # add default settings (only 1 allowed and required)
            self._attach_params(_setting.settings(), context='setting')

            # set a blank hierarchy to start
            self.set_hierarchy(_hierarchy.blank)

            # add necessary figure options
            self._attach_params(_figure._new_bundle(), context='figure')

        else:
            for param in self._params:
                param._bundle = self

            try:
                self._hierarchy_param = self.get_parameter(qualifier='hierarchy', context='system')
            except ValueError:
                # possibly this is a bundle without a hierarchy
                self.set_hierarchy(_hierarchy.blank)

        # if loading something with constraints, we need to update the
        # bookkeeping so the parameters are aware of how they're constrained
        for constraint in self.filter(context='constraint', check_visible=False, check_default=False).to_list():
            constraint._update_bookkeeping()

        self._mplcolorcycler = _figure.MPLPropCycler(_figure._mplcolors)
        self._mplmarkercycler = _figure.MPLPropCycler(_figure._mplmarkers)
        self._mpllinestylecycler = _figure.MPLPropCycler(_figure._mpllinestyles)

    @classmethod
    def open(cls, filename, import_from_older=True, import_from_newer=False):
        """
        For convenience, this function is available at the top-level as
        <phoebe.open> or <phoebe.load> as well as
        <phoebe.frontend.bundle.Bundle.open>.

        Open a new bundle.

        Open a bundle from a JSON-formatted PHOEBE 2 file.
        This is a constructor so should be called as:

        ```py
        b = Bundle.open('test.phoebe')
        ```

        If opening a bundle from an older version of PHOEBE, this will attempt
        to make any necessary migrations.  Enable a logger at 'warning' (or higher)
        level to see messages regarding these migrations.  To enable a logger,
        see <phoebe.logger>.

        See also:
        * <phoebe.parameters.ParameterSet.open>
        * <phoebe.parameters.Parameter.open>

        Arguments
        ----------
        * `filename` (string or file object): relative or full path to the file
            or an opened python file object.  Alternatively, pass a list of
            parameter dictionaries to be loaded directly (use carefully).
        * `import_from_older` (bool, optional, default=True): whether to allow
            importing bundles that were created with an older minor relase
            of PHOEBE into the current version.  If True, enable the logger
            (at warning level or higher) to see messages.  If False, an error will
            be raised.  Generally, this should be a safe import operation as we
            try to handle migrating previous versions.
        * `import_from_newer` (bool, optional, default=False): whether to allow
            importing bundles that were created with a newer minor release
            of PHOEBE into the current installed version.  If True, enable the
            logger (at warning level or higher) to see messages.  If False, an
            error will be raised.  This is off by default as we cannot guarantee
            support with future changes to the code.

        Returns
        ---------
        * an instantiated <phoebe.frontend.bundle.Bundle> object

        Raises
        ---------
        * RuntimeError: if the version of the imported file fails to load according
            to `import_from_older` or `import_from_newer`.
        """
        if io._is_file(filename):
            f = filename
        elif isinstance(filename, str) or isinstance(filename, unicode):
            filename = os.path.expanduser(filename)
            logger.debug("importing from {}".format(filename))
            f = open(filename, 'r')
        elif isinstance(filename, list):
            # we'll handle later
            pass
        else:
            raise TypeError("filename must be string, unicode, or file object, got {}".format(type(filename)))

        if isinstance(filename, list):
            data = filename
        else:
            data = json.load(f, object_pairs_hook=parse_json)
            f.close()

        b = cls(data)

        version = b.get_value(qualifier='phoebe_version', check_default=False, check_visible=False)
        phoebe_version_import = StrictVersion(version if version != 'devel' else '2.2.0')
        phoebe_version_this = StrictVersion(__version__ if __version__ != 'devel' else '2.2.0')

        logger.debug("importing from PHOEBE v {} into v {}".format(phoebe_version_import, phoebe_version_this))

        # update the entry in the PS, so if this is saved again it will have the new version
        b.set_value(qualifier='phoebe_version', value=__version__, check_default=False, check_visible=False)

        if phoebe_version_import == phoebe_version_this:
            return b
        elif phoebe_version_import > phoebe_version_this:
            if not import_from_newer:
                raise RuntimeError("The file/bundle is from a newer version of PHOEBE ({}) than installed ({}).  Consider updating or attempt importing by passing import_from_newer=True.".format(phoebe_version_import, phoebe_version_this))
            warning = "importing from a newer version ({}) of PHOEBE, this may or may not work, consider updating".format(phoebe_version_import)
            print("WARNING: {}".format(warning))
            logger.warning(warning)
            return b
        elif not import_from_older:
            raise RuntimeError("The file/bundle is from an older version of PHOEBE ({}) than installed ({}). Attempt importing by passing import_from_older=True.".format(phoebe_version_import, phoebe_version_this))


        if phoebe_version_import < StrictVersion("2.2.0"):
            warning = "importing from an older version ({}) of PHOEBE which did not support compute_times, ld_mode/ld_coeffs_source, pblum_mode, l3_mode, etc... all datasets will be migrated to include all new options.  This may take some time.  Please check all values.".format(phoebe_version_import)
            # print("WARNING: {}".format(warning))
            logger.warning(warning)

            def existing_value(param):
                if param.qualifier == 'l3':
                    q = param.get_quantity()
                    try:
                        return q.to(u.W/u.m**2)
                    except:
                        # older versions had the unit incorrect, so let's just assume u.W/u.m**3 meant u.W/u.m**2
                        return q.to(u.W/u.m**3).value * u.W/u.m**2
                if param.qualifier == 'ld_func':
                    if param.value == 'interp':
                        return 'logarithmic'
                    else:
                        return param.value
                else:
                    return param.get_quantity() if hasattr(param, 'get_quantity') else param.get_value()

            existing_values_settings = {p.qualifier: p.get_value() for p in b.filter(context='setting').to_list()}
            b.remove_parameters_all(context='setting')
            b._attach_params(_setting.settings(**existing_values_settings), context='setting')

            # overwriting the datasets during migration will clear the model, so
            # let's save a copy and re-attach it after
            ps_model = b.filter(context='model', check_visible=False, check_default=False)

            existing_values_per_ds = {}
            for ds in b.filter(context='dataset').datasets:
                # NOTE: before 2.2.0, contexts included *_syn and *_dep, so
                # we need to be aware of that in this block of logic.

                # TODO: migrate pblum_ref to pblum_mode = 'decoupled' or pblum_mode = 'dataset-constrained' and set pblum_component?
                ds_kind = b.get_dataset(ds).exclude(kind=["*_syn", "*_dep"]).kind
                existing_values = {}

                if ds_kind == 'lc':
                    # handle pblum_ref -> pblum_mode/pblum_component
                    if len(b.filter(qualifier='pblum_ref', value='self', context='dataset', dataset=ds, check_visible=False, check_default=False)) == 2:
                        existing_values['pblum_mode'] == 'decoupled'
                    else:
                        existing_values['pblum_mode'] = 'component-coupled'
                        existing_values['pblum_component'] = b.filter(qualifier='pblum_ref', context='dataset', dataset=ds, check_visible=False).exclude(value='self', check_visible=False).get_parameter(check_visible=False).component


                for qualifier in b.filter(context='dataset', dataset=ds, check_visible=False, check_default=False).qualifiers:
                    if qualifier in ['pblum_ref']:
                        # already handled these above
                        continue
                    ps = b.filter(qualifier=qualifier, context='dataset', dataset=ds, check_visible=False)
                    if len(ps.to_list()) > 1:
                        existing_values[qualifier] = {}
                        for param in ps.to_list():
                            existing_values[qualifier]["{}@{}".format(param.time, param.component) if param.time is not None else param.component] = existing_value(param)
                            if qualifier=='ld_func':
                                if 'ld_mode' not in existing_values.keys():
                                    existing_values['ld_mode'] = {}
                                existing_values['ld_mode']["{}@{}".format(param.time, param.component) if param.time is not None else param.component] = 'interp' if param.value == 'interp' else 'manual'

                    else:
                        param = b.get_parameter(qualifier=qualifier, context='dataset', dataset=ds, check_visible=False, check_default=False)
                        existing_values[qualifier] = existing_value(param)
                        if qualifier=='ld_func':
                            existing_values['ld_mode']["{}@{}".format(param.time, param.component) if param.time is not None else param.component] = 'interp' if param.value == 'interp' else 'manual'

                if ds_kind in ['lp']:
                    # then we need to pass the times from the attribute instead of parameter
                    existing_values['times'] = b.filter(context='dataset', dataset=ds, check_visible=False, check_default=False).times

                existing_values['kind'] = ds_kind

                existing_values_per_ds[ds] = existing_values
                b.remove_dataset(dataset=ds)

            for ds, existing_values in existing_values_per_ds.items():
                ds_kind = existing_values.pop('kind')
                logger.warning("migrating '{}' {} dataset.".format(ds, ds_kind))
                logger.debug("applying existing values to {} dataset: {}".format(ds, existing_values))
                b.add_dataset(ds_kind, dataset=ds, overwrite=True, **existing_values)

            for component in b.filter(context='component', kind='star').components:
                existing_values = {p.qualifier: p.get_value() for p in b.filter(context='component', component=component).to_list()}
                logger.warning("migrating '{}' component".format(component))
                logger.debug("applying existing values to {} component: {}".format(component, existing_values))
                b.add_component(kind='star', component=component, overwrite=True, **existing_values)

            # make sure constraints all attach
            b.set_hierarchy()

            logger.debug("restoring previous models")
            b._attach_params(ps_model, context='model')

        if phoebe_version_import < StrictVersion("2.1.2"):
            b._import_before_v211 = True
            warning = "importing from an older version ({}) of PHOEBE which did not support constraints in solar units.  All constraints will remain in SI, but calling set_hierarchy will likely fail.".format(phoebe_version_import)
            print("WARNING: {}".format(warning))
            logger.warning(warning)

        if phoebe_version_import < StrictVersion("2.1.0"):
            logger.warning("importing from an older version ({}) of PHOEBE into version {}".format(phoebe_version_import, phoebe_version_this))

            def _ps_dict(ps):
                return {p.qualifier: p.get_quantity() if hasattr(p, 'get_quantity') else p.get_value() for p in ps.to_list()}

            # rpole -> requiv: https://github.com/phoebe-project/phoebe2/pull/300
            dict_stars = {}
            for star in b.hierarchy.get_stars():
                ps_star = b.filter(context='component', component=star)
                dict_stars[star] = _ps_dict(ps_star)

                # TODO: actually do the translation
                rpole = dict_stars[star].pop('rpole', 1.0*u.solRad).to(u.solRad).value
                # PHOEBE 2.0 didn't have syncpar for contacts
                if len(b.filter(qualifier='syncpar', component=star)):
                    F = b.get_value(qualifier='syncpar', component=star, context='component')
                else:
                    F = 1.0
                parent_orbit = b.hierarchy.get_parent_of(star)
                component = b.hierarchy.get_primary_or_secondary(star, return_ind=True)
                sma = b.get_value(qualifier='sma', component=parent_orbit, context='component', unit=u.solRad)
                q = b.get_value(qualifier='q', component=parent_orbit, context='component')
                d = 1 - b.get_value(qualifier='ecc', component=parent_orbit)

                logger.info("roche.rpole_to_requiv_aligned(rpole={}, sma={}, q={}, F={}, d={}, component={})".format(rpole, sma, q, F, d, component))
                dict_stars[star]['requiv'] = roche.rpole_to_requiv_aligned(rpole, sma, q, F, d, component=component)

                b.remove_component(star)


            for star, dict_star in dict_stars.items():
                logger.info("attempting to update component='{}' to new version requirements".format(star))
                b.add_component('star', component=star, check_label=False, **dict_star)


            dict_envs = {}
            for env in b.hierarchy.get_envelopes():
                ps_env = b.filter(context='component', component=env)
                dict_envs[env] = _ps_dict(ps_env)
                b.remove_component(env)

            for env, dict_env in dict_envs.items():
                logger.info("attempting to update component='{}' to new version requirements".format(env))
                b.add_component('envelope', component=env, check_label=False, **dict_env)

                # TODO: this probably will fail once more than one contacts are
                # supported, but will never need that for 2.0->2.1 since
                # multiples aren't supported (yet) call b.set_hierarchy() to

                # reset all hieararchy-dependent constraints (including
                # pot<->requiv)
                b.set_hierarchy()

                primary = b.hierarchy.get_stars()[0]
                b.flip_constraint('pot', component=env, solve_for='requiv@{}'.format(primary), check_nan=False)
                b.set_value(qualifier='pot', component=env, context='component', value=dict_env['pot'])
                b.flip_constraint('requiv', component=primary, solve_for='pot', check_nan=False)

            # reset all hieararchy-dependent constraints
            b.set_hierarchy()

            # mesh datasets: https://github.com/phoebe-project/phoebe2/pull/261, https://github.com/phoebe-project/phoebe2/pull/300
            for dataset in b.filter(context='dataset', kind='mesh').datasets:
                logger.info("attempting to update mesh dataset='{}' to new version requirements".format(dataset))
                ps_mesh = b.filter(context='dataset', kind='mesh', dataset=dataset)
                dict_mesh = _ps_dict(ps_mesh)
                # NOTE: we will not remove (or update) the dataset from any existing models
                b.remove_dataset(dataset, context=['dataset', 'constraint', 'compute'])
                if len(b.filter(dataset=dataset, context='model')):
                    logger.warning("existing model for dataset='{}' models={} will not be removed, but likely will not work with new plotting updates".format(dataset, b.filter(dataset=dataset, context='model').models))

                b.add_dataset('mesh', dataset=dataset, check_label=False, **dict_mesh)

            # vgamma definition: https://github.com/phoebe-project/phoebe2/issues/234
            logger.info("updating vgamma to new version requirements")
            b.set_value(qualifier='vgamma', value=-1*b.get_value(qualifier='vgamma'))

            # remove phshift parameter: https://github.com/phoebe-project/phoebe2/commit/1fa3a4e1c0f8d80502101e1b1e750f5fb14115cb
            logger.info("removing any phshift parameters for new version requirements")
            b.remove_parameters_all(qualifier='phshift')

            # colon -> long: https://github.com/phoebe-project/phoebe2/issues/211
            logger.info("removing any colon parameters for new version requirements")
            b.remove_parameters_all(qualifier='colon')

            # make sure constraints are updated according to conf.interactive_constraints
            b.run_delayed_constraints()

        return b



    @classmethod
    def from_server(cls, bundleid, server='http://localhost:5555',
                    as_client=True):
        """
        Load a bundle from a phoebe server.  This is a constructor so should be
        called as:

        ```py
        b = Bundle.from_server('asdf', as_client=False)
        ```

        See also:
        * <phoebe.parameters.ParameterSet.ui>
        * <phoebe.frontend.bundle.Bundle.as_client>
        * <phoebe.frontend.bundle.Bundle.is_client>
        * <phoebe.frontend.bundle.Bundle.client_update>

        Arguments
        ----------
        * `bundleid` (string): the identifier given to the bundle by the
            server.
        * `server` (string, optional, default='http://localhost:5555'): the
            host (and port) of the server.
        * `as_client` (bool, optional, default=True):  whether to attach in
            client mode.  See <phoebe.frontend.bundle.Bundle.as_client>.
        """
        # TODO: support default cases from server?

        if server[:4] != "http":
            server = "http://"+server
        url = "{}/json_bundle/{}".format(server, bundleid)
        logger.info("downloading bundle from {}".format(url))
        r = requests.get(url, timeout=5)
        rjson = r.json()

        if not rjson['data']['success']:
            raise ValueError("server error: {}".format(rjson['data'].get('error', 'unknown error')))

        b = cls(rjson['data']['bundle'])

        if as_client:
            b.as_client(as_client, server=server,
                        bundleid=rjson['meta']['bundleid'],
                        start_if_fail=False)

            logger.warning("This bundle is in client mode, meaning all computations will be handled by the server at {}.  To disable client mode, call as_client(False) or in the future pass as_client=False to from_server".format(server))

        return b

    @classmethod
    def from_legacy(cls, filename, add_compute_legacy=True, add_compute_phoebe=True):
        """
        For convenience, this function is available at the top-level as
        <phoebe.from_legacy> as well as <phoebe.frontend.bundle.Bundle.from_legacy>.

        Load a bundle from a PHOEBE 1.0 Legacy file.

        This is a constructor so should be called as:

        ```py
        b = Bundle.from_legacy('myfile.phoebe')
        ```

        See also:
        * <phoebe.parameters.compute.legacy>

        Arguments
        ------------
        * `filename` (string or file object): relative or full path to the file
            or an opened python file object.  NOTE: if passing a file object,
            referenced data files will be ignored.  If wanting to load referenced
            data files, pass the location of the file so that relative paths
            to other files can be correctly parsed.
        * `add_compute_legacy` (bool, optional, default=True): whether to add
            a set of compute options for the legacy backend.  See also
            <phoebe.frontend.bundle.Bundle.add_compute> and
            <phoebe.parameters.compute.legacy> to add manually after.
        * `add_compute_phoebe` (bool, optional, default=True): whether to add
            a set of compute options for the phoebe backend.  See also
            <phoebe.frontend.bundle.Bundle.add_compute> and
            <phoebe.parameters.compute.phoebe> to add manually after

        Returns
        ---------
        * an instantiated <phoebe.frontend.bundle.Bundle> object.
        """
        logger.warning("importing from legacy is experimental until official 1.0 release")
        return io.load_legacy(filename, add_compute_legacy, add_compute_phoebe)

    @classmethod
    def default_star(cls, starA='starA', force_build=False):
        """
        For convenience, this function is available at the top-level as
        <phoebe.default_star> as well as <phoebe.frontend.bundle.Bundle.default_star>.

        Load a bundle with a default single star as the system.

        sun

        This is a constructor, so should be called as:

        ```py
        b = Bundle.default_binary()
        ```

        Arguments
        -----------
        * `starA` (string, optional, default='starA'): the label to be set for
            starA.
        * `force_build` (bool, optional, default=False): whether to force building
            the bundle from scratch.  If False, pre-cached files will be loaded
            whenever possible to save time.

        Returns
        -----------
        * an instantiated <phoebe.frontend.bundle.Bundle> object.
        """
        if not force_build and not conf.devel:
            b = cls.open(os.path.join(_bundle_cache_dir, 'default_star.bundle'))

            if starA != 'starA':
                b.rename_component('starA', starA)

            b._update_atm_choices()

            return b

        b = cls()
        # IMPORTANT NOTE: if changing any of the defaults for a new release,
        # make sure to update the cached files (see frontend/default_bundles
        # directory for script to update all cached bundles)
        b.add_star(component=starA, color='blue')
        b.set_hierarchy(_hierarchy.component(b[starA]))
        b.add_compute(distortion_method='rotstar', irrad_method='none')
        return b

    @classmethod
    def default_binary(cls, starA='primary', starB='secondary', orbit='binary',
<<<<<<< HEAD
                       contact_envelope=None, force_build=False):
=======
                       semidetached=False,
                       contact_binary=False, force_build=False):
>>>>>>> 405214b0
        """
        For convenience, this function is available at the top-level as
        <phoebe.default_binary> as well as
        <phoebe.frontend.bundle.Bundle.default_binary>.

        Load a bundle with a default binary as the system.

        primary - secondary

        This is a constructor, so should be called as:

        ```py
        b = Bundle.default_binary()
        ```

        Arguments
        -----------
        * `starA` (string, optional, default='primary'): the label to be set for
            the primary component.
        * `starB` (string, optional, default='secondary'): the label to be set for
            the secondary component.
        * `orbit` (string, optional, default='binary'): the label to be set for
            the binary component.
<<<<<<< HEAD
        * `contact_envelope` (string or None or bool, optional, default=None):
            whether to also add an envelope (with component=`contact_envelope`
            if provided as a string, otherwise 'contact_envelope') and set
            the hierarchy to a contact binary system.
=======
        * `semidetached` (string or bool, optional, default=False): component
            to apply a semidetached constraint.  If False, system will be detached.
            If True, both components will have semidetached constraints (a
            double-contact system).  `contact_binary` must be False.
        * `contact_binary` (bool, optional, default=False): whether to also
            add an envelope (with component='contact_envelope') and set the
            hierarchy to a contact binary system.  `semidetached` must be False.
>>>>>>> 405214b0
        * `force_build` (bool, optional, default=False): whether to force building
            the bundle from scratch.  If False, pre-cached files will be loaded
            whenever possible to save time.

        Returns
        -----------
        * an instantiated <phoebe.frontend.bundle.Bundle> object.

        Raises
        -----------
        * ValueError: if at least one of `semidetached` and `contact_binary` are
            not False.
        """
<<<<<<< HEAD
        if contact_envelope and not isinstance(contact_envelope, str):
            # ie. if passed as True
            contact_envelope='contact_envelope'
=======
        if semidetached and contact_binary:
            raise ValueError("at least one of semidetached or binary must be False")
>>>>>>> 405214b0

        if not force_build and not conf.devel:
            if contact_envelope:
                b = cls.open(os.path.join(_bundle_cache_dir, 'default_contact_binary.bundle'))
            else:
                b = cls.open(os.path.join(_bundle_cache_dir, 'default_binary.bundle'))

            secondary = 'secondary'
            if starA != 'primary':
                if starA == 'secondary':
                    secondary = 'temp_secondary'
                    b.rename_component('secondary', secondary)
                b.rename_component('primary', starA)
            if starB != 'secondary':
                b.rename_component(secondary, starB)
            if orbit != 'binary':
                b.rename_component('binary', 'orbit')
            if contact_envelope and contact_envelope != 'contact_envelope':
                b.rename_component('contact_envelope', contact_envelope)

            if semidetached == starA or semidetached is True:
                b.add_constraint('semidetached', component=starA)
            if semidetached == starB or semidetached is True:
                b.add_constraint('semidetached', component=starB)

            if semidetached:
                # then we need to run the constraint
                b.run_delayed_constraints()

            b._update_atm_choices()

            return b

        b = cls()
        # IMPORTANT NOTE: if changing any of the defaults for a new release,
        # make sure to update the cached files (see frontend/default_bundles
        # directory for script to update all cached bundles)
        if contact_envelope:
            orbit_defaults = {'sma': 3.35, 'period': 0.5}
            star_defaults = {'requiv': 1.5}
        else:
            orbit_defaults = {'sma': 5.3, 'period': 1.0}
            star_defaults = {'requiv': 1.0}
        b.add_star(component=starA, color='blue', **star_defaults)
        b.add_star(component=starB, color='red', **star_defaults)
        b.add_orbit(component=orbit, **orbit_defaults)
        if contact_envelope:
            envelope = b.add_component('envelope', component=contact_envelope)
            b.set_hierarchy(_hierarchy.binaryorbit,
                            b[orbit],
                            b[starA],
                            b[starB],
                            envelope)
        else:
            b.set_hierarchy(_hierarchy.binaryorbit,
                            b[orbit],
                            b[starA],
                            b[starB])

            if semidetached == starA or semidetached is True:
                b.add_constraint('semidetached', component=starA)
            if semidetached == starB or semidetached is True:
                b.add_constraint('semidetached', component=starB)


        b.add_compute()

        return b

    @classmethod
    def default_contact_binary(*args, **kwargs):
        """
        For convenience, this function is available at the top-level as
        <phoebe.default_contact_binary> as well as
        <phoebe.frontend.bundle.Bundle.default_contact_binary>.

        This is a shortcut to <phoebe.frontend.bundle.Bundle.default_binary>
        but with `contact_binary` set to True.
        """
        return cls.default_binary(contact_binary=True, *args, **kwargs)

    @classmethod
    def default_triple(cls, hierarchy='21',
                       starA='starA', starB='starB', starC='starC',
                       inner='inner', outer='outer',
                       contact_envelope=None, force_build=False):
        """
        For convenience, this function is available at the top-level as
        <phoebe.default_triple> as well as
        <phoebe.frontend.bundle.Bundle.default_triple>.

        Load a bundle with a default stellar triple as the system.

        The `hierarchy` argument depicts whether the inner-binary is the primary
        or secondary component in the outer-orbit.

        `hierarchy = '21'` (default case): starA and starB make up the inner-binary
            and are the primary component in the outer-orbit, with starC as
            the tertiary companion.

        star A - starB -- starC

        'hierarchy = '12'`: starA is the primary component, starB and starC make
            up the inner-binary as the secondary compoonent in the outer-orbit.

        starA -- starB - starC


        This is a constructor, so should be called as:

        ```py
        b = Bundle.default_triple()
        ```

        Arguments
        -----------
        * `hierarchy` (string, optional, default='21'): type of hierarchy layout
            for the triple system.  Must be one of '21' or '12': see above for
            more details.
        * `starA` (string, optional, default='starA'): the label to be set for
            the primary component.
        * `starB` (string, optional, default='starB'): the label to be set for
            the secondary component.
        * `starC` (string, optional, default='starC'): the label to be set for
            the tertiary component.
        * `inner` (string, optional, default='inner'): the label to be set for
            the inner-orbit component.
        * `outer` (string, optional, default='outer'): the label to be set for
            the outer-orbit component.
        * `contact_envelope` (string or None or bool, optional, default=None):
            whether to also add an envelope (with component=`contact_envelope`
            if provided as a string, otherwise 'contact_envelope') to the inner
            binary in the triple system.
        * `force_build` (bool, optional, default=False): whether to force building
            the bundle from scratch.  If False, pre-cached files will be loaded
            whenever possible to save time.

        Returns
        -----------
        * an instantiated <phoebe.frontend.bundle.Bundle> object.
        """
        if not force_build and not conf.devel:
            raise NotImplementedError("cached triple bundles not yet implemented, set force_build=True")

        if contact_envelope:
            inner_orbit_defaults = {'sma': 3.35, 'period': 0.5}
            inner_star_defaults = {'requiv': 1.5}
        else:
            inner_orbit_defaults = {'sma': 5.3, 'period': 1.0}
            inner_star_defaults = {'requiv': 1.0}

        b = cls()
        starA_defaults = inner_star_defaults if hierarchy == '12' else {}
        b.add_star(component=starA, **starA_defaults)
        b.add_star(component=starB, **inner_star_defaults)
        starC_defaults = inner_star_defaults if hierarchy == '21' else {}
        b.add_star(component=starC, **starC_defaults)
        b.add_orbit(component=inner, **inner_orbit_defaults)
        b.add_orbit(component=outer, period=10)



        if hierarchy == '21':
            if contact_envelope:
                if not isinstance(contact_envelope, str):
                    # ie. if passed as True
                    contact_envelope='contact_envelope'
                b.add_envelope(component=contact_envelope)
                h1 = _hierarchy.binaryorbit(b[inner],
                                            b[starA],
                                            b[starB],
                                            b[contact_envelope])
            else:
                h1 = _hierarchy.binaryorbit(b[inner],
                                            b[starA],
                                            b[starB])
            hier = _hierarchy.binaryorbit(b[outer], h1, b[starC])

        elif hierarchy == '12':
            if contact_envelope:
                if not isinstance(contact_envelope, str):
                    # ie. if passed as True
                    contact_envelope='contact_envelope'
                b.add_envelope(component=contact_envelope)
                h1 = _hierarchy.binaryorbit(b[inner],
                                            b[starB],
                                            b[starC],
                                            b[contact_envelope])
            else:
                h1 = _hierarchy.binaryorbit(b[inner],
                                            b[starB],
                                            b[starC])
            hier = _hierarchy.binaryorbit(b[outer], b[starA], h1)

        else:
            raise ValueError("hierarchy of {} not supported".format(hierarchy))

        b.set_hierarchy(hier)

        b.add_constraint(constraint.keplers_third_law_hierarchical,
                         outer, inner)

        # TODO: does this constraint need to be rebuilt when things change?
        # (ie in set_hierarchy)

        b.add_compute(dynamics_method='nbody')
        return b

    @classmethod
    def default_doubledouble(cls, starA='starA', starB='starB',
                             starC='starC', starD='starD',
                             orbitAB='orbitAB', orbitCD='orbitCD', outer='outer',
                             contact_envelopeAB=None, contact_envelopeCD=None,
                             force_build=False):
        """
        For convenience, this function is available at the top-level as
        <phoebe.default_doubledouble> as well as
        <phoebe.frontend.bundle.Bundle.default_doubledouble>.

        Load a bundle with a default double-double quadruple system.

        starA - starB -- starC - starD

        There are no hierarchy options for a double-double system.

        This is a constructor, so should be called as:

        ```py
        b = Bundle.default_doubledouble()
        ```

        See also:
        * <phoebe.default_quadruple>

        Arguments
        -----------
        * `starA` (string, optional, default='starA'): the label to be set for
            the primary component.
        * `starB` (string, optional, default='starB'): the label to be set for
            the secondary component.
        * `starC` (string, optional, default='starC'): the label to be set for
            the tertiary component.
        * `starD` (string, optional, default='starD'): the label to be set for
            the fourth component.
        * `orbitAB` (string, optional, default='orbitAB'): the label to be set for
            the inner-orbit between `starA` and `starB`.
        * `orbitCD` (string, optional, default='orbitCD'): the label to be set for
            the inner-orbit between `starC` and `starD`.
        * `outer` (string, optional, default='outer'): the label to be set for
            the outer-orbit component.
        * `contact_envelopeAB` (string or None or bool, optional, default=None):
            whether to also add an envelope (with component=`contact_envelopeAB`
            if provided as a string, otherwise 'contact_envelopeAB') to `starA`
            and `starB`.
        * `contact_envelopeCD` (string or None or bool, optional, default=None):
            whether to also add an envelope (with component=`contact_envelopeCD`
            if provided as a string, otherwise 'contact_envelopeCD') to `starC`
            and `starD`.
        * `force_build` (bool, optional, default=False): whether to force building
            the bundle from scratch.  If False, pre-cached files will be loaded
            whenever possible to save time.

        Returns
        -----------
        * an instantiated <phoebe.frontend.bundle.Bundle> object.
        """
        if not force_build and not conf.devel:
            raise NotImplementedError("cached doubledouble bundles not yet implemented, set force_build=True")


        b = cls()
        b.add_star(component=starA)
        b.add_star(component=starB)
        b.add_star(component=starC)
        b.add_star(component=starD)
        b.add_orbit(component=orbitAB, period=1)
        b.add_orbit(component=orbitCD, period=1)
        b.add_orbit(component=outer, period=10)

        if contact_envelopeAB:
            if not isinstance(contact_envelopeAB, str):
                # ie. if its True
                contact_envelopeAB = 'contact_envelopeAB'
            b.add_envelope(component=contact_envelopeAB)
            h1 = _hierarchy.binaryorbit(b[orbitAB], b[starA], b[starB], b[contact_envelopeAB])
        else:
            h1 = _hierarchy.binaryorbit(b[orbitAB], b[starA], b[starB])

        if contact_envelopeCD is not None:
            if not isinstance(contact_envelopeCD, str):
                # ie. if its True
                contact_envelopeCD = 'contact_envelopeCD'
            b.add_envelope(component=contact_envelopeCD)
            h2 = _hierarchy.binaryorbit(b[orbitCD], b[starC], b[starD], b[contact_envelopeCD])
        else:
            h2 = _hierarchy.binaryorbit(b[orbitCD], b[starC], b[starD])

        hier = _hierarchy.binaryorbit(b[outer], h1, h2)

        b.set_hierarchy(hier)

        # TODO: set hierarchical constraints
        raise NotImplementedError('double-double hierarchical constraints not yet implemented')

        b.add_compute(dynamics_method='nbody')
        return b

    @classmethod
    def default_quadruple(cls, hierarchy='211',
                          starA='starA', starB='starB',
                          starC='starC', starD='starD',
                          inner='inner', middle='middle', outer='outer',
                          contact_envelope=None,
                          force_build=False):
        """
        For convenience, this function is available at the top-level as
        <phoebe.default_quadruple> as well as
        <phoebe.frontend.bundle.Bundle.default_quadruple>.

        Load a bundle with a default hierarchical quadruple system.

        The `hierarchy` argument depicts the layout of the system and has the
        following options:

        `hierarchy = '211'` (default case):

        star A - starB -- starC --- starD

        'hierarchy = '112'`:

        starA --- starB -- starC - starD

        hierarchy == '121' or '121a':

        starA -- starB - starC --- starD

        hierarchy == '121b':

        starA --- starB - starC -- starD

        For a configuration of starA - starB -- starC - starD, use
        <phoebe.default_doubledouble> instead.


        This is a constructor, so should be called as:

        ```py
        b = Bundle.default_qaudruple()
        ```

        See also:
        * <phoebe.default_doubledouble>

        Arguments
        -----------
        * `hierarchy` (string, optional, default='211'): type of hierarchy layout
            for the quadruple system.  Must be one of '211', '112', '121',
            '121a', '121b': see above for  more details.
        * `starA` (string, optional, default='starA'): the label to be set for
            the primary component.
        * `starB` (string, optional, default='starB'): the label to be set for
            the secondary component.
        * `starC` (string, optional, default='starC'): the label to be set for
            the tertiary component.
        * `starD` (string, optional, default='starD'): the label to be set for
            the fourth component.
        * `inner` (string, optional, default='inner'): the label to be set for
            the inner-orbit component.
        * `middle` (string, optional, default='middle'): the label to be set for
            the middle-orbit component.
        * `outer` (string, optional, default='outer'): the label to be set for
            the outer-orbit component.
        * `contact_envelope` (string or None or bool, optional, default=None):
            whether to also add an envelope (with component=`contact_envelope`
            if provided as a string, otherwise 'contact_envelope') to the inner
            binary.
        * `force_build` (bool, optional, default=False): whether to force building
            the bundle from scratch.  If False, pre-cached files will be loaded
            whenever possible to save time.

        Returns
        -----------
        * an instantiated <phoebe.frontend.bundle.Bundle> object.
        """
        if not force_build and not conf.devel:
            raise NotImplementedError("cached quadruple bundles not yet implemented, set force_build=True")


        b = cls()
<<<<<<< HEAD
        b.add_star(component=starA)
        b.add_star(component=starB)
        b.add_star(component=starC)
        b.add_star(component=starD)
=======
        b.add_star(component=starA, color='blue')
        b.add_star(component=starB, color='red')
        b.add_star(component=starC, color='green')
>>>>>>> 405214b0
        b.add_orbit(component=inner, period=1)
        b.add_orbit(component=middle, period=1)
        b.add_orbit(component=outer, period=10)

        if contact_envelope:
            if not isinstance(contact_envelope, str):
                # ie. if its True
                contact_envelope = 'contact_envelope'
            b.add_envelope(component=contact_envelope)

        if hierarchy == '211':
            if contact_envelope is not None:
                h1 = _hierarchy.binaryorbit(b[inner],
                                               b[starA],
                                               b[starB],
                                               b[contact_envelope])
            else:
               h1 = _hierarchy.binaryorbit(b[inner], b[starA], b[starB])
            h2 = _hierarchy.binaryorbit(b[middle], h1, b[starC])
            hier = _hierarchy.binaryorbit(b[outer], h2, b[starD])
        elif hierarchy == '112':
            if contact_envelope is not None:
                h1 = _hierarchy.binaryorbit(b[inner],
                                            b[starC],
                                            b[starD],
                                            b[contact_envelope])
            else:
                h1 = _hierarchy.binaryorbit(b[inner], b[starC], b[starD])
            h2 = _hierarchy.binaryorbit(b[middle], b[starB], h1)
            hier = _hierarchy.binaryorbit(b[outer], b[starA], h2)
        elif hierarchy in ['121', '121a']:
            if contact_envelope is not None:
                h1 = _hierarchy.binaryorbit(b[inner],
                                            b[starB],
                                            b[starC],
                                            b[contact_envelope])
            else:
                h1 = _hierarchy.binaryorbit(b[inner], b[starB], b[starC])
            h2 = _hierarchy.binaryorbit(b[middle], b[starA], h1)
            hier = _hierarchy.binaryorbit(b[outer], h2, b[starD])
        elif hierarchy == '121b':
            if contact_envelope is not None:
                h1 = _hierarchy.binaryorbit(b[inner],
                                            b[starB],
                                            b[starC],
                                            b[contact_envelope])
            else:
                h1 = _hierarchy.binaryorbit(b[inner], b[starB], b[starC])
            h2 = _hierarchy.binaryorbit(b[middle], h1, b[starD])
            hier = _hierarchy.binaryorbit(b[outer], b[starA], h2)
        elif hierarchy == '22':
            raise ValueError("for hierarchy==22 use default_doubledouble instead")
        else:
            raise ValueError("hierarchy of {} not supported".format(hierarchy))

        b.set_hierarchy(hier)

        # TODO: set hierarchical constraints
        b.add_constraint(constraint.keplers_third_law_hierarchical,
                         middle, inner)

        b.add_constraint(constraint.keplers_third_law_hierarchical,
                         outer, middle)

        b.add_compute(dynamics_method='nbody')
        return b


    def save(self, filename, clear_history=True, incl_uniqueid=False,
             compact=False):
        """
        Save the bundle to a JSON-formatted ASCII file.

        See also:
        * <phoebe.parameters.ParameterSet.save>
        * <phoebe.parameters.Parameter.save>

        Arguments
        ------------
        * `filename` (string): relative or full path to the file
        * `clear_history` (bool, optional, default=True): whether to clear
            history log items before saving.
        * `incl_uniqueid` (bool, optional, default=False): whether to including
            uniqueids in the file (only needed if its necessary to maintain the
            uniqueids when reloading)
        * `compact` (bool, optional, default=False): whether to use compact
            file-formatting (may be quicker to save/load, but not as easily readable)

        Returns
        -------------
        * the filename (string)
        """
        if clear_history:
            # TODO: let's not actually clear history,
            # but rather skip the context when saving
            self.remove_history()

        # TODO: add option for clear_models, clear_feedback
        # NOTE: PS.save will handle os.path.expanduser
        return super(Bundle, self).save(filename, incl_uniqueid=incl_uniqueid,
                                        compact=compact)

    def export_legacy(self, filename, compute=None, skip_checks=False):
        """
        Export the Bundle to a file readable by PHOEBE legacy.

        See also:
        * <phoebe.parameters.compute.legacy>

        Arguments
        -----------
        * `filename` (string): relative or full path to the file
        * `compute` (string, optional, default=None): label of the compute options
            to use while exporting.
        * `skip_checks` (bool, optional, default=False): whether to skip calling
            <phoebe.frontend.bundle.Bundle.run_checks> before exporting.
            NOTE: some unexpected errors could occur for systems which do not
            pass checks.

        Returns
        ------------
        * the filename (string)
        """
        logger.warning("exporting to legacy is experimental until official 1.0 release")
        self.run_delayed_constraints()

        if not skip_checks:
            report = self.run_checks(compute=compute, allow_skip_constraints=False)
            if not report.passed:
                raise ValueError("system failed to pass checks\n{}".format(report))
            else:
                # just warnings
                for item in report.items:
                    logger.warning(item.message)

        filename = os.path.expanduser(filename)
        return io.pass_to_legacy(self, filename, compute=compute)


    def _test_server(self, server='http://localhost:5555', start_if_fail=True):
        """
        [NOT IMPLEMENTED]
        """
        try:
            resp = urllib2.urlopen("{}/info".format(server))
        except urllib2.URLError:
            test_passed = False
        else:
            resp = json.loads(resp.read())
            test_passed = resp['data']['success']

        if not test_passed and \
                start_if_fail and \
                'localhost' in re.sub(r'[\/\:]', ' ', server).split():
            raise NotImplementedError("start_if_fail not yet supported - manually start server")
            return False

        return test_passed

    def _on_socket_connect(self, *args):
        """
        [NOT IMPLEMENTED]
        """
        logger.info("connected to server")

    def _on_socket_disconnect(self, *args):
        """
        [NOT IMPLEMENTED]
        test
        """
        logger.warning("disconnected from server")

    def _on_socket_push_updates(self, resp):
        """
        [NOT IMPLEMENTED]
        """
        # TODO: check to make sure resp['meta']['bundleid']==bundleid ?
        # TODO: handle added parameters
        # TODO: handle removed (isDeleted) parameters

        # resp['data'] = {'success': True/False, 'parameters': {uniqueid: {context: 'blah', value: 'blah', ...}}}
        # print("*** _on_socket_push_updates resp={}".format(resp))
        for uniqueid, paramdict in resp['parameters'].items():
            # print("*** _on_socket_push_updates uniquide in uniqueids={}, paramdict={}".format(uniqueid in self.uniqueids, paramdict))
            if uniqueid in self.uniqueids:
                param = self.get_parameter(uniqueid=uniqueid, check_visible=False, check_default=False, check_advanced=False)
                for attr, value in paramdict.items():
                    if hasattr(param, "_{}".format(attr)):
                        logger.info("updates from server: setting {}@{}={}".
                                    format(attr, param.twig, value))

                        # we cannot call param.set_value because that will
                        # emit another signal to the server.  So we do need
                        # to hardcode some special cases here
                        if isinstance(value, dict):
                            if 'nparray' in value.keys():
                                value = nparray.from_json(value)

                        if attr == 'value' and hasattr(param, 'default_unit'):
                            if 'default_unit' in paramdict.keys():
                                unit = u.Unit(paramdict.get('default_unit'))
                            else:
                                unit = param.default_unit
                            value = value * unit

                        setattr(param, "_{}".format(attr), value)
            else:
                self._attach_param_from_server(paramdict)


    def _attach_param_from_server(self, item):
        """
        [NOT IMPLEMENTED]
        """
        if isinstance(item, list):
            for itemi in item:
                self._attach_param_from_server(itemi)
        else:
            # then we need to add a new parameter
            d = item

            print("*** _attach_param_from_server d={}".format(d))

            d['Class'] = d.pop('type')
            for attr, value in d.pop('attributes', {}).items():
                d[attr] = value
            for tag, value in d.pop('meta', {}).items():
                d[tag] = value

            _dump = d.pop('readonly', None)
            _dump = d.pop('valuestr', None)
            _dump = d.pop('twig', None)
            _dump = d.pop('valueunit', None)  # TODO: may need to account for unit?

            # print "*** _attach_param_from_server", d
            param = parameters.parameter_from_json(d, bundle=self)

            metawargs = {}
            self._attach_params([param], **metawargs)

    def _deregister_client(self, bundleid=None):
        if self._socketio is None:
            return

        logger.info("deregistering {} client from {}".format(_clientid, self.is_client))
        self._socketio.emit('deregister client', {'clientid': _clientid, 'bundleid': None})
        if bundleid is not None:
            self._socketio.emit('deregister client', {'clientid': _clientid, 'bundleid': bundleid})
        self._socketio.disconnect()
        self._socketio = None

    def as_client(self, as_client=True, server='http://localhost:5555',
                  bundleid=None, start_if_fail=True):
        """
        Enter (or exit) client mode.

        See also:
        * <phoebe.frontend.bundle.Bundle.from_server>
        * <phoebe.parameters.ParameterSet.ui>
        * <phoebe.frontend.bundle.Bundle.is_client>
        * <phoebe.frontend.bundle.Bundle.client_update>

        Arguments
        -----------
        * `as_client` (bool, optional, default=True): whether to enter (True)
            or exit (False) client mode.
        * `server` (string, optional, default='http://localhost:5555'): the URL
            location (including port, if necessary) to find the phoebe-server.
        * `bundleid` (string, optional, default=None): if provided and the
            bundleid is available from the given server, that bundle will be
            downloaded and attached.  If provided but bundleid is not available
            from the server, the current bundle will be uploaded and assigned
            the given bundleid.  If not provided, the current bundle will be
            uploaded and assigned a random bundleid.
        * `start_if_fail` (bool, optional, default=True): NOT CURRENTLY IMPLEMENTED

        Raises
        ---------
        * ImportError: if required dependencies for client mode are not met.
        * ValueError: if the server at `server` is not running or reachable.
        * ValueError: if the server returns an error.
        """
        if not conf.devel:
            raise NotImplementedError("'as_client' not officially supported for this release.  Enable developer mode to test.")

        if as_client:
            if not _can_client:
                raise ImportError("dependencies to support client mode not met - see docs")

            server_running = self._test_server(server=server,
                                               start_if_fail=start_if_fail)
            if not server_running:
                raise ValueError("server {} is not running".format(server))

            server_split = server.split('://')[-1].split(':')
            host = ':'.join(server_split[:-1]) if len(server_split) > 1 else server_split[0]
            port = int(float(server_split[-1])) if len(server_split) > 1 else None
            self._socketio = SocketIO(host, port, BaseNamespace)
            self._socketio.on('connect', self._on_socket_connect)
            self._socketio.on('disconnect', self._on_socket_disconnect)

            if bundleid is not None:
                rj = requests.get("{}/info".format(server)).json()
                if bundleid in rj['data']['clients_per_bundle'].keys():
                    upload = False
                else:
                    upload = True
            else:
                upload = True

            if upload:
                upload_url = "{}/open_bundle".format(server)
                logger.info("uploading bundle to server {}".format(upload_url))
                data = json.dumps({'json': self.to_json(incl_uniqueid=True), 'bundleid': bundleid})
                rj = requests.post(upload_url, data=data, timeout=5).json()
                if rj['data']['success']:
                    bundleid = rj['data']['bundleid']
                else:
                    raise ValueError("server error: {}".format(rj['data'].get('error', 'unknown error')))

            self._socketio.emit('register client', {'clientid': _clientid, 'bundleid': bundleid})

            self._socketio.on('{}:changes:python'.format(bundleid), self._on_socket_push_updates)

            self._bundleid = bundleid

            self._is_client = server

            atexit.register(self._deregister_client)

            logger.info("connected as client {} to server at {}:{}".
                        format(_clientid, host, port))

        else:
            logger.warning("This bundle is now permanently detached from the instance on the server and will not receive future updates.  To start a client in sync with the version on the server or other clients currently subscribed, you must instantiate a new bundle with Bundle.from_server.")

            if hasattr(self, '_socketio') and self._socketio is not None:
                self._deregister_client(bundleid=self._bundleid)

            self._bundleid = None
            self._is_client = False

    @property
    def is_client(self):
        """
        See also:
        * <phoebe.frontend.bundle.Bundle.from_server>
        * <phoebe.parameters.ParameterSet.ui>
        * <phoebe.frontend.bundle.Bundle.as_client>
        * <phoebe.frontend.bundle.Bundle.client_update>

        Returns
        ---------
        * False if the bundle is not in client mode, otherwise the URL of the server.
        """
        return self._is_client

    def client_update(self):
        """
        Check for updates from the server and update the client.  In general,
        it should not be necessary to call this manually.

        See also:
        * <phoebe.frontend.bundle.Bundle.from_server>
        * <phoebe.parameters.ParameterSet.ui>
        * <phoebe.frontend.bundle.Bundle.as_client>
        * <phoebe.frontend.bundle.Bundle.is_client>

        """
        if not conf.devel:
            raise NotImplementedError("'client_update' not officially supported for this release.  Enable developer mode to test.")

        if not self.is_client:
            raise ValueError("Bundle is not in client mode, cannot update")

        logger.info("updating client...")
        # wait briefly to pickup any missed messages, which should then fire
        # the corresponding callbacks and update the bundle
        self._socketio.wait(seconds=0.1)
        self._last_client_update = datetime.now()

    def __repr__(self):
        return super(Bundle, self).__repr__().replace('ParameterSet', 'PHOEBE Bundle')

    def __str__(self):
        return_ = ''
        for context in ['context', 'kind', 'component', 'feature', 'dataset',
                        'figure', 'constraint', 'compute', 'model', 'qualifier']:
            return_ += '{}:\n'.format(context.upper())
            return_ += "\n".join( self._options_for_tag(context, include_default=False))
            return_ += '\n\n'

        return return_

    def _default_label(self, base, context, **kwargs):
        """
        Determine a default label given a base label and the passed kwargs

        this simply counts the current number of matches on metawargs and
        appends that number to the base

        :parameter str base: the base string for the label
        :parameter str context: name of the context (where the label is going)
        :parameter **kwargs: the kwargs to run a filter on.  The returned label
            will be "{}{:02d}".format(base, number_of_results_with_kwargs+1)
        :return: label
        """

        kwargs['context'] = context
        params = len(getattr(self.filter(check_visible=False,**kwargs), '{}s'.format(context)))

        return "{}{:02d}".format(base, params+1)

    def _rename_label(self, tag, old_value, new_value):
        self._check_label(new_value)
        affected_params = []

        for param in self.filter(check_visible=False, check_default=False, **{tag: old_value}).to_list():
            setattr(param, '_{}'.format(tag), new_value)
            affected_params.append(param)
        for param in self.filter(context='constraint', check_visible=False, check_default=False).to_list():
            for k, v in param.constraint_kwargs.items():
                if v == old_value:
                    param._constraint_kwargs[k] = new_value
                    affected_params.append(param)


        if tag=='dataset':
            for param in self.filter(qualifier='include_times', check_visible=False, check_default=False).to_list():
                old_param_value = param._value
                new_param_value = [v.replace('@{}'.format(old_value), '@{}'.format(new_value)) for v in old_param_value]
                param._value = new_param_value
                affected_params.append(param)

            affected_params += self._handle_dataset_selectparams(rename={old_value: new_value}, return_changes=True)
            affected_params += self._handle_figure_time_source_params(rename={old_value: new_value}, return_changes=True)

        elif tag=='component':
            affected_params += self._handle_component_selectparams(rename={old_value: new_value}, return_changes=True)
            affected_params += self._handle_pblum_defaults(rename={old_value: new_value}, return_changes=True)

        elif tag=='compute':
            affected_params += self._handle_compute_selectparams(rename={old_value: new_value}, return_changes=True)

        elif tag=='model':
            affected_params += self._handle_model_selectparams(rename={old_value: new_value}, return_changes=True)

        return affected_params

    def get_setting(self, twig=None, **kwargs):
        """
        Filter in the 'setting' context

        See also:
        * <phoebe.parameters.ParameterSet.filter_or_get>

        Arguments
        ----------
        * `twig`: (string, optional, default=None): the twig used for filtering
        * `**kwargs`: any other tags to do the filtering (excluding twig and context)

        Returns:
        * a <phoebe.parameters.ParameterSet> or <phoebe.parameters.Parameter> object.
        """
        if twig is not None:
            kwargs['twig'] = twig
        kwargs['context'] = 'setting'
        return self.filter_or_get(**kwargs)

    def _add_history(self, redo_func, redo_kwargs, undo_func, undo_kwargs,
                     **kwargs):
        """
        Add a new log (undo/redoable) to this history context.

        Arguments
        -----------
        * `redo_func` (str): function to redo the action, must be a
            method of <phoebe.frontend.bundle.Bundle>
        * `redo_kwargs` (dict):  kwargs to pass to the redo_func.  Each
            item must be serializable (float or str, not objects)
        * `undo_func` (str): function to undo the action, must be a
            method of <phoebe.frontend.bundle.Bundle>
        * `undo_kwargs` (dict): kwargs to pass to the undo_func.  Each
            item must be serializable (float or str, not objects)
        * `history` (string, optional): label of the history parameter

        Raises
        -------
        * ValueError: if the label for this history item is forbidden or
            already exists
        """
        if not self.history_enabled:
            return

        param = HistoryParameter(self, redo_func, redo_kwargs,
                                 undo_func, undo_kwargs)

        metawargs = {'context': 'history',
                     'history': kwargs.get('history', self._default_label('hist', **{'context': 'history'}))}

        self._check_label(metawargs['history'])

        self._attach_params([param], **metawargs)

    @property
    def history(self):
        """
        Property as a shortcut to <phoebe.frontend.bundle.Bundle.get_history>

        You can toggle whether history is recorded using:
        * <phoebe.frontend.bundle.Bundle.enable_history>
        * <phoebe.frontend.bundle.Bundle.disable_history>
        """

        return self.get_history()

    def get_history(self, i=None):
        """
        Get a history item by index.

        You can toggle whether history is recorded using:
        * <phoebe.frontend.bundle.Bundle.enable_history>
        * <phoebe.frontend.bundle.Bundle.disable_history>

        Arguments
        ----------
        * `i` (integer, optional, default=None): integer for indexing (can be
            positive or negative).  If i is None or not provided, the entire list
            of history items will be returned

        Returns
        ----------
        * <phoebe.parameters.Parameter> if `i` is an int, or
            <phoebe.parameters.ParameterSet> if `i` is None (or not provided).

        Raises
        -------
        * ValueError: if no history items have been recorded.
        """
        ps = self.filter(context='history')
        # if not len(ps):
        #    raise ValueError("no history recorded")

        if i is not None:
            return ps.to_list()[i]
        else:
            return ps  # TODO: reverse the order?

    def remove_history(self, i=None):
        """
        Remove a history item from the bundle by index.

        You can toggle whether history is recorded using:
        * <phoebe.frontend.bundle.Bundle.enable_history>
        * <phoebe.frontend.bundle.Bundle.disable_history>


        Arguments
        ----------
        * `i` (integer, optional, default=None): integer for indexing (can be
            positive or negative).  If i is None or not provided, the entire list
            of history items will be removed.

        Returns
        -----------
        * ParameterSet of removed parameters

        Raises
        -------
        * ValueError: if no history items have been recorded.
        """
        if i is None:
            return_ = self.remove_parameters_all(context='history')
        else:
            param = self.get_history(i=i)
            return_ = self.remove_parameter(uniqueid=param.uniqueid)

        # let's not add_history for this one...
        return return_

    @property
    def history_enabled(self):
        """
        Property as a shortcut to `b.get_setting('log_history).get_value()``.

        You can toggle whether history is recorded using:
        * <phoebe.frontend.bundle.Bundle.enable_history>
        * <phoebe.frontend.bundle.Bundle.disable_history>

        Returns
        ------
        * (bool) whether logging of history items (undo/redo) is enabled.
        """
        return self.get_setting('log_history').get_value()\
            if len(self.get_setting())\
            else False

    def enable_history(self):
        """
        Enable logging history items (undo/redo).

        You can check wither history is enabled using
        <phoebe.frontend.bundle.Bundle.history_enabled>.

        Shortcut to `b.get_setting('log_history').set_value(True)`
        """
        self.get_setting('log_history').set_value(True)

    def disable_history(self):
        """
        Disable logging history items (undo/redo)

        You can check wither history is enabled using
        <phoebe.frontend.bundle.Bundle.history_enabled>.

        Shortcut to `b.get_setting('log_history').set_value(False)`
        """
        self.get_setting('log_history').set_value(False)

    def undo(self, i=-1):
        """
        Undo an item in the history logs

        Arguments
        ----------
        * `i` (integer, optional, default=-1): integer for indexing (can be
            positive or negative).

        Raises
        ----------
        * ValueError: if no history items have been recorded
        """

        _history_enabled = self.history_enabled
        param = self.get_history(i)
        self.disable_history()
        param.undo()
        # TODO: do we really want to remove this?  then what's the point of redo?
        self.remove_parameter(uniqueid=param.uniqueid)
        if _history_enabled:
            self.enable_history()

    def redo(self, i=-1):
        """
        Redo an item in the history logs

        Arguments
        ----------
        * `i` (integer, optional, default=-1): integer for indexing (can be
            positive or negative).

        Raises
        ----------
        * ValueError: if no history items have been recorded
        """
        _history_enabled = self.history_enabled
        param = self.get_history(i)
        self.disable_history()
        param.redo()
        self.remove_parameter(uniqueid=param.uniqueid)
        if _history_enabled:
            self.enable_history()

    def _update_atm_choices(self):
        # affected_params = []
        for param in self.filter(qualifier='atm', kind='phoebe',
                                 check_visible=False, check_default=False).to_list():
            param._choices = _compute._atm_choices
            # affected_params.append(param)

        # return affected_params

    def _handle_pblum_defaults(self, rename={}, return_changes=False):
        """
        """
        logger.debug("calling _handle_pblum_defaults")

        affected_params = []
        changed_params = self.run_delayed_constraints()

        hier = self.get_hierarchy()
        # Handle choice parameters that need components as choices
        # meshablerefs = hier.get_meshables()  # TODO: consider for overcontacts
        starrefs = hier.get_stars()  # TODO: consider for overcontacts
        datasetrefs = self.filter(qualifier='pblum_mode', check_visible=False).datasets

        for param in self.filter(qualifier='pblum_dataset',
                                 context='dataset',
                                 check_visible=False,
                                 check_default=False).to_list():

            param._choices = [ds for ds in datasetrefs if ds!=param.dataset]

            if not len(param._choices):
                param._choices = ['']
                param.set_value('')
                if return_changes:
                    affected_params.append(param)

            elif param.value == '':
                param.set_value(param._choices[0])
                if return_changes:
                    affected_params.append(param)

            else:
                changed = param.handle_choice_rename(**rename)




        for param in self.filter(qualifier='pblum_component',
                                 context='dataset',
                                 check_visible=False,
                                 check_default=False).to_list():

            param._choices = [s for s in starrefs if s!=param.component]

            if param.value == '':
                param.set_value(starrefs[0])
            else:
                changed = param.handle_choice_rename(**rename)

            if return_changes:
                affected_params.append(param)

        return affected_params

    def _handle_dataset_selectparams(self, rename={}, return_changes=False):
        """
        """
        logger.debug("calling _handle_dataset_selectparams")

        affected_params = []
        changed_param = self.run_delayed_constraints()

        dss_ps = self.filter(context='dataset', check_default=False, check_visible=False)

        pbdep_datasets = dss_ps.filter(kind=_dataset._pbdep_columns.keys(),
                                       check_default=False, check_visible=False).datasets

        pbdep_columns = _dataset._mesh_columns[:] # force deepcopy
        for pbdep_dataset in pbdep_datasets:
            pbdep_kind = dss_ps.filter(dataset=pbdep_dataset,
                                       kind=_dataset._pbdep_columns.keys(),
                                       check_default=False, check_visible=False).kind

            pbdep_columns += ["{}@{}".format(column, pbdep_dataset) for column in _dataset._pbdep_columns[pbdep_kind]]

        time_datasets = dss_ps.exclude(kind='mesh').datasets

        t0s = ["{}@{}".format(p.qualifier, p.component) for p in self.filter(qualifier='t0*', context=['component']).to_list()]
        t0s += ["t0@system"]

        for param in dss_ps.filter(qualifier='columns', check_default=False, check_visible=False).to_list():
            choices_changed = False
            if return_changes and pbdep_columns != param._choices:
                choices_changed = True
            param._choices = pbdep_columns
            changed = param.handle_choice_rename(remove_not_valid=True, **rename)
            if return_changes and (changed or choices_changed):
                affected_params.append(param)

        for param in dss_ps.filter(qualifier='include_times', check_default=False, check_visible=False).to_list():

            # NOTE: existing value is updated in change_component
            choices_changed = False
            if return_changes and time_datasets+t0s != param._choices:
                choices_changed = True
            param._choices = time_datasets + t0s
            changed = param.handle_choice_rename(remove_not_valid=True, **rename)
            if return_changes and (changed or choices_changed):
                affected_params.append(param)

        for param in self.filter(context='figure', qualifier='datasets', check_default=False, check_visible=False).to_list():
            ds_same_kind = self.filter(context='dataset', kind=param.kind).datasets

            choices_changed = False
            if return_changes and ds_same_kind != param._choices:
                choices_changed = True
            param._choices = ds_same_kind
            changed = param.handle_choice_rename(remove_not_valid=True, **rename)
            if return_changes and (changed or choices_changed):
                affected_params.append(param)

        return affected_params

    def _handle_figure_time_source_params(self, rename={}, return_changes=False):
        affected_params = []

        t0s = ["{}@{}".format(p.qualifier, p.component) for p in self.filter(qualifier='t0*', context=['component']).to_list()]
        t0s += ["t0@system"]

        # here we have to use context='dataset' otherwise pb-dependent parameters
        # with context='model', kind='mesh' will show up
        valid_datasets = self.filter(context='dataset', kind=['mesh', 'lp'], check_visible=False).datasets

        mesh_times = []
        lp_times = []
        mesh_lp_times = []
        for t in self.filter(context='model', kind='mesh').times:
            mesh_times.append('{} ({})'.format(t, ', '.join(ds for ds in self.filter(context='model', time=t).datasets if ds in valid_datasets)))
        for t in self.filter(context='model', kind='lp').times:
            lp_times.append('{} ({})'.format(t, ', '.join(ds for ds in self.filter(context='model', time=t).datasets if ds in valid_datasets)))
        for t in self.filter(context='model').times:
            mesh_lp_times.append('{} ({})'.format(t, ', '.join(ds for ds in self.filter(context='model', time=t).datasets if ds in valid_datasets)))

        for param in self.filter(context='figure', qualifier=['default_time_source', 'time_source'], check_default=False, check_visible=False).to_list():


            if param.qualifier == 'default_time_source':
                choices = ['None', 'manual'] + t0s + mesh_lp_times
            elif param.kind == 'mesh':
                choices = ['default'] + mesh_times
            elif param.kind == 'lp':
                choices = ['default'] + lp_times
            else:
                choices = ['None', 'default', 'manual'] + t0s + mesh_lp_times

            choices_changed = False
            if return_changes and choices != param._choices:
                choices_changed = True
            param._choices = choices

            if param._value not in choices:
                changed = True
                if '(' in param._value:
                    # then its likely just the () part changed, so let's find the
                    # matching item
                    for choice in choices:
                        if choice.split(' (')[0] == param._value.split(' (')[0]:
                            param._value = choice
                            break
                    else:
                        # no match found
                        param._value = 'None' if param.qualifier=='default_time_source' else 'default'

                else:
                    param._value = 'None' if param.qualifier=='default_time_source' else 'default'
            else:
                changed = False

            if return_changes and (changed or choices_changed):
                affected_params.append(param)

        return affected_params

    def _handle_compute_selectparams(self, rename={}, return_changes=False):
        """
        """
        affected_params = []
        changed_params = self.run_delayed_constraints()

        computes = self.filter(context='compute', check_default=False, check_visible=False).computes

        for param in self.filter(qualifier='run_checks_compute', check_default=False, check_visible=False).to_list():
            choices_changed = False
            if return_changes and computes != param._choices:
                choices_changed = True
            param._choices = computes

            changed = param.handle_choice_rename(remove_not_valid=True, **rename)
            if return_changes and (changed or choices_changed):
                affected_params.append(param)

        return affected_params

    def _handle_component_selectparams(self, rename={}, return_changes=False):
        """
        """
        affected_params = []
        changed_params = self.run_delayed_constraints()

        for param in self.filter(context='figure', qualifier='components', check_default=False, check_visible=False).to_list():
            if param.kind in ['mesh', 'orb']:
                # then we won't have a times array, so we'll have to hardcode the options
                c_same_kind = self.hierarchy.get_meshables()
            elif param.kind in ['lp']:
                c_same_kind = self.filter(qualifier='wavelengths', context='dataset', kind=param.kind, check_visible=False).components
            else:
                c_same_kind = self.filter(qualifier='times', context='dataset', kind=param.kind, check_visible=False).components

            choices_changed = False
            if return_changes and c_same_kind != param._choices:
                choices_changed = True
            param._choices = c_same_kind
            changed = param.handle_choice_rename(remove_not_valid=True, **rename)
            if return_changes and (changed or choices_changed):
                affected_params.append(param)

        return affected_params

    def _handle_model_selectparams(self, rename={}, return_changes=False):
        """
        """
        affected_params = []
        changed_params = self.run_delayed_constraints()

        for param in self.filter(context='figure', qualifier='models', check_default=False, check_visible=False).to_list():
            ml_same_kind = self.filter(context='model', kind=param.kind).models

            choices_changed = False
            if return_changes and ml_same_kind != param._choices:
                choices_changed = True
            param._choices = ml_same_kind
            changed = param.handle_choice_rename(remove_not_valid=True, **rename)
            if return_changes and (changed or choices_changed):
                affected_params.append(param)

        return affected_params

    def _handle_meshcolor_choiceparams(self, return_changes=False):
        """
        """
        affected_params = []
        # changed_params = self.run_delayed_constraints()

        ignore = ['xyz_elements', 'uvw_elements', 'xyz_normals', 'uvw_normals', 'times']

        # we'll cheat by checking in the dataset context to avoid getting the
        # pb-dependent entries with kind='mesh'
        mesh_datasets = self.filter(context='dataset', kind='mesh').datasets

        choices = ['None']
        for p in self.filter(context='model', kind='mesh', check_visible=False).exclude(qualifier=ignore, check_visible=False).to_list():
            item = p.qualifier if p.dataset in mesh_datasets else '{}@{}'.format(p.qualifier, p.dataset)
            if item not in choices:
                choices.append(item)

        for param in self.filter(context='figure', qualifier=['fc_column', 'ec_column'], check_default=False, check_visible=False).to_list():
            choices_changed = False
            if return_changes and choices != param._choices:
                choices_changed = True
            param._choices = choices

            if param._value not in choices:
                changed = True
                param._value = 'None'
            else:
                changed = False

            if return_changes and (changed or choices_changed):
                affected_params.append(param)

        return affected_params

    def set_hierarchy(self, *args, **kwargs):
        """
        Set the hierarchy of the system, and recreate/rerun all necessary
        constraints (can be slow).

        For a list of all constraints that are automatically set based on the
        hierarchy, see <phoebe.frontend.bundle.Bundle.add_constraint>.

        See the built-in functions for building hierarchy reprentations:
        * <phoebe.parmaeters.hierarchy>
        * <phoebe.parameters.hierarchy.binaryorbit>
        * <phoebe.parameters.hierarchy.component>

        See the following tutorials:
        * [building a system](/docs/latest/tutorials/building_a_system)

        Arguments
        -----------
        * `*args`: positional arguments can be any one of the following:
            * valid string representation of the hierarchy
            * callable function (possibly in <phoebe.parameters.hierarchy>)
                followed by arguments that return a valid string representation
                of the hierarchy.
        * `value` (str, optional, only used if no positional arguments provided):
            * valid string representation of the hierarchy
        * `**kwargs`: IGNORED
        """

        if self._import_before_v211:
            raise ValueError("This bundle was created before constraints in solar units were supported and therefore cannot call set_hierarchy.  Either downgrade PHOEBE or re-create this system from scratch if you need to change the hierarchy.")

        # need to run any constraints since some may be deleted and rebuilt
        changed_params = self.run_delayed_constraints()


        _old_param = self.get_hierarchy()

        if len(args) == 1 and isinstance(args[0], str):
            repr_ = args[0]
            kind = None

        elif len(args) == 0:
            if 'value' in kwargs.keys():
                repr_ = kwargs['value']
                kind = None
            else:
                repr_ = self.get_hierarchy().get_value()
                kind = None

        else:
            func = _get_add_func(hierarchy, args[0])
            func_args = args[1:]

            repr_ = func(*func_args)

            if sys.version_info[0] == 3:
              kind = func.__name__
            else:
              kind = func.__name__

        hier_param = HierarchyParameter(value=repr_,
                                        description='Hierarchy representation')

        self.remove_parameters_all(qualifier='hierarchy', context='system')

        metawargs = {'context': 'system'}
        self._attach_params([hier_param], **metawargs)

        # cache hierarchy param so we don't need to do a filter everytime we
        # want to access it in is_visible, etc
        self._hierarchy_param = hier_param

        self._handle_pblum_defaults()
        # self._handle_dataset_selectparams()

        # Handle inter-PS constraints
        starrefs = hier_param.get_stars()

        # user_interactive_constraints = conf.interactive_constraints
        # conf.interactive_constraints_off()

        for component in self.hierarchy.get_envelopes():
            # we need two of the three [comp_env] + self.hierarchy.get_siblings_of(comp_env) to have constraints
            logger.debug('re-creating requiv constraints')
            existing_requiv_constraints = self.filter(constraint_func='requiv_to_pot', component=[component]+self.hierarchy.get_siblings_of(component))
            if len(existing_requiv_constraints) == 2:
                # do we need to rebuild these?
                continue
            elif len(existing_requiv_constraints)==0:
                for component_requiv in self.hierarchy.get_siblings_of(component):
                    pot_parameter = self.get_parameter(qualifier='pot', component=self.hierarchy.get_envelope_of(component_requiv), context='component')
                    requiv_parameter = self.get_parameter(qualifier='requiv', component=component_requiv, context='component')
                    if len(pot_parameter.constrained_by):
                        solve_for = requiv_parameter.uniquetwig
                    else:
                        solve_for = pot_parameter.uniquetwig

                    self.add_constraint(constraint.requiv_to_pot, component_requiv,
                                        constraint=self._default_label('requiv_to_pot', context='constraint'),
                                        solve_for=solve_for)
            else:
                raise NotImplementedError("expected 0 or 2 existing requiv_to_pot constraints")

            logger.debug('re-creating fillout_factor (contact) constraint for {}'.format(component))
            if len(self.filter(context='constraint',
                               constraint_func='fillout_factor',
                               component=component)):
                constraint_param = self.get_constraint(constraint_func='fillout_factor',
                                                       component=component)
                self.remove_constraint(constraint_func='fillout_factor',
                                       component=component)
                self.add_constraint(constraint.fillout_factor, component,
                                    solve_for=constraint_param.constrained_parameter.uniquetwig,
                                    constraint=constraint_param.constraint)
            else:
                self.add_constraint(constraint.fillout_factor, component,
                                    constraint=self._default_label('fillout_factor', context='constraint'))

            logger.debug('re-creating pot_min (contact) constraint for {}'.format(component))
            if len(self.filter(context='constraint',
                               constraint_func='potential_contact_min',
                               component=component)):
                constraint_param = self.get_constraint(constraint_func='potential_contact_min',
                                                       component=component)
                self.remove_constraint(constraint_func='potential_contact_min',
                                       component=component)
                self.add_constraint(constraint.potential_contact_min, component,
                                    solve_for=constraint_param.constrained_parameter.uniquetwig,
                                    constraint=constraint_param.constraint)
            else:
                self.add_constraint(constraint.potential_contact_min, component,
                                    constraint=self._default_label('pot_min', context='constraint'))

            logger.debug('re-creating pot_max (contact) constraint for {}'.format(component))
            if len(self.filter(context='constraint',
                               constraint_func='potential_contact_max',
                               component=component)):
                constraint_param = self.get_constraint(constraint_func='potential_contact_max',
                                                       component=component)
                self.remove_constraint(constraint_func='potential_contact_max',
                                       component=component)
                self.add_constraint(constraint.potential_contact_max, component,
                                    solve_for=constraint_param.constrained_parameter.uniquetwig,
                                    constraint=constraint_param.constraint)
            else:
                self.add_constraint(constraint.potential_contact_max, component,
                                    constraint=self._default_label('pot_max', context='constraint'))

        for component in self.hierarchy.get_stars():
            if len(starrefs)==1:
                pass
                # we'll do the potential constraint either way
            else:
                logger.debug('re-creating mass constraint for {}'.format(component))
                # TODO: will this cause problems if the constraint has been flipped?
                if len(self.filter(context='constraint',
                                   constraint_func='mass',
                                component=component)):
                    constraint_param = self.get_constraint(constraint_func='mass',
                                                           component=component)
                    self.remove_constraint(constraint_func='mass',
                                           component=component)
                    self.add_constraint(constraint.mass, component,
                                        solve_for=constraint_param.constrained_parameter.uniquetwig,
                                        constraint=constraint_param.constraint)
                else:
                    self.add_constraint(constraint.mass, component,
                                        constraint=self._default_label('mass', context='constraint'))


                logger.debug('re-creating comp_sma constraint for {}'.format(component))
                # TODO: will this cause problems if the constraint has been flipped?
                if len(self.filter(context='constraint',
                                   constraint_func='comp_sma',
                                   component=component)):
                    constraint_param = self.get_constraint(constraint_func='comp_sma',
                                                           component=component)
                    self.remove_constraint(constraint_func='comp_sma',
                                           component=component)
                    self.add_constraint(constraint.comp_sma, component,
                                        solve_for=constraint_param.constrained_parameter.uniquetwig,
                                        constraint=constraint_param.constraint)
                else:
                    self.add_constraint(constraint.comp_sma, component,
                                        constraint=self._default_label('comp_sma', context='constraint'))

                logger.debug('re-creating rotation_period constraint for {}'.format(component))
                # TODO: will this cause problems if the constraint has been flipped?
                if len(self.filter(context='constraint',
                                   constraint_func='rotation_period',
                                   component=component)):
                    constraint_param = self.get_constraint(constraint_func='rotation_period',
                                                           component=component)
                    self.remove_constraint(constraint_func='rotation_period',
                                           component=component)
                    self.add_constraint(constraint.rotation_period, component,
                                        solve_for=constraint_param.constrained_parameter.uniquetwig,
                                        constraint=constraint_param.constraint)
                else:
                    self.add_constraint(constraint.rotation_period, component,
                                        constraint=self._default_label('rotation_period', context='constraint'))

                logger.debug('re-creating pitch constraint for {}'.format(component))
                # TODO: will this cause problems if the constraint has been flipped?
                # TODO: what if the user disabled/removed this constraint?
                if len(self.filter(context='constraint',
                                   constraint_func='pitch',
                                   component=component)):
                    constraint_param = self.get_constraint(constraint_func='pitch',
                                                           component=component)
                    self.remove_constraint(constraint_func='pitch',
                                           component=component)
                    self.add_constraint(constraint.pitch, component,
                                        solve_for=constraint_param.constrained_parameter.uniquetwig,
                                        constraint=constraint_param.constraint)
                else:
                    self.add_constraint(constraint.pitch, component,
                                        constraint=self._default_label('pitch', context='constraint'))

                logger.debug('re-creating yaw constraint for {}'.format(component))
                # TODO: will this cause problems if the constraint has been flipped?
                # TODO: what if the user disabled/removed this constraint?
                if len(self.filter(context='constraint',
                                   constraint_func='yaw',
                                component=component)):
                    constraint_param = self.get_constraint(constraint_func='yaw',
                                                           component=component)
                    self.remove_constraint(constraint_func='yaw',
                                           component=component)
                    self.add_constraint(constraint.yaw, component,
                                        solve_for=constraint_param.constrained_parameter.uniquetwig,
                                        constraint=constraint_param.constraint)
                else:
                    self.add_constraint(constraint.yaw, component,
                                        constraint=self._default_label('yaw', context='constraint'))


                if self.hierarchy.is_contact_binary(component):
                    # then we're in a contact binary and need to create pot<->requiv constraints
                    # NOTE: pot_min and pot_max are handled above at the envelope level
                    logger.debug('re-creating requiv_detached_max (contact) constraint for {}'.format(component))
                    if len(self.filter(context='constraint',
                                       constraint_func='requiv_detached_max',
                                       component=component)):
                        # then we're changing from detached to contact so should remove the detached constraint first
                        self.remove_constraint(constraint_func='requiv_detached_max', component=component)

                    logger.debug('re-creating requiv_contact_max (contact) constraint for {}'.format(component))
                    if len(self.filter(context='constraint',
                                       constraint_func='requiv_contact_max',
                                       component=component)):
                        constraint_param = self.get_constraint(constraint_func='requiv_contact_max',
                                                               component=component)
                        self.remove_constraint(constraint_func='requiv_contact_max',
                                               component=component)
                        self.add_constraint(constraint.requiv_contact_max, component,
                                            solve_for=constraint_param.constrained_parameter.uniquetwig,
                                            constraint=constraint_param.constraint)
                    else:
                        self.add_constraint(constraint.requiv_contact_max, component,
                                            constraint=self._default_label('requiv_max', context='constraint'))

                    logger.debug('re-creating requiv_contact_min (contact) constraint for {}'.format(component))
                    if len(self.filter(context='constraint',
                                       constraint_func='requiv_contact_min',
                                       component=component)):
                        constraint_param = self.get_constraint(constraint_func='requiv_contact_min',
                                                               component=component)
                        self.remove_constraint(constraint_func='requiv_contact_min',
                                               component=component)
                        self.add_constraint(constraint.requiv_contact_min, component,
                                            solve_for=constraint_param.constrained_parameter.uniquetwig,
                                            constraint=constraint_param.constraint)
                    else:
                        self.add_constraint(constraint.requiv_contact_min, component,
                                            constraint=self._default_label('requiv_min', context='constraint'))

                else:
                    # then we're in a detached/semi-detached system
                    # let's make sure we remove any requiv_to_pot constraints
                    if len(self.filter(context='constraint',
                                       constraint_func='requiv_to_pot',
                                       component=component)):
                        self.remove_constraint(constraint_func='requiv_to_pot', component=component)

                    logger.debug('re-creating requiv_max (detached) constraint for {}'.format(component))
                    if len(self.filter(context='constraint',
                                       constraint_func='requiv_contact_max',
                                       component=component)):
                        # then we're changing from contact to detached so should remove the detached constraint first
                        self.remove_constraint(constraint_func='requiv_contact_max', component=component)

                    logger.debug('re-creating requiv_detached_max (detached) constraint for {}'.format(component))
                    if len(self.filter(context='constraint',
                                       constraint_func='requiv_detached_max',
                                       component=component)):
                        constraint_param = self.get_constraint(constraint_func='requiv_detached_max',
                                                               component=component)
                        self.remove_constraint(constraint_func='requiv_detached_max',
                                               component=component)
                        self.add_constraint(constraint.requiv_detached_max, component,
                                            solve_for=constraint_param.constrained_parameter.uniquetwig,
                                            constraint=constraint_param.constraint)
                    else:
                        self.add_constraint(constraint.requiv_detached_max, component,
                                            constraint=self._default_label('requiv_max', context='constraint'))



        # rebuild compute_phases in case the top-level orbit has changged
        # TODO: do we ever want to keep this fixed?
        # TODO: do we need to handle the component tag of compute_* parameters?
        # for constraint_param in self.filter(constraint_func='compute_phases', context='constraint').to_list():
        #     logger.debug('re-creating compute_phases constraint {}'.format(constraint_param.dataset))
        #
        #     self.remove_constraint(uniqueid=constraint_param.uniqueid)
        #     self.add_constraint(constraint.compute_phases, dataset=constraint.dataset,
        #                         solve_for=constraint_param.constrained_parameter.uniquetwig,
        #                         constraint=constraint_param.constraint)

        # if user_interactive_constraints:
            # conf.interactive_constraints_on()
            # self.run_delayed_constraints()


        redo_kwargs = {k: v for k, v in hier_param.to_dict().items()
                       if v not in [None, ''] and
                       k not in ['uniqueid', 'uniquetwig', 'twig',
                                 'Class', 'context', 'qualifier',
                                 'description']}
        if _old_param is None:
            # this will fake the undo-ability to raise an error saying it
            # cannot be undone
            undo_kwargs = {'uniqueid': None}
        else:
            undo_kwargs = {k: v for k, v in _old_param.to_dict().items()
                           if v not in [None, ''] and
                           k not in ['uniqueid', 'uniquetwig', 'twig',
                                     'Class', 'context', 'qualifier',
                                     'description']}
        self._add_history(redo_func='set_hierarchy',
                          redo_kwargs=redo_kwargs,
                          undo_func='set_hierarchy',
                          undo_kwargs=undo_kwargs)

        return

    def get_system(self, twig=None, **kwargs):
        """
        Filter in the 'system' context

        See also:
        * <phoebe.parameters.ParameterSet.filter>

        Arguments
        ----------
        * `twig`: (string, optional, default=None): the twig used for filtering
        * `**kwargs`: any other tags to do the filtering (excluding twig and context)

        Returns:
        * a <phoebe.parameters.ParameterSet> object.
        """
        if twig is not None:
            kwargs['twig'] = twig
        kwargs['context'] = 'system'
        return self.filter(**kwargs)

    @property
    def hierarchy(self):
        """
        Property shortcut to <phoebe.frontend.bundle.Bundle.get_hierarchy>.

        Returns
        --------
        * the <phoebe.parameters.HierarchyParameter> or None (if no hierarchy exists)
        """
        return self.get_hierarchy()

    def get_hierarchy(self):
        """
        Get the hierarchy parameter.

        See <phoebe.parameters.HierarchyParameter>, including:
        * <phoebe.parameters.HierarchyParameter.get_components>
        * <phoebe.parameters.HierarchyParameter.get_top>
        * <phoebe.parameters.HierarchyParameter.get_stars>
        * <phoebe.parameters.HierarchyParameter.get_envelopes>
        * <phoebe.parameters.HierarchyParameter.get_orbits>

        Returns
        --------
        * the <phoebe.parameters.HierarchyParameter> or None (if no hierarchy exists)
        """
        return self._hierarchy_param

    def _kwargs_checks(self, kwargs,
                       additional_allowed_keys=[],
                       additional_forbidden_keys=[],
                       warning_only=False,
                       ps=None):
        """
        """
        if ps is None:
            # then check against the entire bundle
            ps = self

        if not len(kwargs.items()):
            return

        allowed_keys = self.qualifiers +\
                        parameters._meta_fields_filter +\
                        ['skip_checks', 'check_default', 'check_visible', 'do_create_fig_params'] +\
                        additional_allowed_keys

        for k in additional_forbidden_keys:
            allowed_keys.remove(k)

        for key,value in kwargs.items():
            if key not in allowed_keys:
                msg = "'{}' not a recognized kwarg".format(key)
                if warning_only:
                    logger.warning(msg)
                else:
                    raise KeyError(msg)

            if isinstance(value, dict):
                for k,v in value.items():
                    self._kwargs_checks({'{}@{}'.format(key, k): v},
                                        additional_allowed_keys=additional_allowed_keys+['{}@{}'.format(key, k)],
                                        additional_forbidden_keys=additional_forbidden_keys,
                                        warning_only=warning_only,
                                        ps=ps
                                        )

                continue

            for param in ps.filter(qualifier=key).to_list():
                if hasattr(param, 'valid_selection'):
                    if not param.valid_selection(value):
                        msg = "{}={} not valid with choices={}".format(key, value, param.choices)
                        if warning_only:
                            logger.warning(msg)
                        else:
                            raise ValueError(msg)
                elif hasattr(param, 'choices'):
                    if value not in param.choices:
                        msg = "{}={} not one of {}".format(key, value, param.choices)
                        if warning_only:
                            logger.warning(msg)
                        else:
                            raise ValueError(msg)

                if hasattr(param, '_check_value'):
                    try:
                        value = param._check_value(value)
                    except:
                        msg = "'{}' not valid for {}".format(value, key)
                        if warning_only:
                            logger.warning(msg)
                        else:
                            raise ValueError(msg)

                elif hasattr(param, '_check_type'):
                    # NOTE: _check_value already called _check_type, thus the elif
                    try:
                        value = param._check_type(value)
                    except:
                        msg = "'{}' not valid for {}".format(value, key)
                        if warning_only:
                            logger.warning(msg)
                        else:
                            raise TypeError(msg)

    def run_checks(self, **kwargs):
        """
        Check to see whether the system is expected to be computable.

        This is called by default for each set_value but will only raise a
        logger warning if fails.  This is also called immediately when calling
        <phoebe.frontend.bundle.Bundle.run_compute>.

        kwargs are passed to override currently set values as if they were
        sent to <phoebe.frontend.bundle.Bundle.run_compute>.

        Arguments
        -----------
        * `compute` (string or list of strings, optional, default=None): the
            compute options to use  when running checks.  If None (or not provided),
            the compute options in the 'run_checks_compute@setting' parameter
            will be used (which defaults to all available compute options).
        * `allow_skip_constraints` (bool, optional, default=False): whether
            to allow skipping running delayed constraints if interactive
            constraints are disabled.  See <phoebe.interactive_constraints_off>.
        * `**kwargs`: overrides for any parameter (given as qualifier=value pairs)

        Returns
        ----------
        * (<phoebe.frontend.bundle.RunChecksReport>) object containing all
            errors/warnings.  Print the returned object to see all messages.
            See also: <phoebe.frontend.bundle.RunChecksReport.passed>,
             <phoebe.frontend.bundle.RunChecksReport.items>, and
             <phoebe.frontend.bundle.RunChecksItem.message>.
        """

        # make sure all constraints have been run
        if conf.interactive_constraints or not kwargs.pop('allow_skip_constraints', False):
            changed_params = self.run_delayed_constraints()

        computes = kwargs.pop('compute', self.get_value(qualifier='run_checks_compute', context='setting', check_visible=False, check_default=False, expand=True))
        if computes is None:
            computes = self.computes
        else:
            if isinstance(computes, str):
                computes = [computes]

            for compute in computes:
                if compute not in self.computes:
                    raise ValueError("compute='{}' not found".format(compute))


        kwargs.setdefault('check_visible', False)
        kwargs.setdefault('check_default', False)


        report = RunChecksReport()

        hier = self.hierarchy
        if hier is None:
            return report

        hier_stars = hier.get_stars()
        hier_meshables = hier.get_meshables()

        for component in hier_stars:
            kind = hier.get_kind_of(component) # shouldn't this always be 'star'?
            comp_ps = self.get_component(component, **_skip_filter_checks)

            if not len(comp_ps):
                report.add_item(b,
                                "component '{}' in the hierarchy is not in the bundle".format(component)
                                [hier],
                                True)

            parent = hier.get_parent_of(component)
            parent_ps = self.get_component(parent, **_skip_filter_checks)
            if kind in ['star']:
                if self.get_value(qualifier='teff', component=component, context='component', unit=u.K, **kwargs) >= 10000 and self.get_value(qualifier='ld_mode_bol', component=component, context='component') == 'lookup':
                    report.add_item(self,
                                    "ld_mode_bol of 'lookup' uses a bolometric passband which is not reliable for hot stars.  Consider using ld_mode_bol of manual and providing ld_coeffs instead.",
                                    [self.get_parameter(qualifier='teff', component=component, context='component'),
                                     self.get_parameter(qualifier='ld_mode_bol', component=component, context='component')],
                                    False
                                    )


                # ignore the single star case
                if parent:
                    # contact systems MUST by synchronous
                    if hier.is_contact_binary(component):
                        if self.get_value(qualifier='syncpar', component=component, context='component', **kwargs) != 1.0:
                            report.add_item(self,
                                            "contact binaries must be synchronous, but syncpar@{}!=1".format(component),
                                            [self.get_parameter(qualifier='syncpar', component=component, context='component', **kwargs)],
                                            True)

                        if self.get_value(qualifier='ecc', component=parent, context='component', **kwargs) != 0.0:
                            # TODO: this can result in duplicate entries in the report
                            report.add_item(self,
                                            "contact binaries must be circular, but ecc@{}!=0".format(parent),
                                            [self.get_parameter(qualifier='ecc', component=parent, context='component', **kwargs)],
                                            True)

                        if self.get_value(qualifier='pitch', component=component, context='component', **kwargs) != 0.0:
                            report.add_item(self,
                                            'contact binaries must be aligned, but pitch@{}!=0.  Try b.set_value(qualifier=\'pitch\', component=\'{}\' value=0.0, check_visible=False) to align.'.format(component, component),
                                            [self.get_parameter(qualifier='pitch', component=component, context='component', **kwargs)],
                                            True)

                        if self.get_value(qualifier='yaw', component=component, context='component', **kwargs) != 0.0:
                            report.add_item(self,
                                            'contact binaries must be aligned, but yaw@{}!=0.  Try b.set_value(qualifier=\'yaw\', component=\'{}\', value=0.0, check_visible=False) to align.'.format(component, component),
                                            [self.get_parameter(qualifier='yaw', component=component, context='component', **kwargs)],
                                            True)

                    # MUST NOT be overflowing at PERIASTRON (d=1-ecc, etheta=0)

                    requiv = comp_ps.get_value(qualifier='requiv', unit=u.solRad, **kwargs)
                    requiv_max = comp_ps.get_value(qualifier='requiv_max', unit=u.solRad, **kwargs)



                    if hier.is_contact_binary(component):
                        requiv_min = comp_ps.get_value(qualifier='requiv_min')

                        if np.isnan(requiv) or requiv > requiv_max:
                            report.add_item(self,
                                            '{} is overflowing at L2/L3 (requiv={}, requiv_min={}, requiv_max={})'.format(component, requiv, requiv_min, requiv_max),
                                            [comp_ps.get_parameter(qualifier='requiv', **kwargs),
                                             comp_ps.get_parameter(qualifier='requiv_max', **kwargs),
                                             parent_ps.get_parameter(qualifier='sma', **kwargs)],
                                            True)

                        if np.isnan(requiv) or requiv <= requiv_min:
                            report.add_item(self,
                                            '{} is underflowing at L1 and not a contact system (requiv={}, requiv_min={}, requiv_max={})'.format(component, requiv, requiv_min, requiv_max),
                                            [comp_ps.get_parameter(qualifier='requiv', **kwargs),
                                             comp_ps.get_parameter(qualifier='requiv_min', **kwargs),
                                             parent_ps.get_parameter(qualifier='sma', **kwargs)],
                                            True)

                        elif requiv <= requiv_min * 1.001:
                            report.add_item(self,
                                            'requiv@{} is too close to requiv_min (within 0.1% of critical).  Use detached/semidetached model instead.'.format(component),
                                            [comp_ps.get_parameter(qualifier='requiv', **kwargs),
                                             comp_ps.get_parameter(qualifier='requiv_min', **kwargs),
                                             parent_ps.get_parameter(qualifier='sma', **kwargs),
                                             hier],
                                            True)

                    else:
                        if requiv > requiv_max:
                            params = [comp_ps.get_parameter(qualifier='requiv', **kwargs),
                                     comp_ps.get_parameter(qualifier='requiv_max', **kwargs),
                                     parent_ps.get_parameter(qualifier='sma', **kwargs)]

                            if parent_ps.get_value(qualifier='ecc', **kwargs) > 0.0:
                                params += [parent_ps.get_parameter(qualifier='ecc', **kwargs)]

                            if len(self.filter(kind='envelope', context='component', **_skip_filter_checks)):
                                params += [hier]

                            report.add_item(self,
                                            '{} is overflowing at periastron (requiv={}, requiv_max={}).  Use contact model if overflowing is desired.'.format(component, requiv, requiv_max),
                                            params,
                                            True)

            else:
                raise NotImplementedError("checks not implemented for type '{}'".format(kind))

        # we also need to make sure that stars don't overlap each other
        # so we'll check for each pair of stars (see issue #70 on github)
        # TODO: rewrite overlap checks
        for orbitref in []: #hier.get_orbits():
            if len(hier.get_children_of(orbitref)) == 2:
                q = self.get_value(qualifier='q', component=orbitref, context='component', **kwargs)
                ecc = self.get_value(qualifier='ecc', component=orbitref, context='component', **kwargs)

                starrefs = hier.get_children_of(orbitref)
                if hier.get_kind_of(starrefs[0]) != 'star' or hier.get_kind_of(starrefs[1]) != 'star':
                    # print "***", hier.get_kind_of(starrefs[0]), hier.get_kind_of(starrefs[1])
                    continue
                if self.get_value(qualifier='pitch', component=starrefs[0], **_skip_filter_checks)!=0.0 or \
                        self.get_value(qualifier='pitch', component=starrefs[1], **_skip_filter_checks)!=0.0 or \
                        self.get_value(qualifier='yaw', component=starrefs[0], **_skip_filter_checks)!=0.0 or \
                        self.get_value(qualifier='yaw', component=starrefs[1], **_skip_filter_checks)!=0.0:

                    # we cannot run this test for misaligned cases
                   continue

                comp0 = hier.get_primary_or_secondary(starrefs[0], return_ind=True)
                comp1 = hier.get_primary_or_secondary(starrefs[1], return_ind=True)
                q0 = roche.q_for_component(q, comp0)
                q1 = roche.q_for_component(q, comp1)

                F0 = self.get_value(qualifier='syncpar', component=starrefs[0], context='component', **kwargs)
                F1 = self.get_value(qualifier='syncpar', component=starrefs[1], context='component', **kwargs)

                pot0 = self.get_value(qualifier='pot', component=starrefs[0], context='component', **kwargs)
                pot0 = roche.pot_for_component(pot0, q0, comp0)

                pot1 = self.get_value(qualifier='pot', component=starrefs[1], context='component', **kwargs)
                pot1 = roche.pot_for_component(pot1, q1, comp1)

                xrange0 = libphoebe.roche_xrange(q0, F0, 1.0-ecc, pot0+1e-6, choice=0)
                xrange1 = libphoebe.roche_xrange(q1, F1, 1.0-ecc, pot1+1e-6, choice=0)

                if xrange0[1]+xrange1[1] > 1.0-ecc:
                    report.add_item(self,
                                    'components in {} are overlapping at periastron (change ecc@{}, syncpar@{}, or syncpar@{}).'.format(orbitref, orbitref, starrefs[0], starrefs[1]),
                                    [ecc, F0, F1],
                                    True)

        # run passband checks
        all_pbs = list_passbands(full_dict=True)
        installed_pbs = list_installed_passbands(full_dict=True)
        online_pbs = list_online_passbands(full_dict=True)
        for pbparam in self.filter(qualifier='passband', **_skip_filter_checks).to_list():
            pb = pbparam.get_value()
            pbatms = installed_pbs[pb]['atms']
            # NOTE: atms are not attached to datasets, but per-compute and per-component
            # check to make sure passband supports the selected atm
            for atmparam in self.filter(qualifier='atm', kind='phoebe', **_skip_filter_checks).to_list():
                atm = atmparam.get_value(**_skip_filter_checks)
                if atm not in pbatms:
                    report.add_item(self,
                                    "'{}' passband ({}) does not support atm='{}' ({}).".format(pb, pbparam.twig, atm, atmparam.twig),
                                    [pbparam, atmparam],
                                    True)


            # check to see if passband timestamp is recent enough for reddening, etc.
            if False: # if reddening is non-zero: and also update timestamp to the release of extinction-ready passbands
                if installed_pbs[pb]['timestamp'] is None or _timestamp_to_dt(installed_pbs[pb]['timestamp']) < _timestamp_to_dt("Wed Jan 25 12:00:00 2019"):
                    report.add_item(self,
                                    'installed passband "{}" does not support reddening/extinction.  Call phoebe.download_passband("{}") or phoebe.update_all_passbands() to update to the latest version.'.format(pb, pb),
                                    [pbparam],
                                    True)

        # check length of ld_coeffs vs ld_func and ld_func vs atm
        def ld_coeffs_len(ld_func, ld_coeffs):
            # current choices for ld_func are:
            # ['uniform', 'linear', 'logarithmic', 'quadratic', 'square_root', 'power', 'claret', 'hillen', 'prsa']
            if ld_func in ['linear'] and (ld_coeffs is None or len(ld_coeffs)==1):
                return True,
            elif ld_func in ['logarithmic', 'square_root', 'quadratic'] and (ld_coeffs is None or len(ld_coeffs)==2):
                return True,
            elif ld_func in ['power'] and (ld_coeffs is None or len(ld_coeffs)==4):
                return True,
            else:
                return False, "ld_coeffs={} wrong length for ld_func='{}'.".format(ld_coeffs, ld_func)

        for component in hier_stars:
            # first check ld_coeffs_bol vs ld_func_bol
            ld_mode = self.get_value(qualifier='ld_mode_bol', component=component, context='component', **kwargs)
            ld_func = str(self.get_value(qualifier='ld_func_bol', component=component, context='component', **kwargs))
            ld_coeffs_source = self.get_value(qualifier='ld_coeffs_source_bol', component=component, context='component', **kwargs)
            ld_coeffs = self.get_value(qualifier='ld_coeffs_bol', component=component, context='component', **kwargs)

            if ld_mode == 'lookup':
                if ld_coeffs_source != 'auto' and ld_coeffs_source not in all_pbs.get('Bolometric:900-40000', {}).get('atms_ld', []):
                    report.add_item(self,
                                    'Bolometric:900-40000 does not support ld_coeffs_source_bol={}.  Either change ld_coeffs_source_bol@{}@component or ld_mode_bol@{}@component'.format(pb, ld_coeffs_source, component, component),
                                    [self.get_parameter(qualifier='ld_coeffs_source_bol', component=component, context='component', **kwargs),
                                     self.get_parameter(qualifier='ld_mode_bol', component=component, context='component', **kwargs)
                                    ],
                                    True)
            elif ld_mode == 'manual':

                check = ld_coeffs_len(ld_func, ld_coeffs)
                if not check[0]:
                    report.add_item(self,
                                    check[1],
                                    [self.get_parameter(qualifier='ld_func_bol', component=component, context='component', **kwargs),
                                     self.get_parameter(qualifier='ld_coeffs_bol', component=component, context='component', **kwargs)
                                    ],
                                    True)


                check = libphoebe.ld_check(_bytes(ld_func), np.asarray(ld_coeffs))
                if not check:
                    report.add_item(self,
                                    'ld_coeffs_bol={} not compatible for ld_func_bol=\'{}\'.'.format(ld_coeffs, ld_func),
                                    [self.get_parameter(qualifier='ld_func_bol', component=component, context='component', **kwargs),
                                     self.get_parameter(qualifier='ld_coeffs_bol', component=component, context='component', **kwargs)
                                    ],
                                    True)

            for compute in computes:
                if self.get_compute(compute, **_skip_filter_checks).kind in ['legacy'] and ld_func not in ['linear', 'logarithmic', 'square_root']:
                    report.add_item(self,
                                    "ld_func_bol='{}' not supported by '{}' backend used by compute='{}'.  Use 'linear', 'logarithmic', or 'square_root'.".format(ld_func, self.get_compute(compute, **_skip_filter_checks).kind, compute),
                                    [self.get_parameter(qualifier='ld_func_bol', component=component, context='component', **kwargs),
                                     self.get_parameter(qualifier='run_checks_compute', context='setting', **kwargs)],
                                    True)

            for dataset in self.filter(context='dataset', kind=['lc', 'rv'], check_default=True).datasets:
                if dataset=='_default':
                    # just in case conf.check_default = False
                    continue
                dataset_ps = self.get_dataset(dataset=dataset, check_visible=False)

                ld_mode = dataset_ps.get_value(qualifier='ld_mode', component=component, **kwargs)
                # cast to string to ensure not a unicode since we're passing to libphoebe
                ld_func = str(dataset_ps.get_value(qualifier='ld_func', component=component, **kwargs))
                ld_coeffs_source = dataset_ps.get_value(qualifier='ld_coeffs_source', component=component, **kwargs)
                ld_coeffs = dataset_ps.get_value(qualifier='ld_coeffs', component=component, **kwargs)
                pb = dataset_ps.get_value(qualifier='passband', **kwargs)

                if ld_mode == 'interp':
                    for compute in computes:
                        # TODO: should we ignore if the dataset is disabled?
                        try:
                            atm = self.get_value(qualifier='atm', component=component, compute=compute, context='compute', **kwargs)
                        except ValueError:
                            # not all backends have atm as a parameter/option
                            continue
                        else:
                            if atm not in ['ck2004', 'phoenix']:
                                if 'ck2004' in self.get_parameter(qualifier='atm', component=component, compute=compute, context='compute', **kwargs).choices:
                                    report.add_item(self,
                                                    "ld_mode='interp' not supported by atm='{}'.  Either change atm@{}@{} or ld_mode@{}@{}.".format(atm, component, compute, component, dataset),
                                                    [dataset_ps.get_parameter(qualifier='ld_mode', component=component, **kwargs),
                                                     self.get_parameter(qualifier='atm', component=component, compute=compute, context='compute', **kwargs),
                                                     self.get_parameter(qualifier='run_checks_compute', context='setting', **kwargs)
                                                    ],
                                                    True)
                                else:
                                    report.add_item(self,
                                                    "ld_mode='interp' not supported by '{}' backend used by compute='{}'.  Change ld_mode@{}@{} or use a backend that supports atm='ck2004'.".format(self.get_compute(compute).kind, compute, component, dataset),
                                                    [dataset_ps.get_parameter(qualifier='ld_mode', component=component, **kwargs),
                                                     self.get_parameter(qualifier='run_checks_compute', context='setting', **kwargs)
                                                    ],
                                                    True)


                elif ld_mode == 'lookup':
                    if ld_coeffs_source != 'auto' and ld_coeffs_source not in all_pbs.get(pb, {}).get('atms_ld', []) :
                        report.add_item(self,
                                        'passband={} does not support ld_coeffs_source={}.  Either change ld_coeffs_source@{}@{} or ld_mode@{}@{}'.format(pb, ld_coeffs_source, component, dataset, component, dataset),
                                        [dataset_ps.get_parameter(qualifier='ld_coeffs_source', component=component, **kwargs),
                                         dataset_ps.get_parameter(qualifier='ld_mode', component=component **kwargs)
                                        ],
                                        True)


                elif ld_mode == 'manual':
                    check = ld_coeffs_len(ld_func, ld_coeffs)
                    if not check[0]:
                        report.add_item(self,
                                        check[1],
                                        [dataset_ps.get_parameter(qualifier='ld_func', component=component, **kwargs),
                                         dataset_ps.get_parameter(qualifier='ld_coeffs', component=component, **kwargs)
                                        ],
                                        True)

                    check = libphoebe.ld_check(_bytes(ld_func), np.asarray(ld_coeffs))
                    if not check:
                        report.add_item(self,
                                        'ld_coeffs={} not compatible for ld_func=\'{}\'.'.format(ld_coeffs, ld_func),
                                        [dataset_ps.get_parameter(qualifier='ld_func', component=component, **kwargs),
                                         dataset_ps.get_parameter(qualifier='ld_coeffs', component=component, **kwargs)
                                        ],
                                        True)

                else:
                    raise NotImplementedError("checks for ld_mode='{}' not implemented".format(ld_mode))

                if ld_mode in ['lookup', 'manual']:
                    for compute in computes:
                        compute_kind = self.get_compute(compute, **_skip_filter_checks).kind
                        if compute_kind in ['legacy'] and ld_func not in ['linear', 'logarithmic', 'square_root']:
                            report.add_item(self,
                                            "ld_func='{}' not supported by '{}' backend used by compute='{}'.  Use 'linear', 'logarithmic', or 'square_root'.".format(ld_func, self.get_compute(compute, **_skip_filter_checks).kind, compute),
                                            [dataset_ps.get_parameter(qualifier='ld_func', component=component, **kwargs),
                                             self.get_parameter(qualifier='run_checks_compute', context='setting', **kwargs)],
                                            True)

                        if compute_kind in ['jktebop'] and ld_func not in ['linear', 'logarithmic', 'square_root', 'quadratic']:
                            report.add_item(self,
                                            "ld_func='{}' not supported by '{}' backend used by compute='{}'.  Use 'linear', 'logarithmic', 'quadratic', or 'square_root'.".format(ld_func, self.get_compute(compute, **_skip_filter_checks).kind, compute),
                                            [dataset_ps.get_parameter(qualifier='ld_func', component=component, **kwargs),
                                             self.get_parameter(qualifier='run_checks_compute', context='setting', **kwargs)],
                                            True)


        def _get_proj_area(comp):
            if self.hierarchy.get_kind_of(comp)=='envelope':
                return np.sum([_get_proj_area(c) for c in self.hierarchy.get_siblings_of(comp)])
            else:
                return np.pi*self.get_value(qualifier='requiv', component=comp, context='component', unit='solRad')**2

        def _get_surf_area(comp):
            if self.hierarchy.get_kind_of(comp)=='envelope':
                return np.sum([_get_surf_area(c) for c in self.hierarchy.get_siblings_of(comp)])
            else:
                return 4*np.pi*self.get_value(qualifier='requiv', component=comp, context='component', unit='solRad')**2


        for compute in computes:
            compute_kind = self.get_compute(compute=compute, **_skip_filter_checks).kind

            # mesh-consistency checks
            mesh_methods = [p.get_value() for p in self.filter(qualifier='mesh_method', compute=compute, force_ps=True, check_default=True, check_visible=False).to_list()]
            if 'wd' in mesh_methods:
                if len(set(mesh_methods)) > 1:
                    report.add_item(self,
                                    "all (or no) components must use mesh_method='wd'.",
                                    self.filter(qualifier='mesh_method', compute=compute, force_ps=True, check_default=True, check_visible=False).to_list()+[self.get_parameter(qualifier='run_checks_compute', context='setting', **kwargs)],
                                    True)

            # estimate if any body is smaller than any other body's triangles, using a spherical assumption
            if compute_kind=='phoebe' and 'wd' not in mesh_methods:
                eclipse_method = self.get_value(qualifier='eclipse_method', compute=compute, **_skip_filter_checks)
                if eclipse_method == 'only_horizon':
                    # no need to check triangle sizes
                    continue

                areas = {comp: _get_proj_area(comp) for comp in hier_meshables}
                triangle_areas = {comp: _get_surf_area(comp)/self.get_value(qualifier='ntriangles', component=comp, compute=compute, **_skip_filter_checks) for comp in hier_meshables}
                if max(triangle_areas.values()) > 5*min(areas.values()):
                    if max(triangle_areas.values()) > 2*min(areas.values()):
                        offending_components = [comp for comp in triangle_areas.keys() if triangle_areas[comp] > 2*min(areas.values())]
                        smallest_components = [comp for comp in areas.keys() if areas[comp] == min(areas.values())]
                        report.add_item(self,
                                        "triangles on {} may be larger than the entire bodies of {}, resulting in inaccurate eclipse detection.  Check values for requiv of {} and/or ntriangles of {}.  If your system is known to NOT eclipse, you can set eclipse_method to 'only_horizon' to circumvent this check.".format(offending_components, smallest_components, smallest_components, offending_components),
                                        self.filter(qualifier='requiv', component=smallest_components).to_list()+
                                        self.filter(qualifier='ntriangles', component=offending_components, compute=compute, **kwargs).to_list()+[
                                        self.get_parameter(qualifier='eclipse_method', compute=compute, **kwargs),
                                        self.get_parameter(qualifier='run_checks_compute', context='setting', **kwargs)],
                                        True)

                    else:
                        # only raise a warning
                        offending_components = [comp for comp in triangle_areas.keys() if triangle_areas[comp] > 5*min(areas.values())]
                        smallest_components = [comp for comp in areas.keys() if areas[comp] == min(areas.values())]
                        report.add_item(self,
                                        "triangles on {} are nearly the size of the entire bodies of {}, resulting in inaccurate eclipse detection.  Check values for requiv of {} and/or ntriangles of {}.  If your system is known to NOT eclipse, you can set eclipse_method to 'only_horizon' to circumvent this check.".format(offending_components, smallest_components, smallest_components, offending_components),
                                        self.filter(qualifier='requiv', component=smallest_components).to_list(),
                                        self.get_parameter(qualifier='ntriangles', component=offending_components, compute=compute, **kwargs).to_list()+[
                                        self.get_parameter(qualifier='eclipse_method', compute=compute, **kwargs).
                                        self.get_parameter(qualifier='run_checks_compute', context='setting', **kwargs)],
                                        False)

        # forbid pblum_mode='dataset-coupled' if no other valid datasets
        # forbid pblum_mode='dataset-coupled' with a dataset which is scaled to data or to another that is in-turn color-coupled
        for param in self.filter(qualifier='pblum_mode', value='dataset-coupled', **_skip_filter_checks).to_list():
            coupled_to = self.get_value(qualifier='pblum_dataset', dataset=param.dataset, check_visible=True)
            if coupled_to == '':
                if param.is_visible:
                    report.add_item(self,
                                    "cannot set pblum_mode@{}='dataset-coupled' when there are no other valid datasets.  Change pblum_mode or add another dataset.".format(param.dataset),
                                    [param],
                                    True)

            pblum_mode = self.get_value(qualifier='pblum_mode', dataset=coupled_to, **_skip_filter_checks)
            if pblum_mode in ['dataset-scaled', 'dataset-coupled']:
                report.add_item(self,
                                "cannot set pblum_dataset@{}='{}' as that dataset has pblum_mode@{}='{}'".format(param.dataset, coupled_to, coupled_to, pblum_mode),
                                [param,
                                self.get_parameter(qualifier='pblum_mode', dataset=coupled_to, **_skip_filter_checks)],
                                True)

        # require any pblum_mode == 'dataset-scaled' to have accompanying data
        for param in self.filter(qualifier='pblum_mode', value='dataset-scaled', **_skip_filter_checks).to_list():
            if not len(self.get_value(qualifier='fluxes', dataset=param.dataset, context='dataset', **_skip_filter_checks)):
                report.add_item(self,
                                "fluxes@{} cannot be empty if pblum_mode@{}='dataset-scaled'".format(param.dataset, param.dataset),
                                [param,
                                self.get_parameter(qualifier='fluxes', dataset=param.dataset, context='dataset', **_skip_filter_checks)],
                                True)

        # tests for lengths of fluxes, rvs, etc vs times (and fluxes vs wavelengths for spectral datasets)
        for param in self.filter(qualifier=['times', 'fluxes', 'rvs', 'sigmas', 'wavelengths', 'flux_densities'], context='dataset', **_skip_filter_checks).to_list():
            shape = param.get_value().shape
            if len(shape) > 1:
                report.add_item(self,
                                "{}@{} must be a flat array, got shape {}".format(param.qualifier, param.dataset, shape),
                                [param],
                                True)

            if param.qualifier in ['fluxes', 'rvs', 'sigmas'] and shape[0] > 0 and shape[0] != self.get_value(qualifier='times', dataset=param.dataset, component=param.component, context='dataset', **_skip_filter_checks).shape[0]:
                tparam = self.get_parameter(qualifier='times', dataset=param.dataset, component=param.component, context='dataset', **_skip_filter_checks)
                report.add_item(self,
                                "{} must be of same length as {}".format(param.twig, tparam.twig),
                                [param, tparam],
                                True)

            if param.qualifier in ['flux_densities'] and shape[0] > 0 and shape[0] != self.get_value(qualifier='wavelengths', dataset=param.dataset, component=param.component, time=param.time, context='dataset', **_skip_filter_checks).shape[0]:
                wparam = self.get_parameter(qualifier='wavelengths', dataset=param.dataset, component=param.component, time=param.time, context='dataset', **_skip_filter_checks)
                report.add_item(self,
                                "{}@{}@{} must be of same length as {}@{}".format(param.twig, wparam.twig),
                                [param, wparam],
                                True)



        try:
            self.run_failed_constraints()
        except:
            report.add_item(self,
                            "constraints {} failed to run.  Address errors and try again.  Call run_failed_constraints to see the tracebacks.".format([p.twig for p in self.filter(uniqueid=self._failed_constraints).to_list()]),
                            self.filter(uniqueid=self._failed_constraints).to_list(),
                            True)


        #### WARNINGS ONLY ####
        # let's check teff vs gravb_bol and irrad_frac_refl_bol
        for component in hier_stars:
            teff = self.get_value(qualifier='teff', component=component, context='component', unit=u.K, **kwargs)
            gravb_bol = self.get_value(qualifier='gravb_bol', component=component, context='component', **kwargs)

            if teff >= 8000. and gravb_bol < 0.9:
                report.add_item(self,
                                "'{}' probably has a radiative atm (teff={:.0f}K>8000K), for which gravb_bol>=0.9 might be a better approx than gravb_bol={:.2f}.".format(component, teff, gravb_bol),
                                [self.get_parameter(qualifier='teff', component=component, context='component', **kwargs),
                                 self.get_parameter(qualifier='gravb_bol', component=component, context='component', **kwargs)],
                                False)
            elif teff <= 6600. and gravb_bol >= 0.9:
                report.add_item(self,
                                "'{}' probably has a convective atm (teff={:.0f}K<6600K), for which gravb_bol<0.9 (suggestion: 0.32) might be a better approx than gravb_bol={:.2f}.".format(component, teff, gravb_bol),
                                [self.get_parameter(qualifier='teff', component=component, context='component', **kwargs),
                                 self.get_parameter(qualifier='gravb_bol', component=component, context='component', **kwargs)],
                                False)
            elif (teff > 6600 and teff < 8000) and gravb_bol < 0.32 or gravb_bol > 1.00:
                report.add_item(self,
                                "'{}' has intermittent temperature (6600K<teff={:.0f}K<8000K), gravb_bol might be better between 0.32-1.00 than gravb_bol={:.2f}.".format(component, teff, gravb_bol),
                                [self.get_parameter(qualifier='teff', component=component, context='component', **kwargs),
                                 self.get_parameter(qualifier='gravb_bol', component=component, context='component', **kwargs)],
                                False)

        for component in hier_stars:
            teff = self.get_value(qualifier='teff', component=component, context='component', unit=u.K, **kwargs)
            irrad_frac_refl_bol = self.get_value(qualifier='irrad_frac_refl_bol', component=component, context='component', **kwargs)

            if teff >= 8000. and irrad_frac_refl_bol < 0.8:
                report.add_item(self,
                                "'{}' probably has a radiative atm (teff={:.0f}K>=8000K), for which irrad_frac_refl_bol>0.8 (suggestion: 1.0) might be a better approx than irrad_frac_refl_bol={:.2f}.".format(component, teff, irrad_frac_refl_bol),
                                [self.get_parameter(qualifier='teff', component=component, context='component', **kwargs),
                                 self.get_parameter(qualifier='irrad_frac_refl_bol', component=component, context='component', **kwargs)],
                                False)
            elif teff <= 6600. and irrad_frac_refl_bol >= 0.75:
                report.add_item(self,
                                "'{}' probably has a convective atm (teff={:.0f}K<=6600K), for which irrad_frac_refl_bol<0.75 (suggestion: 0.6) might be a better approx than irrad_frac_refl_bol={:.2f}.".format(component, teff, irrad_frac_refl_bol),
                                [self.get_parameter(qualifier='teff', component=component, context='component', **kwargs),
                                 self.get_parameter(qualifier='irrad_frac_refl_bol', component=component, context='component', **kwargs)],
                                False)
            elif (teff > 6600. and teff < 8000) and irrad_frac_refl_bol < 0.6:
                report.add_item(self,
                                "'{}' has intermittent temperature (6600K<teff={:.0f}K<8000K), irrad_frac_refl_bol might be better between 0.6-1.00 than irrad_frac_refl_bol={:.2f}.".format(component, teff, irrad_frac_refl_bol),
                                [self.get_parameter(qualifier='teff', component=component, context='component', **kwargs),
                                 self.get_parameter(qualifier='irrad_frac_refl_bol', component=component, context='component', **kwargs)],
                                False)

        # TODO: add other checks
        # - make sure all ETV components are legal
        # - check for conflict between dynamics_method and mesh_method (?)


        for param in self.filter(context='figure', qualifier='*lim', **_skip_filter_checks).to_list():
            if len(param.get_value()) != 2 and param.is_visible:
                parent_ps = param.get_parent_ps()
                if '{}_mode' in parent_ps.qualifiers:
                    mode_param = param.get_parent_ps().get_parameter(qualifier='{}_mode'.format(param.qualifier), check_visible=True)
                    affected_params = [param, mode_param]
                else:
                    # fclim_mode does not exist for fc='None'
                    affected_params = [param]

                report.add_item(self,
                                "{} does not have length of 2 - will be ignored and {}_mode will revert to 'auto'".format(param.twig, param.qualifier),
                                affected_params,
                                False)

        # we've survived all tests
        # return True, ''
        return report

    def references(self, compute=None, dataset=None):
        """
        Provides a list of used references from the given bundle based on the
        current parameter values and attached datasets/compute options.

        This list is not necessarily complete, but can be useful to find
        publications for various features/models used as well as to make sure
        appropriate references are being cited/acknowledged.  The returned
        dictionary includes a list for each entry why its being included.

        Included citations:
        * PHOEBE release papers based on physics included in the model (for
            example: the 2.1 release paper will be suggested if there is a
            line profile dataset or misalignment in the system).
        * Atmosphere table citations, when available/applicable.
        * Passband table citations, when available/applicable.
        * Dependency (astropy, numpy, etc) citations, when available/applicable.
        * Alternate backends, when applicable.

        Arguments
        ------------
        * `compute` (string or list of strings, optional, default=None): only
            consider a single (or list of) compute options.  If None or not
            provided, will default to all attached compute options.
        * `dataset` (string or list of strings, optional, default=None): only
            consider a single (or list of) datasets.  If None or not provided,
            will default to all attached datasets.

        Returns
        ----------
        * (dict): dictionary with keys being the reference name and values as a
            dictionary with information about that reference: including a
            url if applicable and a list of detected uses within the current
            <phoebe.frontend.bundle.Bundle>.
        """

        if compute is None:
            computes = self.computes
        elif isinstance(compute, str):
            computes = [compute]
        elif isinstance(compute, list):
            computes = compute
        else:
            raise TypeError("compute must be type None, string, or list")

        if dataset is None:
            datasets = self.datasets
        elif isinstance(dataset, str):
            datasets = [dataset]
        elif isinstance(dataset, list):
            datasets = dataset
        else:
            raise TypeError("dataset must be type None, string, or list")


        # ref: url pairs
        citation_urls = {'Prsa & Zwitter (2005)': 'https://ui.adsabs.harvard.edu/?#abs/2005ApJ...628..426P',
                         'Prsa et al. (2016)': 'https://ui.adsabs.harvard.edu/?#abs/2016ApJS..227...29P',
                         'Horvat et al. (2018)': 'https://ui.adsabs.harvard.edu/?#abs/2016ApJS..227...29P',
                         'Castelli & Kurucz (2004)': 'https://ui.adsabs.harvard.edu/#abs/2004astro.ph..5087C',
                         'Husser et al. (2013)': 'https://ui.adsabs.harvard.edu/#abs/2013A&A...553A...6H',
                         'numpy/scipy': 'https://www.scipy.org/citing.html',
                         'astropy': 'https://www.astropy.org/acknowledging.html',
                         'jktebop': 'http://www.astro.keele.ac.uk/jkt/codes/jktebop.html',
                         'Carter et al. (2011)': 'https://ui.adsabs.harvard.edu/abs/2011Sci...331..562C',
                         'Andras (2012)': 'https://ui.adsabs.harvard.edu/abs/2012MNRAS.420.1630P',
                         'Maxted (2016)': 'https://ui.adsabs.harvard.edu/abs/2016A%26A...591A.111M',
                        }

        # ref: [reasons] pairs
        recs = {}
        def _add_reason(recs, ref, reason):
            if ref not in recs.keys():
                recs[ref] = []
            if reason not in recs[ref]:
                recs[ref].append(reason)
            return recs

        recs = _add_reason(recs, 'Prsa et al. (2016)', 'general PHOEBE 2 framework')

        # check for backends
        for compute in computes:
            if self.get_compute(compute).kind == 'phoebe':
                recs = _add_reason(recs, 'Prsa et al. (2016)', 'PHOEBE 2 backend')
            elif self.get_compute(compute).kind == 'legacy':
                recs = _add_reason(recs, 'Prsa & Zwitter (2005)', 'PHOEBE 1 (legacy) backend')
                # TODO: include Wilson & Devinney?
            elif self.get_compute(compute).kind == 'jktebop':
                recs = _add_reason(recs, 'jktebop', 'jktebop backend')
            elif self.get_compute(compute).kind == 'photodynam':
                recs = _add_reason(recs, 'Carter et al. (2011)', 'photodynam backend')
                recs = _add_reason(recs, 'Andras (2012)', 'photodynam backend')
            elif self.get_compute(compute).kind == 'ellc':
                recs = _add_response(recs, 'Maxted (2016)', 'ellc backend')


        # check for presence of datasets that require PHOEBE releases
        for dataset in datasets:
            if ['lp'] in self.get_dataset(dataset).kinds:
                recs = _add_reason(recs, 'Horvat et al. (2018)', 'support for line profile datasets')

        # check for any enabled physics that requires specific PHOEBE releases
        for component in self.hierarchy.get_stars():
            if self.get_value(qualifier='pitch', component=component, context='component') != 0. or self.get_value(qualifier='yaw', component=component, context='component') != 0.:
                recs = _add_reason(recs, 'Horvat et al. (2018)', 'support for misaligned system')

        # provide any references from passband tables
        for pb_param in self.filter(qualifier='passband', dataset=datasets, component=self.hierarchy.get_stars()).to_list():
            pbname = pb_param.get_value()
            pb = get_passband(pb)
            if pb.reference is not None:
                recs = _add_reason(recs, pb.reference, '{} passband'.format(pbname))

        # provide any references from atms
        for atm_param in self.filter(qualifier='atm', component=self.hierarchy.get_stars(), compute=computes).to_list():
            atmname = atm_param.get_value()
            if atmname == 'ck2004':
                recs = _add_reason(recs, 'Castelli & Kurucz (2004)', 'ck2004 atmosphere tables')
            elif atmname == 'phoenix':
                recs = _add_reason(recs, 'Husser et al. (2013)', 'phoenix atmosphere tables')
            elif atmname in ['extern_planckint', 'extern_atmx']:
                recs = _add_reason(recs, 'Prsa & Zwitter (2005)', '{} atmosphere tables'.format(atmname))

        for atm_param in self.filter(qualifier='ld_coeffs_source', component=self.hierarchy.get_stars()).to_list():
            atmname = atm_param.get_value()
            if atmname == 'ck2004':
                recs = _add_reason(recs, 'Castelli & Kurucz (2004)', 'ck2004 atmosphere tables for limb-darkening interpolation')
            elif atmname == 'phoenix':
                recs = _add_reason(recs, 'Husser et al. (2013)', 'phoenix atmosphere tables for limb-darkening interpolation')

        # provide references from dependencies
        recs = _add_reason(recs, 'numpy/scipy', 'numpy/scipy dependency within PHOEBE')
        recs = _add_reason(recs, 'astropy', 'astropy dependency within PHOEBE')

        return {r: {'url': citation_urls.get(r, None), 'uses': v} for r,v in recs.items()}


    def add_feature(self, kind, component=None, **kwargs):
        """
        Add a new feature (spot, etc) to a component in the system.  If not
        provided, `feature` (the name of the new feature) will be created
        for you and can be accessed by the `feature` attribute of the returned
        <phoebe.parameters.ParameterSet>.

        ```py
        b.add_feature(feature.spot, component='mystar')
        ```

        or

        ```py
        b.add_feature('spot', 'mystar', colat=90)
        ```

        Available kinds can be found in <phoebe.parameters.feature> or by calling
        <phoebe.list_available_features> and include:
        * <phoebe.parameters.feature.spot>

        Arguments
        -----------
        * `kind` (string): function to call that returns a
             <phoebe.parameters.ParameterSet> or list of
             <phoebe.parameters.Parameter> objects.  This must either be a
             callable function that accepts only default values, or the name
             of a function (as a string) that can be found in the
             <phoebe.parameters.compute> module.
        * `component` (string, optional): name of the component to attach the
            feature.  Note: only optional if only a single possibility otherwise.
        * `feature` (string, optional): name of the newly-created feature.
        * `overwrite` (boolean, optional, default=False): whether to overwrite
            an existing feature with the same `feature` tag.  If False,
            an error will be raised.
        * `return_overwrite` (boolean, optional, default=False): whether to include
            removed parameters due to `overwrite` in the returned ParameterSet.
            Only applicable if `overwrite` is True.
        * `**kwargs`: default values for any of the newly-created parameters
            (passed directly to the matched callabled function).

        Returns
        ---------
        * <phoebe.parameters.ParameterSet> of all parameters that have been added


        Raises
        ----------
        * NotImplementedError: if a required constraint is not implemented.
        * ValueError: if `component` is required but is not provided.
        """
        func = _get_add_func(_feature, kind)

        if kwargs.get('feature', False) is None:
            # then we want to apply the default below, so let's pop for now
            _ = kwargs.pop('feature')

        kwargs.setdefault('feature',
                          self._default_label(func.__name__,
                                              **{'context': 'feature',
                                                 'kind': func.__name__}))

        self._check_label(kwargs['feature'], allow_overwrite=kwargs.get('overwrite', False))

        if component is None:
            stars = self.hierarchy.get_meshables()
            if len(stars) == 1:
                component = stars[0]
            else:
                raise ValueError("must provide component")

        if component not in self.components:
            raise ValueError('component not recognized')

        component_kind = self.filter(component=component, context='component').kind
        if not _feature._component_allowed_for_feature(func.__name__, component_kind):
            raise ValueError("{} does not support component with kind {}".format(func.__name__, component_kind))

        params, constraints = func(**kwargs)

        metawargs = {'context': 'feature',
                     'component': component,
                     'feature': kwargs['feature'],
                     'kind': func.__name__}

        if kwargs.get('overwrite', False):
            overwrite_ps = self.remove_feature(feature=kwargs['feature'])
            # check the label again, just in case kwargs['feature'] belongs to
            # something other than feature
            self._check_label(kwargs['feature'], allow_overwrite=False)

        self._attach_params(params, **metawargs)
        # attach params called _check_copy_for, but only on it's own parameterset
        self._check_copy_for()

        redo_kwargs = deepcopy(kwargs)
        redo_kwargs['func'] = func.__name__
        self._add_history(redo_func='add_feature',
                          redo_kwargs=redo_kwargs,
                          undo_func='remove_feature',
                          undo_kwargs={'feature': kwargs['feature']})

        for constraint in constraints:
            self.add_constraint(*constraint)

        #return params
        # NOTE: we need to call get_ in order to make sure all metawargs are applied
        ret_ps = self.filter(feature=kwargs['feature'], **_skip_filter_checks)

        if kwargs.get('overwrite', False) and kwargs.get('return_overwrite', False):
            ret_ps += overwrite_ps

        return ret_ps

    def get_feature(self, feature=None, **kwargs):
        """
        Filter in the 'feature' context

        See also:
        * <phoebe.parameters.ParameterSet.filter>

        Arguments
        ----------
        * `feature`: (string, optional, default=None): the name of the feature
        * `**kwargs`: any other tags to do the filtering (excluding feature and context)

        Returns:
        * a <phoebe.parameters.ParameterSet> object.
        """
        if feature is not None:
            kwargs['feature'] = feature
        kwargs['context'] = 'feature'
        return self.filter(**kwargs)

    def rename_feature(self, old_feature, new_feature):
        """
        Rename a 'feature' in the bundle

        :parameter old_feature: current label for the feature
        :parameter new_feature: new label for the feature

        Returns
        --------
        * <phoebe.parameters.ParameterSet> the renamed feature
        """
        for param in self.filter(feature=old_feature).to_list():
            param._feature = new_feature

        redo_kwargs = {'old_feature': old_feature, 'new_feature': new_feature}
        undo_kwargs = {'old_feature': new_feature, 'new_feature': old_feature}

        self._add_history(redo_func='rename_feature',
                          redo_kwargs=redo_kwargs,
                          undo_func='rename_feature',
                          undo_kwargs=undo_kwargs)

        return self.filter(feature=new_feature)

    def remove_feature(self, feature=None, **kwargs):
        """
        Remove a 'feature' from the bundle.

        See also:
        * <phoebe.parameters.ParameterSet.remove_parameters_all>

        Arguments
        ----------
        * `feature` (string, optional): the label of the feature to be removed.
        * `**kwargs`: other filter arguments to be sent to
            <phoebe.parameters.ParameterSet.remove_parameters_all>.  The following
            will be ignored: feature, qualifier.

        Returns
        -----------
        * ParameterSet of removed parameters

        Raises
        --------
        * ValueError: if `feature` is not provided AND no `kwargs` are provided.
        """
        self._kwargs_checks(kwargs)

        # Let's avoid deleting ALL features from the matching contexts
        if feature is None and not len(kwargs.items()):
            raise ValueError("must provide some value to filter for features")

        kwargs['feature'] = feature

        # Let's avoid the possibility of deleting a single parameter
        kwargs['qualifier'] = None

        # Let's also avoid the possibility of accidentally deleting system
        # parameters, etc
        kwargs.setdefault('context', ['feature', 'compute'])

        removed_ps = self.remove_parameters_all(**kwargs)

        self._add_history(redo_func='remove_feature',
                          redo_kwargs=kwargs,
                          undo_func=None,
                          undo_kwargs={})

        return removed_ps

    def remove_features_all(self):
        """
        Remove all features from the bundle.  To remove a single feature, see
        <phoebe.frontend.bundle.Bundle.remove_feature>.

        Returns
        -----------
        * ParameterSet of removed parameters
        """
        removed_ps = ParameterSet()
        for feature in self.features:
            removed_ps += self.remove_feature(feature=feature)
        return removed_ps

    def rename_feature(self, old_feature, new_feature):
        """
        Change the label of a feature attached to the Bundle.

        Arguments
        ----------
        * `old_feature` (string): current label of the feature (must exist)
        * `new_feature` (string): the desired new label of the feature
            (must not yet exist)

        Returns
        --------
        * <phoebe.parameters.ParameterSet> the renamed dataset

        Raises
        --------
        * ValueError: if the value of `new_feature` is forbidden or already exists.
        """
        # TODO: raise error if old_feature not found?

        self._check_label(new_feature)
        self._rename_label('feature', old_feature, new_feature)

        return self.filter(feature=new_feature)


    def enable_feature(self, feature=None, **kwargs):
        """
        Enable a `feature`.  Features that are enabled will be computed
        during <phoebe.frontend.bundle.Bundle.run_compute> and included in the cost function
        during run_fitting (once supported).

        If `compute` is not provided, the dataset will be enabled across all
        compute options.

        Note that not all `compute` backends support all types of features.
        Unsupported features do not have 'enabled' parameters, and therefore
        cannot be enabled or disabled.

        See also:
        * <phoebe.frontend.bundle.Bundle.disable_feature>

        Arguments
        -----------
        * `feature` (string, optional): name of the feature
        * `**kwargs`:  any other tags to do the filter
            (except feature or context)

        Returns
        ---------
        * a <phoebe.parameters.ParameterSet> object of the enabled feature
        """
        kwargs['context'] = 'compute'
        kwargs['feature'] = feature
        kwargs['qualifier'] = 'enabled'
        self.set_value_all(value=True, **kwargs)

        self._add_history(redo_func='enable_feature',
                          redo_kwargs={'feature': feature},
                          undo_func='disable_feature',
                          undo_kwargs={'feature': feature})

        return self.get_feature(feature=feature)


    def disable_feature(self, feature=None, **kwargs):
        """
        Disable a `feature`.  Features that are enabled will be computed
        during <phoebe.frontend.bundle.Bundle.run_compute> and included in the cost function
        during run_fitting (once supported).

        If `compute` is not provided, the dataset will be disabled across all
        compute options.

        Note that not all `compute` backends support all types of features.
        Unsupported features do not have 'enabled' parameters, and therefore
        cannot be enabled or disabled.

        See also:
        * <phoebe.frontend.bundle.Bundle.enable_feature>

        Arguments
        -----------
        * `feature` (string, optional): name of the feature
        * `**kwargs`:  any other tags to do the filter
            (except feature or context)

        Returns
        ---------
        * a <phoebe.parameters.ParameterSet> object of the disabled feature
        """
        kwargs['context'] = 'compute'
        kwargs['feature'] = feature
        kwargs['qualifier'] = 'enabled'
        self.set_value_all(value=False, **kwargs)

        self._add_history(redo_func='disable_feature',
                          redo_kwargs={'feature': feature},
                          undo_func='enable_feature',
                          undo_kwargs={'feature': feature})

        return self.get_feature(feature=feature)

    def add_spot(self, component=None, feature=None, **kwargs):
        """
        Shortcut to <phoebe.frontend.bundle.Bundle.add_feature> but with kind='spot'.
        """
        if component is None:
            if len(self.hierarchy.get_stars())==1:
                component = self.hierarchy.get_stars()[0]
            else:
                raise ValueError("must provide component for spot")

        kwargs.setdefault('component', component)
        kwargs.setdefault('feature', feature)
        return self.add_feature('spot', **kwargs)

    def get_spot(self, feature=None, **kwargs):
        """
        Shortcut to <phoebe.frontend.bundle.Bundle.get_feature> but with kind='spot'.

        Arguments
        ----------
        * `feature`: (string, optional, default=None): the name of the feature
        * `**kwargs`: any other tags to do the filtering (excluding feature, kind, and context)

        Returns:
        * a <phoebe.parameters.ParameterSet> object.
        """
        kwargs.setdefault('kind', 'spot')
        return self.get_feature(feature, **kwargs)

    def rename_spot(self, old_feature, new_feature):
        """
        Shortcut to <phoebe.frontend.bundle.Bundle.remove_feature> but with kind='spot'.
        """
        kwargs.setdefault('kind', 'spot')
        return self.remove_feature(feature, **kwargs)

    @send_if_client
    def add_component(self, kind, **kwargs):
        """
        Add a new component (star or orbit) to the system.  If not provided,
        `component` (the name of the new star or orbit) will be created for
        you and can be accessed by the `component` attribute of the returned
        <phoebe.parameters.ParameterSet>.

        ```py
        b.add_component(component.star)
        ```

        or

        ```py
        b.add_component('orbit', period=2.5)
        ```

        Available kinds can be found in <phoebe.parameters.component> or by calling
        <phoebe.list_available_components> and include:
        * <phoebe.parameters.component.star>
        * <phoebe.parmaeters.component.orbit>
        * <phoebe.parameters.component.envelope>

        Arguments
        ----------
        * `kind` (string): function to call that returns a
             <phoebe.parameters.ParameterSet> or list of
             <phoebe.parameters.Parameter> objects.  This must either be a
             callable function that accepts only default values, or the name
             of a function (as a string) that can be found in the
             <phoebe.parameters.compute> module.
        * `component` (string, optional): name of the newly-created component.
        * `overwrite` (boolean, optional, default=False): whether to overwrite
            an existing component with the same `component` tag.  If False,
            an error will be raised.
        * `return_overwrite` (boolean, optional, default=False): whether to include
            removed parameters due to `overwrite` in the returned ParameterSet.
            Only applicable if `overwrite` is True.
        * `**kwargs`: default values for any of the newly-created parameters
            (passed directly to the matched callabled function).

        Returns
        ---------
        * <phoebe.parameters.ParameterSet> of all parameters that have been added
            or changed.

        Raises
        ----------
        * NotImplementedError: if a required constraint is not implemented.
        """

        func = _get_add_func(_component, kind)

        if sys.version_info[0] == 3:
          fname = func.__name__
        else:
          fname = func.__name__


        if kwargs.get('component', False) is None:
            # then we want to apply the default below, so let's pop for now
            _ = kwargs.pop('component')

        kwargs.setdefault('component',
                          self._default_label(fname,
                                              **{'context': 'component',
                                                 'kind': fname}))

        if kwargs.pop('check_label', True):
            self._check_label(kwargs['component'], allow_overwrite=kwargs.get('overwrite', False))

        params, constraints = func(**kwargs)


        metawargs = {'context': 'component',
                     'component': kwargs['component'],
                     'kind': fname}

        if kwargs.get('overwrite', False):
            overwrite_ps = self.remove_component(component=kwargs['component'])
            # check the label again, just in case kwargs['component'] belongs to
            # something other than component
            self.exclude(component=kwargs['component'])._check_label(kwargs['component'], allow_overwrite=False)

        self._attach_params(params, **metawargs)
        # attach params called _check_copy_for, but only on it's own parameterset
        self._check_copy_for()

        redo_kwargs = deepcopy(kwargs)
        redo_kwargs['func'] = fname
        self._add_history(redo_func='add_component',
                          redo_kwargs=redo_kwargs,
                          undo_func='remove_component',
                          undo_kwargs={'component': kwargs['component']})

        for constraint in constraints:
            self.add_constraint(*constraint)

        # Figure options for this dataset
        if kind in ['star']:
            fig_params = _figure._add_component(self, **kwargs)

            fig_metawargs = {'context': 'figure',
                             'kind': kind,
                             'component': kwargs['component']}
            self._attach_params(fig_params, **fig_metawargs)


        # TODO: include figure params in returned PS?
        ret_ps = self.get_component(check_visible=False, check_default=False, **metawargs)

        ret_ps += ParameterSet(self._handle_component_selectparams(return_changes=True))
        ret_ps += ParameterSet(self._handle_pblum_defaults(return_changes=True))

        # since we've already processed (so that we can get the new qualifiers),
        # we'll only raise a warning
        self._kwargs_checks(kwargs,
                            additional_allowed_keys=['overwrite', 'return_overwrite'],
                            warning_only=True, ps=ret_ps)

        if kwargs.get('overwrite', False) and kwargs.get('return_overwrite', False):
            ret_ps += overwrite_ps

        return ret_ps

    def get_component(self, component=None, **kwargs):
        """
        Filter in the 'component' context

        See also:
        * <phoebe.parameters.ParameterSet.filter>

        Arguments
        ----------
        * `component`: (string, optional, default=None): the name of the component
        * `**kwargs`: any other tags to do the filtering (excluding component and context)

        Returns:
        * a <phoebe.parameters.ParameterSet> object.
        """
        if component is not None:
            kwargs['component'] = component
        kwargs['context'] = 'component'
        return self.filter(**kwargs)

    def remove_component(self, component, **kwargs):
        """
        Remove a 'component' from the bundle.

        See also:
        * <phoebe.parameters.ParameterSet.remove_parameters_all>

        Arguments
        ----------
        * `component` (string): the label of the component to be removed.
        * `**kwargs`: other filter arguments to be sent to
            <phoebe.parameters.ParameterSet.remove_parameters_all>.  The following
            will be ignored: component, context

        Returns
        -----------
        * ParameterSet of removed or changed parameters
        """
        # NOTE: run_checks will check if an entry is in the hierarchy but has no parameters
        kwargs['component'] = component
        # NOTE: we do not remove from 'model' by default
        kwargs['context'] = ['component', 'constraint', 'dataset', 'compute', 'figure']
        ret_ps =  self.remove_parameters_all(**kwargs)
        ret_ps += ParameterSet(self._handle_component_selectparams(return_changes=True))
        return ret_ps

    def rename_component(self, old_component, new_component):
        """
        Change the label of a component attached to the Bundle.

        Arguments
        ----------
        * `old_component` (string): current label of the component (must exist)
        * `new_component` (string): the desired new label of the component
            (must not yet exist)

        Returns
        --------
        * <phoebe.parameters.ParameterSet> of any parameters that were changed.

        Raises
        --------
        * ValueError: if the value of `new_component` is forbidden or already exists.
        """
        # TODO: raise error if old_component not found?

        # even though _rename_tag will call _check_label again, we should
        # do it first so that we can raise any errors BEFORE we start messing
        # with the hierarchy
        self._check_label(new_component)
        # changing hierarchy must be called first since it needs to access
        # the kind of old_component
        if len([c for c in self.components if new_component in c]):
            logger.warning("hierarchy may not update correctly with new component")
        self.hierarchy.rename_component(old_component, new_component)

        # NOTE: _handle_component_selectparams and _handle_pblum_defaults
        # is handled by _rename_label
        ret_params = self._rename_label('component', old_component, new_component)
        self.hierarchy._update_cache()
        ret_params += [self.hierarchy]

        return ParameterSet(ret_params)


    def add_orbit(self, component=None, **kwargs):
        """
        Shortcut to <phoebe.frontend.bundle.Bundle.add_component> but with kind='orbit'.
        """
        kwargs.setdefault('component', component)
        return self.add_component('orbit', **kwargs)

    def get_orbit(self, component=None, **kwargs):
        """
        Shortcut to <phoebe.frontend.bundle.Bundle.get_component> but with kind='star'.

        See also:
        * <phoebe.parameters.ParameterSet.filter>

        Arguments
        ----------
        * `component`: (string, optional, default=None): the name of the component
        * `**kwargs`: any other tags to do the filtering (excluding component, kind, and context)

        Returns:
        * a <phoebe.parameters.ParameterSet> object.
        """
        kwargs.setdefault('kind', 'orbit')
        return self.get_component(component, **kwargs)

    def rename_orbit(self, old_orbit, new_orbit):
        """
        Shortcut to <phoebe.frontend.bundle.Bundle.remove_component> but with kind='star'.
        """
        kwargs.setdefault('kind', 'orbit')
        return self.remove_component(component, **kwargs)

    def add_star(self, component=None, **kwargs):
        """
        Shortcut to <phoebe.frontend.bundle.Bundle.add_component> but with kind='star'.
        """
        kwargs.setdefault('component', component)
        return self.add_component('star', **kwargs)

    def get_star(self, component=None, **kwargs):
        """
        Shortcut to :meth:`get_component` but with kind='star'

        See also:
        * <phoebe.parameters.ParameterSet.filter>

        Arguments
        ----------
        * `comopnent`: (string, optional, default=None): the name of the component
        * `**kwargs`: any other tags to do the filtering (excluding component, kind, and context)

        Returns:
        * a <phoebe.parameters.ParameterSet> object.
        """
        kwargs.setdefault('kind', 'star')
        return self.get_component(component, **kwargs)

    def rename_star(self, old_star, new_star):
        """
        Shortcut to :meth:`rename_component`
        """
        return self.rename_component(old_star, new_star)

    def remove_star(self, component=None, **kwargs):
        """
        Shortcut to <phoebe.frontend.bundle.Bundle.remove_component> but with kind='star'.
        """
        kwargs.setdefault('kind', 'star')
        return self.remove_component(component, **kwargs)

    def add_envelope(self, component=None, **kwargs):
        """
        Shortcut to <phoebe.frontend.bundle.Bundle.add_component> but with kind='envelope'.
        """
        kwargs.setdefault('component', component)
        return self.add_component('envelope', **kwargs)

    def get_envelope(self, component=None, **kwargs):
        """
        Shortcut to <phoebe.frontend.bundle.Bundle.get_component> but with kind='envelope'.

        See also:
        * <phoebe.parameters.ParameterSet.filter>

        Arguments
        ----------
        * `component`: (string, optional, default=None): the name of the component
        * `**kwargs`: any other tags to do the filtering (excluding component, kind, and context)

        Returns
        ----------
        * a <phoebe.parameters.ParameterSet> object.
        """
        kwargs.setdefault('kind', 'envelope')
        return self.get_component(component, **kwargs)

    def rename_envelope(self, old_envelope, new_envelope):
        """
        Shortcut to :meth:`rename_component`
        """
        return self.rename_component(old_envelope, new_envelope)

    def remove_envelope(self, component=None, **kwargs):
        """
        Shortcut to <phoebe.frontend.bundle.Bundle.remove_component> but with kind='envelope'.
        """
        kwargs.setdefault('kind', 'envelope')
        return self.remove_component(component, **kwargs)

    def get_ephemeris(self, component=None, t0='t0_supconj', **kwargs):
        """
        Get the ephemeris of a component (star or orbit).

        NOTE: support for `shift` and `phshift` was removed as of version 2.1.
        Please pass `t0` instead.

        Arguments
        ---------------
        * `component` (str, optional): name of the component.  If not given,
            component will default to the top-most level of the current
            hierarchy.  See <phoebe.parameters.HierarchyParameter.get_top>.
        * `t0` (str, optional, default='t0_supconj'): qualifier of the parameter
            to be used for t0.  Must be 't0' for 't0@system' or a valid qualifier
            (eg. 't0_supconj', 't0_perpass', 't0_ref' for binary orbits.)
            For single stars, `t0` will be used if a float or integer, otherwise
            t0@system will be used, ignoring the passed value of `t0`.
        * `**kwargs`: any value passed through kwargs will override the
            ephemeris retrieved by component (ie period, t0, dpdt).
            Note: be careful about units - input values will not be converted.

        Returns
        -----------
        * (dict): dictionary containing period, t0 (t0_supconj if orbit),
            dpdt (as applicable)

        Raises
        ---------
        * ValueError: if `shift` is passed to `**kwargs`.
        * NotImplementedError: if the component kind is not recognized or supported.
        """

        if component is None:
            component = self.hierarchy.get_top()

        if kwargs.get('shift', False):
            raise ValueError("support for phshift was removed as of 2.1.  Please pass t0 instead.")

        ret = {}

        ps = self.filter(component=component, context='component')

        if ps.kind in ['orbit']:
            ret['period'] = ps.get_value(qualifier='period', unit=u.d)
            if isinstance(t0, str):
                if t0 == 't0':
                    ret['t0'] = self.get_value(qualifier='t0', context='system', unit=u.d)
                else:
                    ret['t0'] = ps.get_value(qualifier=t0, unit=u.d)
            elif isinstance(t0, float) or isinstance(t0, int):
                ret['t0'] = t0
            else:
                raise ValueError("t0 must be string (qualifier) or float")
            ret['dpdt'] = ps.get_value(qualifier='dpdt', unit=u.d/u.d)
        elif ps.kind in ['star']:
            # TODO: consider renaming period to prot
            ret['period'] = ps.get_value(qualifier='period', unit=u.d)
            if isinstance(t0, float) or isinstance(t0, int):
                ret['t0'] = t0
            else:
                ret['t0'] = self.get_value('t0', context='system', unit=u.d)
        else:
            raise NotImplementedError

        for k,v in kwargs.items():
            ret[k] = v

        return ret

    def to_phase(self, time, component=None, t0='t0_supconj', **kwargs):
        """
        Get the phase(s) of a time(s) for a given ephemeris.

        See also: <phoebe.frontend.bundle.Bundle.get_ephemeris>.

        Arguments
        -----------
        * `time` (float/list/array): time to convert to phases (should be in
            same system/units as t0s)
        * `component` (str, optional): component for which to get the ephemeris.
            If not given, component will default to the top-most level of the
            current hierarchy.  See <phoebe.parameters.HierarchyParameter.get_top>.
        * `t0` (str, optional, default='t0_supconj'): qualifier of the parameter
            to be used for t0
        * `**kwargs`: any value passed through kwargs will override the
            ephemeris retrieved by component (ie period, t0, dpdt).
            Note: be careful about units - input values will not be converted.

        Returns:
        ----------
        * (float/array) phases in same type as input times (except lists become arrays).

        Raises
        ---------
        * ValueError: if `shift` is passed to `**kwargs`.
        * NotImplementedError: if the component kind is not recognized or supported.
        """

        if kwargs.get('shift', False):
            raise ValueError("support for phshift was removed as of 2.1.  Please pass t0 instead.")

        ephem = self.get_ephemeris(component=component, t0=t0, **kwargs)

        if isinstance(time, list):
            time = np.array(time)
        elif isinstance(time, Parameter):
            time = time.get_value(u.d)
        elif isinstance(time, str):
            time = self.get_value(time, u.d)

        t0 = ephem.get('t0', 0.0)
        period = ephem.get('period', 1.0)
        dpdt = ephem.get('dpdt', 0.0)


        # if changing this, also see parameters.constraint.time_ephem
        # and phoebe.constraints.builtin.times_to_phases
        if dpdt != 0:
            phase = np.mod(1./dpdt * np.log(period + dpdt*(time-t0)), 1.0)
        else:
            phase = np.mod((time-t0)/period, 1.0)

        if isinstance(phase, float):
            if phase > 0.5:
                phase -= 1
        else:
            # then should be an array
            phase[phase > 0.5] -= 1

        return phase

    def to_phases(self, *args, **kwargs):
        """
        Alias to <phoebe.frontend.bundle.Bundle.to_phase>.
        """
        return self.to_phase(*args, **kwargs)

    def to_time(self, phase, component=None, t0='t0_supconj', **kwargs):
        """
        Get the time(s) of a phase(s) for a given ephemeris.

        See also: <phoebe.frontend.bundle.Bundle.get_ephemeris>.

        Arguments
        -----------
        * `phase` (float/list/array): phase to convert to times (should be in
            same system/units as t0s)
        * `component` (str, optional): component for which to get the ephemeris.
            If not given, component will default to the top-most level of the
            current hierarchy.  See <phoebe.parameters.HierarchyParameter.get_top>.
        * `t0` (str, optional, default='t0_supconj'): qualifier of the parameter
            to be used for t0
        * `**kwargs`: any value passed through kwargs will override the
            ephemeris retrieved by component (ie period, t0, dpdt).
            Note: be careful about units - input values will not be converted.

        Returns
        ----------
        * (float/array) times in same type as input phases (except lists become arrays).

        Raises
        ---------
        * ValueError: if `shift` is passed to `**kwargs`.
        * NotImplementedError: if the component kind is not recognized or supported.
        """

        if kwargs.get('shift', False):
            raise ValueError("support for phshift was removed as of 2.1.  Please pass t0 instead.")

        ephem = self.get_ephemeris(component=component, t0=t0, **kwargs)

        if isinstance(phase, list):
            phase = np.array(phase)

        t0 = ephem.get('t0', 0.0)
        period = ephem.get('period', 1.0)
        dpdt = ephem.get('dpdt', 0.0)

        # if changing this, also see parameters.constraint.time_ephem
        # and phoebe.constraints.builtin.phases_to_times
        if dpdt != 0:
            time = t0 + 1./dpdt*(np.exp(dpdt*(phase))-period)
        else:
            time = t0 + (phase)*period

        return time

    def to_times(self, *args, **kwargs):
        """
        Alias to <phoebe.frontend.bundle.Bundle.to_time>.
        """
        return self.to_time(*args, **kwargs)

    @send_if_client
    def add_dataset(self, kind, component=None, **kwargs):
        """
        Add a new dataset to the bundle.  If not provided,
        `dataset` (the name of the new dataset) will be created for
        you and can be accessed by the `dataset` attribute of the returned
        <phoebe.parameters.ParameterSet>.

        For light curves, the light curve will be generated for the entire system.

        For radial velocities, you need to provide a list of components
        for which values should be computed.

        Available kinds can be found in <phoebe.parameters.dataset> or by calling
        <phoebe.list_available_datasets> and include:
        * <phoebe.parameters.dataset.lc>
        * <phoebe.parameters.dataset.rv>
        * <phoebe.parameters.dataset.lp>
        * <phoebe.parameters.dataset.orb>
        * <phoebe.parameters.dataset.mesh>

        The value of `component` will default as follows:
        * lc: defaults to `None` meaning the light curve is computed
            for the entire system.  This is the only valid option.
        * mesh: defaults to `None` meaning all components will be exposed.
            This is the only valid option.
        * rv or orb: defaults to the stars in the hierarchy.  See also
            <phoebe.parameters.HierarchyParameter.get_stars>.  Optionally,
            you can override this by providing a subset of the stars in the
            hierarchy.
        * lp: defaults to the top-level of the hierarchy (typically an orbit).
            See also <phoebe.parameters.HierarchyParameter.get_top>.  The
            exposed line-profile is then the combined line profile of all
            children components.  Optionally, you can override this by providing
            a subset (or single entry) of the stars or orbits in the hierarchy.

        Additional keyword arguments (`**kwargs`) will be applied to the resulting
        parameters, whenever possible.  See <phoebe.parameters.ParameterSet.set_value>
        for changing the values of a <phoebe.parameters.Parameter> after it has
        been attached.

        The following formats are acceptable, when applicable:

        * when passed as a single key-value pair (`times = [0,1,2,3]`), the passed
            value will be applied to all parameters with qualifier of 'times',
            including any with component = '_default' (in which case the value
            will be copied to new parameters whenver a new component is added
            to the system).
        * when passed as a single key-value pair (`times = [0, 1, 2, 3]`), **but**
            `component` (or `components`) is also passed (`component = ['primary']`),
            the passed value will be applied to all parameters with qualifier
            of 'times' and one of the passed components.  In this case, component
            = '_default' will not be included, so the value will not be copied
            to new parameters whenever a new component is added.
        * when passed as a dictionary (`times = {'primary': [0,1], 'secondary': [0,1,2]}`),
            separate values will be applied to parameters based on the component
            provided (eg. for different times/rvs per-component for RV datasets)
            or any general twig filter (eg. for different flux_densities per-time
            and per-component: `flux_densities = {'0.00@primary': [...], ...}`).
            Note that component = '_default' will only be set if it is included
            in the dictionary.

        Arguments
        ----------
        * `kind` (string): function to call that returns a
             <phoebe.parameters.ParameterSet> or list of
             <phoebe.parameters.Parameter> objects.  This must either be a
             callable function that accepts only default values, or the name
             of a function (as a string) that can be found in the
             <phoebe.parameters.compute> module.
        * `component` (list, optional): a list of components for which to compute
            the observables.  For light curves this should be left at None to always
            compute the light curve for the entire system.  See above for the
            valid options for `component` and how it will default if not provided
            based on the value of `kind` as well as how it affects the application
            of any passed values to `**kwargs`.
        * `dataset` (string, optional): name of the newly-created dataset.
        * `overwrite` (boolean, optional, default=False): whether to overwrite
            an existing dataset with the same `dataset` tag.  If False,
            an error will be raised if a dataset already exists with the same name.
        * `return_overwrite` (boolean, optional, default=False): whether to include
            removed parameters due to `overwrite` in the returned ParameterSet.
            Only applicable if `overwrite` is True.
        * `**kwargs`: default values for any of the newly-created parameters
            (passed directly to the matched callabled function).  See examples
            above for acceptable formats.

        Returns
        ---------
        * <phoebe.parameters.ParameterSet> of all parameters that have been added


        Raises
        ----------
        * ValueError: if a dataset with the provided `dataset` already exists,
            but `overwrite` is not set to True.
        * NotImplementedError: if a required constraint is not implemented.
        """

        sing_plural = {}
        sing_plural['time'] = 'times'
        sing_plural['flux'] = 'fluxes'
        sing_plural['sigma'] = 'sigmas'
        sing_plural['rv'] = 'rvs'

        func = _get_add_func(_dataset, kind.lower()
                             if isinstance(kind, str)
                             else kind)


        # remove if None
        if kwargs.get('dataset', False) is None:
            _ = kwargs.pop('dataset')

        kwargs.setdefault('dataset',
                          self._default_label(func.__name__,
                                              **{'context': 'dataset',
                                                 'kind': func.__name__}))

        if not isinstance(kwargs['dataset'], str):
            # if dataset is a unicode, that conflicts with copy-for
            # TODO: this really should be replaced with a more elegant handling
            # of unicode within parameters.ParameterSet._check_copy_for
            kwargs['dataset'] = str(kwargs['dataset'])

        if kwargs.pop('check_label', True):
            self._check_label(kwargs['dataset'], allow_overwrite=kwargs.get('overwrite', False))

        kind = func.__name__

        # Let's remember if the user passed components or if they were automatically assigned
        user_provided_components = component or kwargs.get('components', False)

        if kind == 'lc':
            allowed_components = [None]
            default_components = allowed_components
        elif kind in ['rv', 'orb']:
            allowed_components = self.hierarchy.get_stars() # + self.hierarchy.get_orbits()
            default_components = self.hierarchy.get_stars()
            # TODO: how are we going to handle overcontacts dynamical vs flux-weighted
        elif kind in ['mesh']:
            # allowed_components = self.hierarchy.get_meshables()
            allowed_components = [None]
            # allowed_components = self.hierarchy.get_stars()
            # TODO: how will this work when changing hierarchy to add/remove the common envelope?
            default_components = allowed_components
        elif kind in ['etv']:
            hier = self.hierarchy
            stars = hier.get_stars()
            # only include components in which the sibling is also a star that
            # means that the companion in a triple cannot be timed, because how
            # do we know who it's eclipsing?
            allowed_components = [s for s in stars if hier.get_sibling_of(s) in stars]
            default_components = allowed_components
        elif kind in ['lp']:
            # TODO: need to think about what this should be for contacts...
            allowed_components = self.hierarchy.get_stars() + self.hierarchy.get_orbits()
            default_components = [self.hierarchy.get_top()]

        else:
            allowed_components = [None]
            default_components = [None]

        # Let's handle the case where the user accidentally sends components
        # instead of component
        if kwargs.get('components', None) and component is None:
            logger.warning("assuming you meant 'component' instead of 'components'")
            components = kwargs.pop('components')
        else:
            components = component

        if isinstance(components, str):
            components = [components]
        elif hasattr(components, '__iter__'):
            components = components
        elif components is None:
            components = default_components
        else:
            raise NotImplementedError

        # Let's handle the case where the user accidentally sends singular
        # instead of plural (since we used to have this)
        # TODO: use parameter._singular_to_plural?
        for singular, plural in sing_plural.items():
            if kwargs.get(singular, None) is not None and kwargs.get(plural, None) is None:
                logger.warning("assuming you meant '{}' instead of '{}'".format(plural, singular))
                kwargs[plural] = kwargs.pop(singular)

        if not np.all([component in allowed_components
                       for component in components]):
            raise ValueError("'{}' not a recognized/allowable component".format(component))

        ds_metawargs = {'context': 'dataset',
                         'kind': kind,
                         'dataset': kwargs['dataset']}

        if kind in ['lp']:
            # then times needs to be passed now to duplicate and tag the Parameters
            # correctly
            ds_kwargs = {'times': kwargs.pop('times', [])}
        else:
            ds_kwargs = {}

        params, constraints = func(dataset=kwargs['dataset'], component_top=self.hierarchy.get_top(), **ds_kwargs)

        if kwargs.get('overwrite', False):
            overwrite_ps = self.remove_dataset(dataset=kwargs['dataset'])
            # check the label again, just in case kwargs['dataset'] belongs to
            # something other than dataset
            self._check_label(kwargs['dataset'], allow_overwrite=False)

        self._attach_params(params, **ds_metawargs)

        for constraint in constraints:
            # TODO: tricky thing here will be copying the constraints
            self.add_constraint(*constraint)


        # Figure options for this dataset
        if kind not in ['mesh']:
            fig_params = _figure._add_dataset(self, **kwargs)

            fig_metawargs = {'context': 'figure',
                             'kind': kind,
                             'dataset': kwargs['dataset']}
            self._attach_params(fig_params, **fig_metawargs)

        else:
            fig_params = None



        if self.get_value(qualifier='auto_add_figure', context='setting') and kind not in self.filter(context='figure', check_visible=False, check_default=False).exclude(figure=[None], check_visible=False, check_default=False).kinds:
            # then we don't have a figure for this kind yet
            logger.info("calling add_figure(kind='{}') since auto_add_figure@setting=True".format(kind))
            new_fig_params = self.add_figure(kind=kind)
        else:
            new_fig_params = None


        # Now we need to apply any kwargs sent by the user.  See the API docs
        # above for more details and make sure to update there if the options here
        # change.  There are a few scenarios (and each kwargs could fall into different ones):
        # times = [0,1,2]
        #    in this case, we want to apply time across all of the components that
        #    are applicable for this dataset kind AND to _default so that any
        #    future components added to the system are copied appropriately
        # times = [0,1,2], components=['primary', 'secondary']
        #    in this case, we want to apply the value for time across components
        #    but time@_default should remain empty (it will not copy for components
        #    added in the future)
        # times = {'primary': [0,1], 'secondary': [0,1,2]}
        #    here, regardless of the components, we want to apply these to their
        #    individually requested parameters.  We won't touch _default unless
        #    its included in the dictionary

        # this needs to happen before kwargs get applied so that the default
        # values can be overridden by the supplied kwargs
        self._handle_pblum_defaults()
        self._handle_dataset_selectparams()

        if 'compute_phases' in kwargs.keys():
            if 'compute_times' in kwargs.keys():
                self.remove_dataset(dataset=kwargs['dataset'])
                raise ValueError("cannot provide both 'compute_phases' and 'compute_times'. Dataset has not been added.")
            elif kind in ['mesh', 'orb'] and 'times' in kwargs.keys():
                self.remove_dataset(dataset=kwargs['dataset'])
                raise ValueError("cannot provide both 'compute_phases' and 'compute_times' for a {} dataset. Dataset has not been added.".format(kind))
            else:
                # then we must flip the constraint
                # TODO: this will probably break with triple support - we'll need to handle the multiple orbit components by accepting the dictionary.
                # For now we'll assume the component is top-level binary
                self.flip_constraint('compute_phases', component=self.hierarchy.get_top(), dataset=kwargs['dataset'], solve_for='compute_times')

        if kind in ['mesh','orb'] and 'times' in kwargs.keys():
            # we already checked and would have raised an error if compute_phases
            # was provided, but we still need to handle compute_times
            if 'compute_times' in kwargs.keys():
                self.remove_dataset(dataset=kwargs['dataset'])
                raise ValueError("cannot provide both 'compute_times' and 'times' (which would write to 'compute_times') for a {} dataset.  Dataset has not been added.".format(kind))

            # if we're this far, the user passed times, but not compute_times/phases
            logger.warning("{} dataset uses 'compute_times' instead of 'times', applying value sent as 'times' to 'compute_times'.".format(kind))
            kwargs['compute_times'] = kwargs.pop('times')

        if 'pblum_mode' in kwargs.keys():
            # we need to set this first so that pblum visibilities are set
            # before we enter the loop

            v = kwargs.pop('pblum_mode')
            k = 'pblum_mode'
            components_ = None

            # we shouldn't need to worry about a dictionary here since there
            # are no components, but let's just check and raise an error if it is.
            if isinstance(v, dict):
                raise TypeError("pblum_mode cannot be passed as a dictionary")

            try:
                self.set_value_all(qualifier=k,
                                   dataset=kwargs['dataset'],
                                   component=components_,
                                   value=v,
                                   check_visible=False,
                                   ignore_none=True)
            except Exception as err:
                self.remove_dataset(dataset=kwargs['dataset'])
                raise ValueError("could not set value for {}={} with error: '{}'. Dataset has not been added".format(k, value, str(err)))


        for k, v in kwargs.items():
            if k in ['dataset']:
                pass
            elif isinstance(v, dict):
                for component_or_twig, value in v.items():
                    ps = self.filter(qualifier=k,
                                     dataset=kwargs['dataset'],
                                     check_visible=False,
                                     check_default=False,
                                     ignore_none=True)

                    if component_or_twig in ps.components:
                        component = component_or_twig
                        logger.debug("setting value of dataset parameter: qualifier={}, dataset={}, component={}, value={}".format(k, kwargs['dataset'], component, value))
                        try:
                            self.set_value_all(qualifier=k,
                                               dataset=kwargs['dataset'],
                                               component=component,
                                               value=value,
                                               check_visible=False,
                                               check_default=False,
                                               ignore_none=True)
                        except Exception as err:
                            self.remove_dataset(dataset=kwargs['dataset'])
                            raise ValueError("could not set value for {}={} with error: '{}'. Dataset has not been added".format(k, value, str(err)))
                    elif len(ps.filter(component_or_twig, check_visible=False, check_default=False).to_list()) >= 1:
                        twig = component_or_twig
                        logger.debug("setting value of dataset parameter: qualifier={}, twig={}, component={}, value={}".format(k, kwargs['dataset'], twig, value))
                        try:
                            self.set_value_all(twig,
                                               qualifier=k,
                                               dataset=kwargs['dataset'],
                                               value=value,
                                               check_visible=False,
                                               check_default=False,
                                               ignore_none=True)
                        except Exception as err:
                            self.remove_dataset(dataset=kwargs['dataset'])
                            raise ValueError("could not set value for {}={} with error: '{}'. Dataset has not been added".format(k, value, str(err)))
                    else:
                        self.remove_dataset(dataset=kwargs['dataset'])
                        raise ValueError("could not set value for {}={}.  {} did not match either a component or general filter.  Dataset has not been added".format(k, value, component_or_twig))

            else:
                # for dataset kinds that include passband dependent AND
                # independent parameters, we need to carefully default on
                # what component to use when passing the defaults
                check_visible = False
                if kind in ['rv', 'lp'] and k in ['ld_func', 'ld_coeffs',
                                                  'passband', 'intens_weighting',
                                                  'profile_rest', 'profile_func', 'profile_sv']:
                    # passband-dependent parameters do not have
                    # assigned components
                    components_ = None
                elif k in ['compute_times']:
                    components_ = None
                elif k in ['compute_phases']:
                    components_ = self.hierarchy.get_top()
                elif k in ['pblum']:
                    check_visible = True

                    components_ = self.hierarchy.get_stars()+['_default']
                elif components == [None]:
                    components_ = None
                elif user_provided_components:
                    components_ = components
                else:
                    components_ = components+['_default']

                logger.debug("setting value of dataset parameter: qualifier={}, dataset={}, component={}, value={}".format(k, kwargs['dataset'], components_, v))
                try:
                    self.set_value_all(qualifier=k,
                                       dataset=kwargs['dataset'],
                                       component=components_,
                                       value=v,
                                       check_visible=check_visible,
                                       ignore_none=True)
                except Exception as err:
                    self.remove_dataset(dataset=kwargs['dataset'])
                    raise ValueError("could not set value for {}={} with error: '{}'. Dataset has not been added.".format(k, v, str(err)))


        def _to_safe_value(v):
            if isinstance(v, nparray.ndarray):
                return v.to_json()
            elif isinstance(v, dict):
                return {k: _to_safe_value(v) for k,v in v.items()}
            else:
                return v

        redo_kwargs = deepcopy({k:_to_safe_value(v) for k,v in kwargs.items()})
        redo_kwargs['func'] = func.__name__
        self._add_history(redo_func='add_dataset',
                          redo_kwargs=redo_kwargs,
                          undo_func='remove_dataset',
                          undo_kwargs={'dataset': kwargs['dataset']})


        ret_ps = self.filter(dataset=kwargs['dataset'], **_skip_filter_checks)

        # since we've already processed (so that we can get the new qualifiers),
        # we'll only raise a warning
        self._kwargs_checks(kwargs, ['overwrite', 'return_overwrite'], warning_only=True, ps=ret_ps)

        if new_fig_params is not None:
            ret_ps += new_fig_params

        if kwargs.get('overwrite', False) and kwargs.get('return_overwrite', False):
            ret_ps += overwrite_ps

        return ret_ps

    def get_dataset(self, dataset=None, **kwargs):
        """
        Filter in the 'dataset' context

        See also:
        * <phoebe.parameters.ParameterSet.filter>

        Arguments
        ----------
        * `dataset`: (string, optional, default=None): the name of the dataset
        * `**kwargs`: any other tags to do the filtering (excluding dataset and context)

        Returns
        --------
        * a <phoebe.parameters.ParameterSet> object.
        """
        if dataset is not None:
            kwargs['dataset'] = dataset

        kwargs['context'] = 'dataset'
        if 'kind' in kwargs.keys():
            # since we switched how dataset kinds are named, let's just
            # automatically handle switching to lowercase
            kwargs['kind'] = kwargs['kind'].lower()
        return self.filter(**kwargs)

    def remove_dataset(self, dataset=None, **kwargs):
        """
        Remove a 'dataset' from the Bundle.

        This removes all matching Parameters from the dataset, model, and
        constraint contexts (by default if the context tag is not provided).

        You must provide some sort of filter or this will raise an Error (so
        that all Parameters are not accidentally removed).

        See also:
        * <phoebe.parameters.ParameterSet.remove_parameters_all>

        Arguments
        ----------
        * `dataset` (string, optional): the label of the dataset to be removed.
        * `**kwargs`: other filter arguments to be sent to
            <phoebe.parameters.ParameterSet.remove_parameters_all>.  The following
            will be ignored: dataset, qualifier.

        Returns
        -----------
        * ParameterSet of removed or changed parameters

        Raises
        --------
        * ValueError: if `dataset` is not provided AND no `kwargs` are provided.
        """

        self._kwargs_checks(kwargs)

        # Let's avoid deleting ALL parameters from the matching contexts
        if dataset is None and not len(kwargs.items()):
            raise ValueError("must provide some value to filter for datasets")

        if dataset is None:
            # then let's find the list of datasets that match the filter,
            # we'll then use dataset to do the removing.  This avoids leaving
            # pararameters behind that don't specifically match the filter
            # (ie if kind is passed as 'rv' we still want to remove parameters
            # with datasets that are RVs but belong to a different kind in
            # another context like compute)
            dataset = self.filter(**kwargs).datasets
            kwargs['kind'] = None


        kwargs['dataset'] = dataset
        # Let's avoid the possibility of deleting a single parameter
        kwargs['qualifier'] = None
        # Let's also avoid the possibility of accidentally deleting system
        # parameters, etc
        kwargs.setdefault('context', ['dataset', 'model', 'constraint', 'compute', 'figure'])

        ret_ps = self.remove_parameters_all(**kwargs)
        # not really sure why we need to call this twice, but it seems to do
        # the trick
        ret_ps += self.remove_parameters_all(**kwargs)

        ret_ps += ParameterSet(self._handle_dataset_selectparams(return_changes=True))
        # the dataset could have been removed from an existing model which changes options
        # for time_source params if it was a mesh or lp
        ret_ps += ParameterSet(self._handle_figure_time_source_params(return_changes=True))

        # TODO: check to make sure that trying to undo this
        # will raise an error saying this is not undo-able
        self._add_history(redo_func='remove_dataset',
                          redo_kwargs={'dataset': dataset},
                          undo_func=None,
                          undo_kwargs={})

        return ret_ps

    def remove_datasets_all(self):
        """
        Remove all datasets from the bundle.  To remove a single dataset see
        <phoebe.frontend.bundle.Bundle.remove_dataset>.

        Returns
        -----------
        * ParameterSet of removed parameters
        """
        removed_ps = ParameterSet()
        for dataset in self.datasets:
            removed_ps += self.remove_dataset(dataset=dataset)

        return removed_ps

    def rename_dataset(self, old_dataset, new_dataset):
        """
        Change the label of a dataset attached to the Bundle.

        Arguments
        ----------
        * `old_dataset` (string): current label of the dataset (must exist)
        * `new_dataset` (string): the desired new label of the dataset
            (must not yet exist)

        Returns
        --------
        * <phoebe.parameters.ParameterSet> the renamed dataset

        Raises
        --------
        * ValueError: if the value of `new_dataset` is forbidden or already exists.
        """
        # TODO: raise error if old_component not found?

        self._check_label(new_dataset)
        self._rename_label('dataset', old_dataset, new_dataset)

        ret_ps = self.filter(dataset=new_dataset)

        ret_ps += ParameterSet(self._handle_dataset_selectparams(return_changes=True))
        # Only needed if it was a mesh or lp
        ret_ps += ParameterSet(self._handle_figure_time_source_params(return_changes=True))

        return ret_ps


    def enable_dataset(self, dataset=None, **kwargs):
        """
        Enable a `dataset`.  Datasets that are enabled will be computed
        during <phoebe.frontend.bundle.Bundle.run_compute> and included in the cost function
        during run_fitting (once supported).

        If `compute` is not provided, the dataset will be enabled across all
        compute options.

        Note that not all `compute` backends support all types of datasets.
        Unsupported datasets do not have 'enabled' parameters, and therefore
        cannot be enabled or disabled.

        See also:
        * <phoebe.frontend.bundle.Bundle.diable_dataset>

        Arguments
        -----------
        * `dataset` (string, optional): name of the dataset
        * `**kwargs`:  any other tags to do the filter
            (except dataset or context)

        Returns
        ---------
        * a <phoebe.parameters.ParameterSet> object of the enabled dataset
        """
        kwargs['context'] = 'compute'
        kwargs['dataset'] = dataset
        kwargs['qualifier'] = 'enabled'
        self.set_value_all(value=True, **kwargs)

        self._add_history(redo_func='enable_dataset',
                          redo_kwargs={'dataset': dataset},
                          undo_func='disable_dataset',
                          undo_kwargs={'dataset': dataset})

        return self.get_dataset(dataset=dataset)

    def disable_dataset(self, dataset=None, **kwargs):
        """
        Disable a `dataset`.  Datasets that are enabled will be computed
        during <phoebe.frontend.bundle.Bundle.run_compute> and included in the cost function
        during run_fitting (once supported).

        If `compute` is not provided, the dataset will be disabled across all
        compute options.

        Note that not all `compute` backends support all types of datasets.
        Unsupported datasets do not have 'enabled' parameters, and therefore
        cannot be enabled or disabled.

        See also:
        * <phoebe.frontend.bundle.Bundle.enable_dataset>

        Arguments
        -----------
        * `dataset` (string, optional): name of the dataset
        * `**kwargs`:  any other tags to do the filter
            (except dataset or context)

        Returns
        ---------
        * a <phoebe.parameters.ParameterSet> object of the disabled dataset
        """
        kwargs['context'] = 'compute'
        kwargs['dataset'] = dataset
        kwargs['qualifier'] = 'enabled'
        self.set_value_all(value=False, **kwargs)

        self._add_history(redo_func='disable_dataset',
                          redo_kwargs={'dataset': dataset},
                          undo_func='enable_dataset',
                          undo_kwargs={'dataset': dataset})

        return self.get_dataset(dataset=dataset)

    def add_parameter(self):
        """
        [NOT IMPLEMENTED]

        Add a new parameter to the bundle

        :raises NotImplementedError: because it isn't
        """
        # TODO: don't forget add_history
        raise NotImplementedError

    def add_constraint(self, *args, **kwargs):
        """
        Add a <phoebe.parameters.ConstraintParameter> to the
        <phoebe.frontend.bundle.Bundle>.

        See also:
        * <phoebe.frontend.bundle.Bundle.get_constraint>
        * <phoebe.frontend.bundle.Bundle.remove_constraint>
        * <phoebe.frontend.bundle.Bundle.run_constraint>
        * <phoebe.frontend.bundle.Bundle.flip_constraint>
        * <phoebe.frontend.bundle.Bundle.run_delayed_constraints>

        For a list of optional built-in constraints, see <phoebe.parameters.constraint>
        including:
        * <phoebe.parameters.constraint.semidetached>

        The following are automatically included for all orbits, during
        <phoebe.frontend.bundle.Bundle.add_component> for a
        <phoebe.parameters.component.orbit>:
        * <phoebe.parameters.constraint.asini>
        * <phoebe.parameters.constraint.ecosw>
        * <phoebe.parameters.constraint.esinw>
        * <phoebe.parameters.constraint.t0_perpass_supconj>
        * <phoebe.parameters.constraint.t0_ref_supconj>
        * <phoebe.parameters.constraint.mean_anom>
        * <phoebe.parameters.constraint.freq>

        The following are automatically included for all stars, during
        <phoebe.frontend.bundle.Bundle.add_component> for a
        <phoebe.parameters.component.star>:
        * <phoebe.parameters.constraint.freq>
        * <phoebe.parameters.constraint.irrad_frac>
        * <phoebe.parameters.constraint.logg>

        Additionally, some constraints are automatically handled by the hierarchy in
        <phoebe.frontend.bundle.Bundle.set_hierarchy> or when loading a default
        system.  The following are automatically included for a
        <phoebe.frontend.bundle.Bundle.default_binary>:
        * <phoebe.parameters.constraint.mass>
        * <phoebe.parameters.constraint.comp_sma>
        * <phoebe.parameters.constraint.rotation_period> (detached only)
        * <phoebe.parameters.constraint.pitch> (detached only)
        * <phoebe.parameters.constraint.yaw> (detached only)
        * <phoebe.parameters.constraint.requiv_detached_max> (detached only)
        * <phoebe.parameters.constraint.potential_contact_min> (contact only)
        * <phoebe.parameters.constraint.potential_contact_max> (contact only)
        * <phoebe.parameters.constraint.requiv_contact_min> (contact only)
        * <phoebe.parameters.constraint.requiv_contact_max> (contact only)
        * <phoebe.parameters.constraint.fillout_factor> (contact only)
        * <phoebe.parameters.constraint.requiv_to_pot> (contact only)

        Arguments
        ------------
        * `*args`: positional arguments can be any one of the following:
            * valid string representation of a constraint
            * callable function (possibly in <phoebe.parameters.constraint>)
                followed by arguments that return a valid string representation
                of the constraint.
        * `kind` (string, optional): kind of the constraint function to find in
            <phoebe.parameters.constraint>
        * `func` (string, optional): func of the constraint to find in
            <phoebe.parameters.constraint>
        * `constraint_func` (string, optional): constraint_func of the constraint
            to find in <phoebe.parameters.constraint>
        * `solve_for` (string, optional): twig/qualifier in the constraint to solve
            for.  See also <phoebe.frontend.bundle.Bundle.flip_constraint>.

        Returns
        ---------
        * a <phoebe.parameters.ParameterSet> of the created constraint.
        """
        # TODO: be smart enough to take kwargs (especially for undoing a
        # remove_constraint) for kind, value (expression),

        redo_kwargs = deepcopy(kwargs)

        if len(args) == 1 and \
                isinstance(args[0], str) and \
                not _get_add_func(_constraint, args[0],
                                  return_none_if_not_found=True):
            # then only the expression has been passed,
            # we just need to pass it on to constraints.custom

            func = constraint.custom
            func_args = args

        elif len(args) == 2 and \
                all([isinstance(arg, Parameter) or
                     isinstance(arg, ConstraintParameter) for arg in args]):
            # then we have 2 constraint expressions

            func = constraint.custom
            func_args = args

        elif len(args) == 0:
            # then everything is passed through kwargs
            if 'kind' in kwargs.keys():
                func = _get_add_func(_constraint, kwargs['kind'])
            elif 'func' in kwargs.keys():
                func = _get_add_func(_constraint, kwargs['func'])
            elif 'constraint_func' in kwargs.keys():
                func = _get_add_func(_constraint, kwargs['constraint_func'])
            else:
                func = constraint.custom

            func_args = []

            # constraint_param = ConstraintParameter(self, **kwargs)

        else:
            # then we've been passed the function in constraints and its
            # arguments

            func = _get_add_func(_constraint, args[0])
            func_args = args[1:]

        if 'solve_for' in kwargs.keys():
            # solve_for is a twig, we need to pass the parameter
            kwargs['solve_for'] = self.get_parameter(kwargs['solve_for'], context=['component', 'dataset', 'model'], check_visible=False)

        lhs, rhs, addl_vars, constraint_kwargs = func(self, *func_args, **kwargs)
        # NOTE that any component parameters required have already been
        # created by this point

        constraint_param = ConstraintParameter(self,
                                               qualifier=lhs.qualifier,
                                               component=lhs.component,
                                               dataset=lhs.dataset,
                                               feature=lhs.feature,
                                               kind=lhs.kind,
                                               model=lhs.model,
                                               constraint_func=func.__name__,
                                               constraint_kwargs=constraint_kwargs,
                                               addl_vars=addl_vars,
                                               in_solar_units=func.__name__ not in constraint.list_of_constraints_requiring_si,
                                               value=rhs,
                                               default_unit=lhs.default_unit,
                                               description='expression that determines the constraint')


        newly_constrained_param = constraint_param.get_constrained_parameter()
        check_kwargs = {k:v for k,v in newly_constrained_param.meta.items() if k not in ['context', 'twig', 'uniquetwig']}
        check_kwargs['context'] = 'constraint'
        check_kwargs['check_visible'] = False
        if len(self._bundle.filter(**check_kwargs)):
            raise ValueError("'{}' is already constrained".format(newly_constrained_param.twig))

        metawargs = {'context': 'constraint',
                     'kind': func.__name__}

        params = ParameterSet([constraint_param])
        constraint_param._update_bookkeeping()
        self._attach_params(params, **metawargs)

        redo_kwargs['func'] = func.__name__

        self._add_history(redo_func='add_constraint',
                          redo_kwargs=redo_kwargs,
                          undo_func='remove_constraint',
                          undo_kwargs={'uniqueid': constraint_param.uniqueid})

        # we should run it now to make sure everything is in-sync
        if conf.interactive_constraints:
            self.run_constraint(uniqueid=constraint_param.uniqueid, skip_kwargs_checks=True)
        else:
            self._delayed_constraints.append(constraint_param.uniqueid)

        return params
        # return self.get_constraint(**metawargs)

    def get_constraint(self, twig=None, **kwargs):
        """
        Filter in the 'constraint' context

        See also:
        * <phoebe.parameters.ParameterSet.get>
        * <phoebe.frontend.bundle.Bundle.add_constraint>
        * <phoebe.frontend.bundle.Bundle.remove_constraint>
        * <phoebe.frontend.bundle.Bundle.run_constraint>
        * <phoebe.frontend.bundle.Bundle.flip_constraint>
        * <phoebe.frontend.bundle.Bundle.run_delayed_constraints>

        Arguments
        ----------
        * `twig`: (string, optional, default=None): the twig used for filtering
        * `**kwargs`: any other tags to do the filtering (excluding twig and context)

        Returns
        ---------
        * a <phoebe.parameters.Parameter> object.
        """
        if twig is not None:
            kwargs['twig'] = twig
        kwargs['context'] = 'constraint'
        return self.get(**kwargs)

    def remove_constraint(self, twig=None, **kwargs):
        """
        Remove a 'constraint' from the bundle.

        See also:
        * <phoebe.parameters.ParameterSet.remove_parameters_all>
        * <phoebe.frontend.bundle.Bundle.add_constraint>
        * <phoebe.frontend.bundle.Bundle.get_constraint>
        * <phoebe.frontend.bundle.Bundle.remove_constraint>
        * <phoebe.frontend.bundle.Bundle.run_constraint>
        * <phoebe.frontend.bundle.Bundle.flip_constraint>
        * <phoebe.frontend.bundle.Bundle.run_delayed_constraints>

        Arguments
        ----------
        * `twig` (string, optional): twig to filter for the constraint.  The
            name of the constraint function (from <phoebe.parameters.constraint>)
            can also be passed.  For example: 'semidetached'.
        * `**kwargs`: other filter arguments to be sent to
            <phoebe.parameters.ParameterSet.remove_parameters_all>.  The following
            will be ignored: context, twig.

        Returns
        -----------
        * ParameterSet of removed parameters
        """
        # let's run delayed constraints first to ensure that we get the same
        # results in interactive and non-interactive modes as well as to make
        # sure we don't have delayed constraints for the constraint we're
        #  about to remove.  This could perhaps be optimized by searching
        #  for this/these constraints and only running/removing those, but
        #  probably isn't worth the savings.
        changed_params = self.run_delayed_constraints()

        kwargs['twig'] = twig
        redo_kwargs = deepcopy(kwargs)

        kwargs['context'] = 'constraint'

        # we'll get the constraint so that we can undo the bookkeeping
        # and also reproduce an undo command
        try:
            constraint = self.get_parameter(**kwargs)
        except ValueError:
            # then perhaps the first passed argument was the constraint_func instead
            kwargs['constraint_func'] = kwargs.pop('twig')
            constraint = self.get_parameter(**kwargs)

        # undo parameter bookkeeping
        constraint._remove_bookkeeping()

        # and finally remove it
        removed_param = self.remove_parameter(**kwargs)


        undo_kwargs = {k: v for k, v in constraint.to_dict().items()
                       if v is not None and
                       k not in ['uniqueid', 'uniquetwig', 'twig',
                                 'Class', 'context']}
        self._add_history(redo_func='remove_constraint',
                          redo_kwargs=redo_kwargs,
                          undo_func='add_constraint',
                          undo_kwargs=undo_kwargs)

        return removed_param


    def flip_constraint(self, twig=None, solve_for=None, **kwargs):
        """
        Flip an existing constraint to solve for a different parameter.

        See also:
        * <phoebe.frontend.bundle.Bundle.flip_constraints_all>
        * <phoebe.frontend.bundle.Bundle.add_constraint>
        * <phoebe.frontend.bundle.Bundle.get_constraint>
        * <phoebe.frontend.bundle.Bundle.remove_constraint>
        * <phoebe.frontend.bundle.Bundle.run_constraint>
        * <phoebe.frontend.bundle.Bundle.run_delayed_constraints>

        Arguments
        ----------
        * `twig` (string, optional, default=None): twig to filter the constraint.
            This (along with `**kwargs`) must resolve to a single constraint or
            else a ValueError will be raised.  See
            <phoebe.frontend.bundle.Bundle.flip_constraints_all> for flipping
            multiple constraints at once.
        * `solve_for` (string or Parameter, optional, default=None): twig or
            <phoebe.parameters.Parameter> object of the new parameter for which
            this constraint should constrain (solve for).
        * `**kwargs`: additional kwargs to use for filtering.

        Returns
        ---------
        * The <phoebe.parameters.ConstraintParameter>.

        Raises
        --------
        * ValueError: if the constraint cannot be flipped because one of the
            dependent parameters is currently nan.
        * ValueError: if cannot resolve to a single constraint.  See
            <phoebe.frontend.bundle.Bundle.flip_constraints_all> for flipping
            multiple constraints at once.
        """
        self._kwargs_checks(kwargs, additional_allowed_keys=['check_nan'])

        kwargs['twig'] = twig
        # kwargs['check_default'] = False
        # kwargs['check_visible'] = False
        redo_kwargs = deepcopy(kwargs)
        undo_kwargs = deepcopy(kwargs)

        changed_params = self.run_delayed_constraints()

        param = self.get_constraint(**kwargs)

        def _check_nan(value):
            if isinstance(value, np.ndarray):
                return np.any(np.isnan(value))
            else:
                return np.isnan(value)

        if kwargs.pop('check_nan', True) and np.any([_check_nan(p.get_value()) for p in param.vars.to_list() if hasattr(p, 'get_quantity')]):
            raise ValueError("cannot flip constraint while the value of {} is nan".format([p.twig for p in param.vars.to_list() if np.isnan(p.get_value())]))

        if solve_for is None:
            return param
        if isinstance(solve_for, Parameter):
            solve_for = solve_for.uniquetwig

        redo_kwargs['solve_for'] = solve_for
        undo_kwargs['solve_for'] = param.constrained_parameter.uniquetwig

        logger.info("flipping constraint '{}' to solve for '{}'".format(param.uniquetwig, solve_for))
        param.flip_for(solve_for)

        try:
            result = self.run_constraint(uniqueid=param.uniqueid, skip_kwargs_checks=True)
        except Exception as e:
            if param.uniqueid not in self._failed_constraints:
                self._failed_constraints.append(param.uniqueid)

                message_prefix = "Constraint '{}' raised the following error while flipping to solve for '{}'.  Consider flipping the constraint back or changing the value of one of {} until the constraint succeeds.  Original error: ".format(param.twig, solve_for, [p.twig for p in param.vars.to_list()])

                logger.error(message_prefix + str(e))

        self._add_history(redo_func='flip_constraint',
                          redo_kwargs=redo_kwargs,
                          undo_func='flip_constraint',
                          undo_kwargs=undo_kwargs)

        return param

    def flip_constraints_all(self, twig=None, solve_for=None, **kwargs):
        """
        Flip multiple existing constraints to solve for a different parameter.

        See also:
        * <phoebe.frontend.bundle.Bundle.flip_constraint>
        * <phoebe.frontend.bundle.Bundle.add_constraint>
        * <phoebe.frontend.bundle.Bundle.get_constraint>
        * <phoebe.frontend.bundle.Bundle.remove_constraint>
        * <phoebe.frontend.bundle.Bundle.run_constraint>
        * <phoebe.frontend.bundle.Bundle.run_delayed_constraints>

        Arguments
        ----------
        * `twig` (string, optional, default=None): twig to filter the constraint.
            If multiple constraints are returned from this and `**kwargs`, each
            will attempt to be flipped for the same value of `solve_for`
        * `solve_for` (string or Parameter, optional, default=None): twig or
            <phoebe.parameters.Parameter> object of the new parameter for which
            this constraint should constrain (solve for).
        * `**kwargs`: additional kwargs to use for filtering.

        Returns
        ---------
        * The <phoebe.parameters.ConstraintParameter>.

        Raises
        --------
        * ValueError: if the constraint cannot be flipped because one of the
            dependent parameters is currently nan.
        """
        self._kwargs_checks(kwargs, additional_allowed_keys=['check_nan'])

        if twig is not None:
            kwargs['twig'] = twig
        kwargs['context'] = 'constraint'

        constraints = self.filter(**kwargs)

        for constraint in constraints.to_list():
            self.flip_constraint(uniqueid=constraint.uniqueid, solve_for=solve_for)

    def run_constraint(self, twig=None, return_parameter=False, suppress_error=True, **kwargs):
        """
        Run a given 'constraint' now and set the value of the constrained
        parameter.  In general, there shouldn't be any need to manually
        call this - constraints should automatically be run whenever a
        dependent parameter's value is change.

        If interactive constraints are disabled via <phoebe.interactive_constraints_off>,
        then you can manually call this method or <phoebe.frontend.bundle.Bundle.run_delayed_constraints>
        to manually update the constraint value.

        See also:
        * <phoebe.frontend.bundle.Bundle.add_constraint>
        * <phoebe.frontend.bundle.Bundle.get_constraint>
        * <phoebe.frontend.bundle.Bundle.remove_constraint>
        * <phoebe.frontend.bundle.Bundle.flip_constraint>
        * <phoebe.frontend.bundle.Bundle.run_delayed_constraints>

        Arguments
        -------------
        * `twig` (string, optional, default=None): twig to filter for the constraint
        * `return_parameter` (bool, optional, default=False): whether to
            return the constrained <phoebe.parameters.Parameter> (otherwise will
            return the resulting value).
        * `suppress_error` (bool, optional, default=True): if True, any errors
            while running the constraint will be availble via the logger at the
            'error' level and can be re-attempted via
            <phoebe.frontend.bundle.Bundle.run_failed_constraints>.  If False,
            any errors will be raised immediately.
        * `**kwargs`:  any other tags to do the filter (except twig or context)

        Returns
        -----------
        * (float or units.Quantity or <phoebe.parameters.Parameter) the resulting
            value of the constraint.  Or if `return_parameter=True`: then the
            <phoebe.parameters.Parameter> object itself.
        """
        if not kwargs.get('skip_kwargs_checks', False):
            self._kwargs_checks(kwargs)

        kwargs['twig'] = twig
        kwargs['context'] = 'constraint'
        # kwargs['qualifier'] = 'expression'
        kwargs['check_visible'] = False
        kwargs['check_default'] = False
        # print "***", kwargs
        expression_param = self.get_parameter(**kwargs)
        logger.debug("bundle.run_constraint {}".format(expression_param.twig))


        kwargs = {}
        kwargs['twig'] = None
        # TODO: this might not be the case, we just know its not in constraint
        kwargs['qualifier'] = expression_param.qualifier
        kwargs['component'] = expression_param.component
        kwargs['dataset'] = expression_param.dataset
        kwargs['feature'] = expression_param.feature
        kwargs['context'] = []
        if kwargs['component'] is not None:
            kwargs['context'] += ['component']
        if kwargs['dataset'] is not None:
            kwargs['context'] += ['dataset']
        if kwargs['feature'] is not None:
            kwargs['context'] += ['feature']

        kwargs['check_visible'] = False
        kwargs['check_default'] = False
        constrained_param = self.get_parameter(**kwargs)

        try:
            result = expression_param.get_result(suppress_error=False)
        except Exception as e:
            if expression_param.uniqueid not in self._failed_constraints:
                self._failed_constraints.append(expression_param.uniqueid)
                new = True
            else:
                new = False

            message_prefix = "Constraint '{}' raised the following error while attempting to solve for '{}'.  Consider flipping the constraint or changing the value of one of {} until the constraint succeeds.  Original error: ".format(expression_param.twig, constrained_param.twig, [p.twig for p in expression_param.vars.to_list()])

            if suppress_error:
                if new:
                    logger.error(message_prefix + str(e))
                result = None
            else:
                if len(e.args) >= 1:
                    e.args = (message_prefix + str(e),) + e.args[1:]
                raise

        # we won't bother checking for arrays (we'd have to do np.all),
        # but for floats, let's only set the value if the value has changed.
        if not isinstance(result, float) or result != constrained_param.get_value():
            logger.debug("setting '{}'={} from '{}' constraint".format(constrained_param.uniquetwig, result, expression_param.uniquetwig))
            try:
                constrained_param.set_value(result, force=True)
            except Exception as e:
                if expression_param.uniqueid not in self._failed_constraints:
                    self._failed_constraints.append(expression_param.uniqueid)
                    new = True
                else:
                    new = False

                message_prefix = "Constraint '{}' raised the following error while setting the value of '{}'.  Original error: ".format(expression_param.twig, constrained_param.twig)

                if suppress_error:
                    if new:
                        logger.error(message_prefix + str(e))
                else:
                    if len(e.args) >= 1:
                        e.args = (message_prefix + str(e),) + e.args[1:]
                    raise


        if return_parameter:
            return constrained_param
        else:
            return result

    def run_delayed_constraints(self):
        """
        Manually run any delayed constraints.  In general, there shouldn't be any need to manually
        call this - constraints should automatically be run whenever a
        dependent parameter's value is change.

        If interactive constraints are disabled via <phoebe.interactive_constraints_off>,
        then you can manually call this method or <phoebe.frontend.bundle.Bundle.run_constraint>
        to manually update the constraint value.

        See also:
        * <phoebe.interactive_constraints_on>
        * <phoebe.interactive_constraints_off>
        * <phoebe.frontend.bundle.Bundle.add_constraint>
        * <phoebe.frontend.bundle.Bundle.get_constraint>
        * <phoebe.frontend.bundle.Bundle.remove_constraint>
        * <phoebe.frontend.bundle.Bundle.run_constraint>
        * <phoebe.frontend.bundle.Bundle.flip_constraint>

        Returns
        ---------
        * (list): list of changed <phoebe.parameters.Parameter> objects.

        """
        changes = []
        delayed_constraints = self._delayed_constraints
        self._delayed_constraints = []
        for constraint_id in delayed_constraints:
            param = self.run_constraint(uniqueid=constraint_id, return_parameter=True, skip_kwargs_checks=True)
            if param not in changes:
                changes.append(param)
        if len(self._delayed_constraints):
            # some of the calls above may have delayed even more constraints,
            # we must keep calling recursively until they're all cleared
            changes += self.run_delayed_constraints()

        return changes

    def run_failed_constraints(self):
        """
        Attempt to rerun all failed constraints that may be preventing
        <phoebe.frontend.bundle.Bundle.run_checks> from succeeding.
        """
        changes = []
        failed_constraints = self._failed_constraints
        self._failed_constraints = []
        for constraint_id in failed_constraints:
            logger.debug("run_failed_constraints: {}".format(constraint_id))
            param = self.run_constraint(uniqueid=constraint_id, return_parameter=True, skip_kwargs_checks=True, suppress_error=False)
            if param not in changes:
                changes.append(param)
        return changes


    @send_if_client
    def add_figure(self, kind, **kwargs):
        """
        Add a new figure to the bundle.  If not provided,
        figure` (the name of the new figure) will be created for
        you and can be accessed by the `figure` attribute of the returned
        <phoebe.parameters.ParameterSet>.

        ```py
        b.add_figure(figure.lc)
        ```

        or

        ```py
        b.add_figure('lc', x='phases')
        ```

        Available kinds can be found in <phoebe.parameters.figure> and include:
        * <phoebe.parameters.figure.lc>
        * <phoebe.parameters.figure.rv>
        * <phoebe.parameters.figure.lp>
        * <phoebe.parameters.figure.orb>
        * <phoebe.parameters.figure.mesh>

        See also:
        * <phoebe.frontend.bundle.Bundle.get_figure>
        * <phoebe.frontend.bundle.Bundle.remove_figure>
        * <phoebe.frontend.bundle.Bundle.rename_figure>
        * <phoebe.frontend.bundle.Bundle.run_figure>

        Arguments
        ----------
        * `kind` (string): function to call that returns a
             <phoebe.parameters.ParameterSet> or list of
             <phoebe.parameters.Parameter> objects.  This must either be a
             callable function that accepts the bundle and default values, or the name
             of a function (as a string) that can be found in the
             <phoebe.parameters.figure> module.
        * `figure` (string, optional): name of the newly-created figure.
        * `overwrite` (boolean, optional, default=False): whether to overwrite
            an existing component with the same `figure` tag.  If False,
            an error will be raised.
        * `return_overwrite` (boolean, optional, default=False): whether to include
            removed parameters due to `overwrite` in the returned ParameterSet.
            Only applicable if `overwrite` is True.
        * `**kwargs`: default values for any of the newly-created parameters
            (passed directly to the matched callabled function).

        Returns
        ---------
        * <phoebe.parameters.ParameterSet> of all parameters that have been added
        """

        func = _get_add_func(_figure, kind)

        if sys.version_info[0] == 3:
          fname = func.__name__
        else:
          fname = func.__name__


        if kwargs.get('figure', False) is None:
            # then we want to apply the default below, so let's pop for now
            _ = kwargs.pop('figure')

        kwargs.setdefault('figure',
                          self._default_label(fname+'fig',
                                              **{'context': 'figure',
                                                 'kind': fname}))

        if kwargs.pop('check_label', True):
            self._check_label(kwargs['figure'], allow_overwrite=kwargs.get('overwrite', False))

        params = func(self, **kwargs)


        metawargs = {'context': 'figure',
                     'figure': kwargs['figure'],
                     'kind': fname}

        if kwargs.get('overwrite', False):
            overwrite_ps = self.remove_figure(figure=kwargs['figure'])
            # check the label again, just in case kwargs['figure'] belongs to
            # something other than component
            self.exclude(figure=kwargs['figure'])._check_label(kwargs['figure'], allow_overwrite=False)
        else:
            removed_ps = None

        self._attach_params(params, **metawargs)
        # attach params called _check_copy_for, but only on it's own parameterset
        # self._check_copy_for()

        redo_kwargs = deepcopy(kwargs)
        redo_kwargs['func'] = fname
        self._add_history(redo_func='add_figure',
                          redo_kwargs=redo_kwargs,
                          undo_func='remove_figure',
                          undo_kwargs={'figure': kwargs['figure']})

        # for constraint in constraints:
            # self.add_constraint(*constraint)

        ret_ps = self.filter(figure=kwargs['figure'], check_visible=False, check_default=False)

        self._handle_dataset_selectparams()
        self._handle_model_selectparams()
        self._handle_component_selectparams()
        self._handle_meshcolor_choiceparams()
        self._handle_figure_time_source_params()

        # since we've already processed (so that we can get the new qualifiers),
        # we'll only raise a warning
        self._kwargs_checks(kwargs,
                            additional_allowed_keys=['overwrite', 'return_overwrite'],
                            warning_only=True, ps=ret_ps)

        if kwargs.get('overwrite', False) and kwargs.get('return_overwrite', False):
            ret_ps += overwrite_ps

        return ret_ps

    def get_figure(self, figure=None, **kwargs):
        """
        Filter in the 'figure' context

        See also:
        * <phoebe.parameters.ParameterSet.filter>
        * <phoebe.frontend.bundle.Bundle.add_figure>
        * <phoebe.frontend.bundle.Bundle.remove_figure>
        * <phoebe.frontend.bundle.Bundle.rename_figure>
        * <phoebe.frontend.bundle.Bundle.run_figure>

        Arguments
        ----------
        * `figure`: (string, optional, default=None): the name of the figure
        * `**kwargs`: any other tags to do the filtering (excluding figure and context)

        Returns:
        * a <phoebe.parameters.ParameterSet> object.
        """
        kwargs['figure'] = figure
        kwargs['context'] = 'figure'
        ret_ps = self.filter(**kwargs).exclude(figure=[None])

        if len(ret_ps.figures) == 0:
            raise ValueError("no figures matched: {}".format(kwargs))
        elif len(ret_ps.figures) > 1:
            raise ValueError("more than one figure matched: {}".format(kwargs))

        return ret_ps

    def remove_figure(self, figure, **kwargs):
        """
        Remove a 'figure' from the bundle.

        See also:
        * <phoebe.parameters.ParameterSet.remove_parameters_all>
        * <phoebe.frontend.bundle.Bundle.add_figure>
        * <phoebe.frontend.bundle.Bundle.get_figure>
        * <phoebe.frontend.bundle.Bundle.rename_figure>
        * <phoebe.frontend.bundle.Bundle.run_figure>

        Arguments
        ----------
        * `figure` (string): the label of the figure to be removed.
        * `**kwargs`: other filter arguments to be sent to
            <phoebe.parameters.ParameterSet.remove_parameters_all>.  The following
            will be ignored: figure, context

        Returns
        -----------
        * ParameterSet of removed parameters
        """
        kwargs['figure'] = figure
        kwargs['context'] = 'figure'
        return self.remove_parameters_all(**kwargs)

    def rename_figure(self, old_figure, new_figure):
        """
        Change the label of a figure attached to the Bundle.

        See also:
        * <phoebe.frontend.bundle.Bundle.add_figure>
        * <phoebe.frontend.bundle.Bundle.get_figure>
        * <phoebe.frontend.bundle.Bundle.remove_figure>
        * <phoebe.frontend.bundle.Bundle.run_figure>

        Arguments
        ----------
        * `old_figure` (string): current label of the figure (must exist)
        * `new_figure` (string): the desired new label of the figure
            (must not yet exist)

        Returns
        --------
        * <phoebe.parameters.ParameterSet> the renamed figure

        Raises
        --------
        * ValueError: if the value of `new_figure` is forbidden or already exists.
        """
        # TODO: raise error if old_figure not found?

        self._check_label(new_figure)
        self._rename_label('figure', old_figure, new_figure)

        return self.filter(figure=new_figure)

    def run_figure(self, figure=None, **kwargs):
        """
        Plot a figure for a set of figure options attached to the bundle.

        For plotting without the help of figure options, see
        <phoebe.parameters.ParameterSet.plot>.

        In general, `run_figure` is useful for creating simple plots with
        consistent defaults for styling across datasets/components/etc,
        when plotting from a UI, or when wanting to save plotting options
        along with the bundle rather than in a script.  `plot` is more
        more flexible, allows for multiple subplots and advanced positioning,
        and is less clumsy if plotting from the python frontend.

        See also:
        * <phoebe.frontend.bundle.Bundle.add_figure>
        * <phoebe.frontend.bundle.Bundle.get_figure>
        * <phoebe.frontend.bundle.Bundle.remove_figure>
        * <phoebe.frontend.bundle.Bundle.rename_figure>

        Arguments
        -----------
        * `figure` (string or list, optional): name of the figure(s) options to use.
            If not provided or None, run_figure will run all attached figures
            in subplots, as necessary.
        * `time` (float, optional): time to use for plotting/animating.  This will
            filter on time for any applicable dataset (i.e. meshes, line profiles),
            will be used for highlighting/uncovering based on the passed value
            to `highlight` and `uncover`.  Use `times` to set the individual
            frames when animating with `animate=True`
        * `times` (list/array, optional): times to use for animating.  If
            `animate` is not True, a warning will be raised in the logger.  If
            `animate` is True, and neither `times` nor `time` is passed,
            then the animation will cycle over the tagged times of the model
            datasets (i.e. if mesh or lp datasets exist), or the computed
            times otherwise.
        * `save` (string, optional, default=False): filename to save the
            figure (or False to not save).
        * `show` (bool, optional, default=False): whether to show the plot
        * `animate` (bool, optional, default=False): whether to animate the figure.
        * `interval` (int, optional, default=100): time in ms between each
            frame in the animation.  Applicable only if `animate` is True.
        * `**kwargs`: all additional keyword arguments will be used to override
            parameters in the figure options or passed along to
            <phoebe.parameters.ParameterSet.plot>.  See the API docs for
            <phoebe.parameters.ParameterSet.plot> for an exhaustive list
            of plotting options.  If `figure` is passed as a list (or as None and
            multiple figures exist in the bundle), then kwargs can be passed
            as dictionaries with keys of the individual `figure` labels, which
            will be applied to individual `run_figure` calls when matching.
            For example: `b.run_figure(figure=['lcfig01', 'rvfig01'], axpos={'lcfig01': 121, 'rvfig01', 122}, show=True)`

        Returns
        -----------
        * (autofig figure, matplotlib figure) - the output from the call to
            <phoebe.parameters.ParameterSet.plot>


        Raises
        ----------
        * ValueError: if `figure` is not provided but is required.

        """
        if figure is None:
            figure = self.figures


        qmap = {'color': 'c'}

        if isinstance(figure, list) or isinstance(figure, tuple):
            figures = figure
            show = kwargs.pop('show', False)
            save = kwargs.pop('save', False)
            animate = kwargs.pop('animate', False)
            for figure in figures:
                self.run_figure(figure=figure, **{k: v.get(figure) if isinstance(v, dict) and figure in v.keys() else v for k,v in kwargs.items()})

            return self._show_or_save(save, show, animate, **kwargs)


        fig_ps = self.get_figure(figure=figure, **kwargs)
        if len(fig_ps.figures) == 0:
            raise ValueError("no figure found")
        elif len(fig_ps.figures) > 1:
            raise ValueError("more than one figure found")

        kwargs['check_default'] = False
        kwargs['check_visible'] = False

        ds_kind = fig_ps.kind
        ds_same_kind = self.filter(context='dataset', kind=ds_kind).datasets
        ml_same_kind = self.filter(context='model', kind=ds_kind).models
        comp_same_kind = self.filter(context=['dataset', 'model'], kind=ds_kind).components

        kwargs.setdefault('kind', ds_kind)
        if 'contexts' in fig_ps.qualifiers:
            kwargs.setdefault('context', fig_ps.get_value(qualifier='contexts', expand=True, **_skip_filter_checks))
        else:
            kwargs['context'] = 'model'
        kwargs.setdefault('dataset', fig_ps.get_value(qualifier='datasets', expand=True, **_skip_filter_checks))
        kwargs.setdefault('model', [None] + fig_ps.get_value(qualifier='models', expand=True, **_skip_filter_checks))
        if 'components' in fig_ps.qualifiers:
            kwargs.setdefault('component', fig_ps.get_value(qualifier='components', expand=True, **_skip_filter_checks))
        kwargs.setdefault('legend', fig_ps.get_value(qualifier='legend', **_skip_filter_checks))

        for q in ['draw_sidebars', 'uncover', 'highlight']:
            if q in fig_ps.qualifiers:
                kwargs.setdefault(q, fig_ps.get_value(qualifier=q, **_skip_filter_checks))

        time_source = fig_ps.get_value(qualifier='time_source', **_skip_filter_checks)
        if time_source == 'default':
            time_source = self.get_value(qualifier='default_time_source', context='figure', **_skip_filter_checks)
            if time_source == 'manual':
                kwargs.setdefault('time', self.get_value(qualifier='default_time', context='figure', **_skip_filter_checks))
            elif time_source == 'None':
                # then we don't do anything
                pass
            elif ' (' in time_source:
                kwargs.setdefault('time', float(time_source.split(' ')[0]))
            else:
                # probably a t0 of some sort, which we can pass directly as the string
                kwargs.setdefault('time', time_source)

        elif time_source == 'manual':
            kwargs.setdefault('time', fig_ps.get_value(qualifier='time', **_skip_filter_checks))
        elif time_source == 'None':
            # then we don't do anything
            pass
        elif ' (' in time_source:
            kwargs.setdefault('time', float(time_source.split(' ')[0]))
        else:
            # probably a t0 of some sort, which we can pass directly as the string
            kwargs.setdefault('time', time_source)

        for d in ['x', 'y', 'fc', 'ec'] if ds_kind == 'mesh' else ['x', 'y']:
            if d not in ['fc', 'ec']:
                # fc and ec are handled later because they have different options
                kwargs.setdefault(d, fig_ps.get_value(qualifier=d, **_skip_filter_checks))

            if kwargs.get('{}label_source'.format(d), fig_ps.get_value(qualifier='{}label_source'.format(d), **_skip_filter_checks))=='manual':
                kwargs.setdefault('{}label'.format(d), fig_ps.get_value(qualifier='{}label'.format(d), **_skip_filter_checks))

            if kwargs.get('{}unit_source'.format(d), fig_ps.get_value(qualifier='{}unit_source'.format(d), **_skip_filter_checks))=='manual':
                kwargs.setdefault('{}unit'.format(d), fig_ps.get_value(qualifier='{}unit'.format(d), **_skip_filter_checks))

            if kwargs.get('{}lim_source'.format(d), fig_ps.get_value(qualifier='{}lim_source'.format(d), **_skip_filter_checks))=='manual':
                lim = fig_ps.get_value(qualifier='{}lim'.format(d), **_skip_filter_checks)
                if len(lim)==2:
                    kwargs.setdefault('{}lim'.format(d), lim)
                else:
                    logger.warning("ignoring {}lim, must have length 2".format(lim))


        # if ds_kind in ['mesh', 'lp']:
            # kwargs.setdefault('time', fig_ps.get_value(qualifier='times', expand=True, **_skip_filter_checks))

            # if 'times' in kwargs.keys():
                # logger.warning("")
                # kwargs['time'] = kwargs.pop('times')


        if ds_kind in ['mesh']:
            for q in ['fc', 'ec']:
                source = fig_ps.get_value(qualifier=q+'_source', **_skip_filter_checks)
                if source == 'column':
                    kwargs[q] = fig_ps.get_value(qualifier=q+'_column', **_skip_filter_checks)

                    cmap_source = fig_ps.get_value(qualifier=q+'map_source', **_skip_filter_checks)
                    if cmap_source == 'manual':
                        kwargs[q+'map'] = fig_ps.get_value(qualifier=q+'map', **_skip_filter_checks)

                elif source == 'manual':
                    kwargs[q] = fig_ps.get_value(qualifier=q, **_skip_filter_checks)
                elif source == 'face':
                    kwargs[q] = 'face'
                elif source == 'component':
                    kwargs[q] = {c: self.get_value(qualifier='color', component=c, context='figure', **_skip_filter_checks) for c in comp_same_kind if c in self.hierarchy.get_meshables()}
                elif source == 'model':
                    kwargs[q] = {ml: self.get_value(qualifier='color', model=ml, context='figure', **_skip_filter_checks) for ml in ml_same_kind}

                if kwargs[q] == 'None':
                    kwargs[q] = None

        else:
            for q in ['linestyle', 'marker', 'color']:
                if q not in kwargs.keys():
                    if q == 'marker':
                        # don't apply markers to models
                        suff = '@dataset'
                    elif q == 'linestyle':
                        suff = '@model'
                    else:
                        suff = ''

                    source = kwargs.get('{}_source'.format(q), fig_ps.get_value(qualifier='{}_source'.format(q), **_skip_filter_checks))
                    if source == 'manual':
                        if q == 'marker':
                            kwargs[q] = {'dataset': fig_ps.get_value(qualifier=q, **_skip_filter_checks)}
                        elif q == 'linestyle':
                            kwargs[q] = {'model': fig_ps.get_value(qualifier=q, **_skip_filter_checks)}
                        else:
                            kwargs[qmap.get(q,q)] = fig_ps.get_value(qualifier=q, **_skip_filter_checks)
                    elif source == 'dataset':
                        kwargs[qmap.get(q,q)] = {ds+suff: self.get_value(qualifier=q, dataset=ds, context='figure', **_skip_filter_checks) for ds in ds_same_kind}
                    elif source == 'model':
                        kwargs[qmap.get(q,q)] = {ml+suff: self.get_value(qualifier=q, model=ml, context='figure', **_skip_filter_checks) for ml in ml_same_kind}
                    elif source == 'component':
                        kwargs[qmap.get(q,q)] = {}
                        for c in comp_same_kind:
                            try:
                                kwargs[qmap.get(q,q)][c+suff] = self.get_value(qualifier=q, component=c, context='figure', **_skip_filter_checks)
                            except ValueError:
                                # RVs will include orbits in comp_same kind, but we can safely skip those
                                pass
                    else:
                        raise NotImplementedError("{}_source of {} not supported".format(q, source))



        kwargs.setdefault('tight_layout', True)
        logger.info("calling plot(**{})".format(kwargs))
        return self.plot(**kwargs)


    def compute_ld_coeffs(self, compute=None, set_value=False, **kwargs):
        """
        Compute the interpolated limb darkening coefficients.

        This method is only for convenience and will be recomputed internally
        within <phoebe.frontend.bundle.Bundle.run_compute> for all backends
        that require per-star limb-darkening coefficients.  Note that the default
        <phoebe.parameters.compute.phoebe> backend will instead interpolate
        limb-darkening coefficients **per-element**.

        Coefficients will only be interpolated/returned for those where `ld_mode`
        (or `ld_mode_bol`)  is 'lookup'.  The values of the `ld_coeffs`
        (or `ld_coeffs_bol`) parameter will be returned for cases where `ld_mode`
        is 'manual'.  Cases where `ld_mode` is 'interp' will not be included in
        the output.

        Note:
        * for backends without `atm` compute options, 'ck2004' will be used.

        Arguments
        ------------
        * `compute` (string, optional, default=None): label of the compute
            options (not required if only one is attached to the bundle).
        * `component` (string or list of strings, optional): label of the
            component(s) requested. If not provided, will be provided for all
            components in the hierarchy.
        * `dataset` (string or list of strings, optional): label of the
            dataset(s) requested.  If not provided, will be provided for all
            datasets attached to the bundle.  Include 'bol' to include
            bolometric (irradiation-only) quantities from `ld_func_bol`.
        * `set_value` (bool, optional, default=False): apply the interpolated
            values to the respective `ld_coeffs`/`ld_coeffs_bol` parameters
            (even if not currently visible).
        * `skip_checks` (bool, optional, default=False): whether to skip calling
            <phoebe.frontend.bundle.Bundle.run_checks> before computing the model.
            NOTE: some unexpected errors could occur for systems which do not
            pass checks.
        * `**kwargs`: any additional kwargs are sent to override compute options.

        Returns
        ----------
        * (dict) computed ld_coeffs in a dictionary with keys formatted as
            ld_coeffs@component@dataset and the ld_coeffs as values (arrays with
            appropriate length given the respective value of `ld_func`).
        """

        datasets = kwargs.pop('dataset', self.datasets + ['bol'])
        components = kwargs.pop('component', self.components)

        # don't allow things like model='mymodel', etc
        forbidden_keys = parameters._meta_fields_filter
        self._kwargs_checks(kwargs, additional_allowed_keys=['skip_checks'], additional_forbidden_keys=forbidden_keys)

        if compute is None:
            if len(self.computes)==1:
                compute = self.computes[0]
            else:
                raise ValueError("must provide compute")
        if not isinstance(compute, str):
            raise TypeError("compute must be a single value (string)")

        if not kwargs.get('skip_checks', False):
            report = self.run_checks(compute=compute, allow_skip_constraints=False, **kwargs)
            if not report.passed:
                raise ValueError("system failed to pass checks\n{}".format(report))
            else:
                # just warnings
                for item in report.items:
                    logger.warning(item.message)

        ld_coeffs_ret = {}
        ldcs_params = self.filter(qualifier='ld_coeffs_source', dataset=datasets, component=components, check_visible=False).to_list()
        if 'bol' in datasets:
            ldcs_params += self.filter(qualifier='ld_coeffs_source_bol', component=components, check_visible=False).to_list()

        for ldcs_param in ldcs_params:
            is_bol = ldcs_param.context == 'component'
            bol_suffix = '_bol' if is_bol else ''

            ld_mode = self.get_value(qualifier='ld_mode{}'.format(bol_suffix), dataset=ldcs_param.dataset, component=ldcs_param.component, check_visible=False)
            if ld_mode == 'interp':
                logger.debug("skipping computing ld_coeffs{} for {}@{} because ld_mode{}='interp'".format(bol_suffix, ldcs_param.dataset, ldcs_param.component, bol_suffix))
            elif ld_mode == 'manual':
                ld_coeffs_ret["{}@{}@{}".format('ld_coeffs{}'.format(bol_suffix), ldcs_param.component, 'component' if is_bol else ldcs_param.dataset)] = self.get_value(qualifier='ld_coeffs{}'.format(bol_suffix), dataset=ldcs_param.dataset, component=ldcs_param.component, check_visible=False)
                continue
            elif ld_mode == 'lookup':
                ldcs = ldcs_param.get_value(check_visible=False)
                ld_func = self.get_value(qualifier='ld_func{}'.format(bol_suffix), dataset=ldcs_param.dataset, component=ldcs_param.component, check_visible=False)
                if is_bol:
                    passband = 'Bolometric:900-40000'
                else:
                    passband = self.get_value(qualifier='passband', dataset=ldcs_param.dataset, check_visible=False)

                try:
                    atm = self.get_value(qualifier='atm', compute=compute, component=ldcs_param.component, check_visible=False)
                except ValueError:
                    # not all backends have atm as an option
                    logger.warning("backend compute='{}' has no 'atm' option: falling back on ck2004 for ld_coeffs{} interpolation".format(compute, bol_suffix))
                    atm = 'ck2004'

                if ldcs == 'auto':
                    if atm in ['extern_atmx', 'extern_planckint', 'blackbody']:
                        ldcs = 'ck2004'
                    else:
                        ldcs = atm

                logger.info("interpolating {} ld_coeffs for dataset='{}' component='{}' passband='{}' from ld_coeffs_source='{}'".format(ld_func, ldcs_param.dataset, ldcs_param.component, passband, ldcs))
                pb = get_passband(passband)
                teff = self.get_value(qualifier='teff', component=ldcs_param.component, context='component', unit='K', check_visible=False)
                logg = self.get_value(qualifier='logg', component=ldcs_param.component, context='component', check_visible=False)
                abun = self.get_value(qualifier='abun', component=ldcs_param.component, context='component', check_visible=False)
                if is_bol:
                    photon_weighted = False
                else:
                    photon_weighted = self.get_value(qualifier='intens_weighting', dataset=ldcs_param.dataset, context='dataset', check_visible=False) == 'photon'

                ld_coeffs = pb.interpolate_ldcoeffs(teff, logg, abun, ldcs, ld_func, photon_weighted)

                logger.info("interpolated {} ld_coeffs{}={}".format(ld_func, bol_suffix, ld_coeffs))

                ld_coeffs_ret["ld_coeffs{}@{}@{}".format(bol_suffix, ldcs_param.component, 'component' if is_bol else ldcs_param.dataset)] = ld_coeffs
                if set_value:
                    self.set_value(qualifier='ld_coeffs{}'.format(bol_suffix), component=ldcs_param.component, dataset=ldcs_param.dataset, check_visible=False, value=ld_coeffs)
            else:
                raise NotImplementedError("compute_ld_coeffs not implemented for ld_mode{}='{}'".format(bol_suffix, ld_mode))

        return ld_coeffs_ret

    def _compute_system(self, compute=None, datasets=None, compute_l3=False, compute_l3_frac=False, compute_extrinsic=False, **kwargs):
        if compute is None:
            if len(self.computes)==1:
                compute = self.computes[0]
            else:
                raise ValueError("must provide compute")
        if not isinstance(compute, str):
            raise TypeError("compute must be a single value (string)")

        compute_kind = self.get_compute(compute).kind

        if compute_kind in ['legacy']:
            kwargs.setdefault('distortion_method', 'roche')
        elif compute_kind in ['jktebop']:
            kwargs.setdefault('distortion_method', 'sphere')

        # temporarily disable interactive_checks, check_default, and check_visible
        conf_interactive_checks = conf.interactive_checks
        if conf_interactive_checks:
            logger.debug("temporarily disabling interactive_checks")
            conf._interactive_checks = False

        conf_check_default = conf.check_default
        if conf_check_default:
            logger.debug("temporarily disabling check_default")
            conf.check_default_off()

        conf_check_visible = conf.check_visible
        if conf_check_visible:
            logger.debug("temporarily disabling check_visible")
            conf.check_visible_off()

        def restore_conf():
            # restore user-set interactive checks
            if conf_interactive_checks:
                logger.debug("restoring interactive_checks={}".format(conf_interactive_checks))
                conf._interactive_checks = conf_interactive_checks

            if conf_check_visible:
                logger.debug("restoring check_visible")
                conf.check_visible_on()

            if conf_check_default:
                logger.debug("restoring check_default")
                conf.check_default_on()

        system_compute = compute if compute_kind=='phoebe' else None
        logger.debug("creating system with compute={} kwargs={}".format(system_compute, kwargs))
        try:
            system = backends.PhoebeBackend()._create_system_and_compute_pblums(self, system_compute, datasets=datasets, compute_l3=compute_l3, compute_l3_frac=compute_l3_frac, compute_extrinsic=compute_extrinsic, reset=False, lc_only=False, **kwargs)
        except Exception as err:
            restore_conf()
            raise

        restore_conf()

        return system

    def compute_l3s(self, compute=None, set_value=False, **kwargs):
        """
        Compute third lights (`l3`) that will be applied to the system from
        fractional third light (`l3_frac`) and vice-versa by assuming that the
        total system flux is equivalent to the sum of the extrinsic (including
        any enabled irradiation and features) passband luminosities
        at t0 divided by 4*pi.  To see how passband luminosities are computed,
        see <phoebe.frontend.bundle.Bundle.compute_pblums>.

        This method is only for convenience and will be recomputed internally
        within <phoebe.frontend.bundle.Bundle.run_compute>.

        Arguments
        ------------
        * `compute` (string, optional, default=None): label of the compute
            options (not required if only one is attached to the bundle).
        * `dataset` (string or list of strings, optional): label of the
            dataset(s) requested.  If not provided, will be provided for all
            datasets in which an `l3_mode` Parameter exists.
        * `set_value` (bool, optional, default=False): apply the computed
            values to the respective `l3` or `l3_frac` parameters (even if not
            currently visible).
        * `skip_checks` (bool, optional, default=False): whether to skip calling
            <phoebe.frontend.bundle.Bundle.run_checks> before computing the model.
            NOTE: some unexpected errors could occur for systems which do not
            pass checks.
        * `**kwargs`: any additional kwargs are sent to override compute options.

        Returns
        ----------
        * (dict) computed l3s in a dictionary with keys formatted as
            l3@dataset or l3_frac@dataset and the l3 (as quantity objects
            with units of W/m**2) or l3_frac (as unitless floats).
        """
        logger.debug("b.compute_l3s")

        datasets = kwargs.pop('dataset', self.filter('l3_mode', check_visible=True).datasets)
        if isinstance(datasets, str):
            datasets = [datasets]

        # don't allow things like model='mymodel', etc
        forbidden_keys = parameters._meta_fields_filter
        self._kwargs_checks(kwargs, additional_allowed_keys=['system', 'skip_checks'], additional_forbidden_keys=forbidden_keys)

        if compute is None:
            if len(self.computes)==1:
                compute = self.computes[0]
            else:
                raise ValueError("must provide compute")
        if not isinstance(compute, str):
            raise TypeError("compute must be a single value (string)")

        if not kwargs.get('skip_checks', False):
            report = self.run_checks(compute=compute, allow_skip_constraints=False, **kwargs)
            if not report.passed:
                raise ValueError("system failed to pass checks\n{}".format(report))
            else:
                # just warnings
                for item in report.items:
                    logger.warning(item.message)

        system = kwargs.get('system', self._compute_system(compute=compute, datasets=datasets, compute_l3=True, compute_l3_frac=True, **kwargs))

        l3s = {}
        for dataset in datasets:
            l3_mode = self.get_value(qualifier='l3_mode', dataset=dataset)
            if l3_mode == 'flux':
                l3_frac = system.l3s[dataset]['frac']
                l3s['l3_frac@{}'.format(dataset)] = l3_frac
                if set_value:
                    self.set_value(qualifier='l3_frac', dataset=dataset, check_visible=False, value=l3_frac)

            elif l3_mode == 'fraction':
                l3_flux = system.l3s[dataset]['flux'] * u.W / u.m**2
                l3s['l3@{}'.format(dataset)] = l3_flux

                if set_value:
                    self.set_value(qualifier='l3', dataset=dataset, check_visible=False, value=l3_flux)

            else:
                raise NotImplementedError("l3_mode='{}' not supported.".format(l3_mode))

        return l3s

    def compute_pblums(self, compute=None, pblum=True, pblum_ext=True,
                       pbflux=False, pbflux_ext=False,
                       set_value=False, **kwargs):
        """
        Compute the passband luminosities that will be applied to the system,
        following all coupling, etc, as well as all relevant compute options
        (ntriangles, distortion_method, etc), third light, and distance.
        The exposed passband luminosities (and any coupling) are computed at
        t0@system.

        This method allows for computing both intrinsic and extrinsic luminosities.
        Note that pblum scaling is computed (and applied to flux scaling) based
        on intrinsic luminosities (`pblum`).

        Any `dataset` which does not support pblum scaling (rv or lp dataset,
        for example), will have their absolute intensities exposed.

        Note that luminosities cannot be exposed for any dataset in which
        `pblum_mode` is 'dataset-scaled' as the entire light curve must be
        computed prior to scaling.  These will be excluded from the output
        without error, but with a warning message in the <phoebe.logger>, if
        enabled.

        Additionally, an estimate for the total fluxes `pbflux` and `pbflux_ext`
        can optionally be computed.  These will also be computed at t0@system,
        under the spherical assumption where `pbflux = sum(pblum / (4 pi)) + l3`
        or `pbflux_ext = sum(pblum_ext / (4 pi)) + l3`.  Note that in either case,
        the translation from `l3_frac` to `l3` (when necessary) will include
        extrinsic effects.  See also <phoebe.frontend.bundle.Bundle.compute_l3s>.

        Note about eclipses: `pbflux` and `pbflux_ext` estimates will not include
        any eclipsing or ellipsoidal effects (even if an eclipse occurs at time
        `t0`) as they are estimated directly from the luminosities under the
        spherical assumption.

        Note about boosting: as boosting is an aspect-dependent effect that
        does not affect normal intensities, boosting will not be included
        in any of the returned values, including `pbflux_ext` due to the
        approximation of flux explained above.  This also means that boosting
        will be ignored in any scaling if providing `pbflux` (by setting
        `pblum_mode = 'pbflux'`).

        This method is only for convenience and will be recomputed internally
        within <phoebe.frontend.bundle.Bundle.run_compute> as needed.
        Alternatively, you can create a mesh dataset
        (see <phoebe.frontend.bundle.Bundle.add_dataset>
        and <phoebe.parameters.dataset.mesh>) and request any specific pblum to
        be exposed (per-time).

        Note:
        * for backends without `atm` compute options, 'ck2004' will be used.
        * for backends without `mesh_method` compute options, the most appropriate
            method will be chosen.  'roche' will be used whenever applicable,
            otherwise 'sphere' will be used.

        Arguments
        ------------
        * `compute` (string, optional, default=None): label of the compute
            options (not required if only one is attached to the bundle).
        * `pblum` (bool, optional, default=True): whether to include
            intrinsic (excluding irradiation & features) pblums.  These
            will be exposed in the returned dictionary as pblum@component@dataset.
        * `pblum_ext` (bool, optional, default=True): whether to include
            extrinsic (irradiation & features) pblums.  These will
            be exposed as pblum_ext@component@dataset.
        * `pbflux` (bool, optional, default=False): whether to include
            intrinsic per-system passband fluxes.  These include third-light
            (from the l3 or l3_frac parameter), but are estimated based
            on intrinsic `pblum`.  These will be exposed as pbflux@dataset.
        * `pbflux_ext` (bool, optional, default=False): whether to include
            extrinsic per-system passband fluxes.  These include third-light
            (from the l3 or l3_frac parameter), and are estimated based on
            extrinsic `pblum_ext`.  These will be exposed as pbflux_ext@dataset.
        * `component` (string or list of strings, optional): label of the
            component(s) requested. If not provided, will be provided for all
            components in the hierarchy.
        * `dataset` (string or list of strings, optional): label of the
            dataset(s) requested.  If not provided, will be provided for all
            passband-dependent datasets attached to the bundle.  Those without
            a pblum_mode parameter (eg. rv or lp datasets) will be computed
            in absolute luminosities.
        * `set_value` (bool, optional, default=False): apply the computed
            values to the respective `pblum` or `pbflux` parameters (even if not
            currently visible).  Note that extrinsic values (`pblum_ext` and
            `pbflux_ext`) are not input parameters to the model, so are not set.
        * `skip_checks` (bool, optional, default=False): whether to skip calling
            <phoebe.frontend.bundle.Bundle.run_checks> before computing the model.
            NOTE: some unexpected errors could occur for systems which do not
            pass checks.
        * `**kwargs`: any additional kwargs are sent to override compute options.

        Returns
        ----------
        * (dict) computed pblums in a dictionary with keys formatted as
            pblum@component@dataset (for intrinsic pblums) or
            pblum_ext@component@dataset (for extrinsic pblums) and the pblums
            as values (as quantity objects with default units of W).

        Raises
        ----------
        * ValueError: if `compute` needs to be provided but is not.
        * ValueError: if any value in `dataset` points to a dataset that is not
            passband-dependent (eg. a mesh or orb dataset).
        * ValueError: if the system fails to pass
            <phoebe.frontend.bundle.Bundle.run_checks>.
        """
        logger.debug("b.compute_pblums")

        datasets = kwargs.pop('dataset', self.filter(qualifier='passband').datasets)
        if isinstance(datasets, str):
            datasets = [datasets]
        components = kwargs.pop('component', self.components)
        if isinstance(components, str):
            components = [components]

        # don't allow things like model='mymodel', etc
        forbidden_keys = parameters._meta_fields_filter
        self._kwargs_checks(kwargs, additional_allowed_keys=['system', 'skip_checks'], additional_forbidden_keys=forbidden_keys)

        # check to make sure value of passed compute is valid
        if compute is None:
            if len(self.computes)==1:
                compute = self.computes[0]
            else:
                raise ValueError("must provide compute")
        if not isinstance(compute, str):
            raise TypeError("compute must be a single value (string)")

        # make sure we pass system checks
        if not kwargs.get('skip_checks', False):
            report = self.run_checks(compute=compute, allow_skip_constraints=False, **kwargs)
            if not report.passed:
                raise ValueError("system failed to pass checks\n{}".format(report))
            else:
                # just warnings
                for item in report.items:
                    logger.warning(item.message)

        # determine datasets which need intensities computed and check to make
        # sure all passed datasets are passband-dependent
        pblum_datasets = datasets
        for dataset in datasets:
            if not len(self.filter(qualifier='passband', dataset=dataset)):
                raise ValueError("dataset '{}' is not passband-dependent".format(dataset))
            for pblum_ref_param in self.filter(qualifier='pblum_dataset', dataset=dataset).to_list():
                ref_dataset = pblum_ref_param.get_value()
                if ref_dataset in self.datasets and ref_dataset not in pblum_datasets:
                    # then we need to compute the system at this dataset too,
                    # even though it isn't requested to be returned
                    pblum_datasets.append(ref_dataset)

            ds_kind = self.get_dataset(dataset=dataset, check_visible=False).kind
            if ds_kind == 'lc' and self.get_value(qualifier='pblum_mode', dataset=dataset, check_visible=False) == 'dataset-scaled':
                logger.warning("cannot expose pblum for dataset={} with pblum_mode@{}='dataset-scaled'".format(dataset, dataset))
                pblum_datasets.remove(dataset)

        t0 = self.get_value(qualifier='t0', context='system', unit=u.d)

        ret = {}
        l3s = None
        for compute_extrinsic in [True, False]:
            # we need to compute the extrinsic case if we're requesting pblum_ext
            # or pbflux_ext or if we're requesting pbflux but l3s need to be
            # converted (as those need to be translated with extrinsic enabled)
            if compute_extrinsic and not (pblum_ext or pbflux_ext or (pbflux and len(self.filter(qualifier='l3_mode', dataset=datasets, value='fraction')))):
                continue
            if not compute_extrinsic and not (pblum or pbflux):
                continue

            # TODO: can we prevent rebuilding the entire system the second time if both intrinsic and extrinsic are True?
            compute_l3 = compute_extrinsic and (pbflux_ext or pbflux)
            logger.debug("b._compute_system(compute={}, datasets={}, compute_l3={}, compute_extrinsic={}, kwargs={})".format(compute, pblum_datasets, compute_l3, compute_extrinsic, kwargs))
            system = kwargs.get('system', self._compute_system(compute=compute, datasets=pblum_datasets, compute_l3=compute_l3, compute_extrinsic=compute_extrinsic, **kwargs))

            if compute_l3:
                # these needed to be computed with compute_extrinsic=True even for pbflux instrinsic
                l3s = {dataset: system.l3s[dataset]['flux'] for dataset in datasets} # in u.W/u.m**2

            for dataset in datasets:
                pbflux_this_dataset = 0

                # TODO: can we get away with skipping this in some cases?  If we
                # skipped the compute_extrinsic=True case, then we should
                # already have these with ignore_effects=True from computing the
                # scaling
                # Technically we only need to do this if compute_extrinsic as of
                # right now, since there is nothing in _populate_lc which
                # affects Inorms (though boosting affects Imus).
                logger.debug("computing observables with ignore_effects={} for {}".format(not compute_extrinsic, dataset))
                system.populate_observables(t0, ['lc'], [dataset],
                                            ignore_effects=not compute_extrinsic)

                for component, star in system.items():
                    if component not in components:
                        continue

                    pblum = float(star.compute_luminosity(dataset))
                    pbflux_this_dataset += pblum / (4*np.pi)

                    if (compute_extrinsic and pblum_ext) or (not compute_extrinsic and pblum):
                        if not compute_extrinsic and set_value:
                            self.set_value(qualifier='pblum', component=component, dataset=dataset, context='dataset', check_visible=False, value=pblum*u.W)

                        ret["{}@{}@{}".format('pblum_ext' if compute_extrinsic else 'pblum', component, dataset)] = pblum*u.W

                if (compute_extrinsic and pbflux_ext) or (not compute_extrinsic and pbflux):

                    pbflux_this_dataset /= self.get_value(qualifier='distance', context='system', unit=u.m)**2

                    if l3s is None:
                        # then we didn't need to compute l3s, so we can pull straight from the parameter
                        pbflux_this_dataset += self.get_value(qualifier='l3', dataset=dataset, context='dataset', unit=u.W/u.m**2)
                    else:
                        pbflux_this_dataset += l3s[dataset]


                    if not compute_extrinsic and set_value:
                        self.set_value(qualifier='pbflux', dataset=dataset, context='dataset', check_visible=False, value=pbflux_this_dataset*u.W/u.m**2)

                    ret["{}@{}".format('pbflux_ext' if compute_extrinsic else 'pbflux', dataset)] = pbflux_this_dataset*u.W/u.m**2

        return ret

    def _compute_necessary_values(self, computeparams):
        compute = computeparams.compute

        if computeparams.kind == 'phoebe':
            # then all we need to do is handle any ld_mode_bol=='lookup'
            self.compute_ld_coeffs(compute, dataset=['bol'], set_value=True, skip_checks=True)
            return

        enabled_datasets = computeparams.filter(qualifier='enabled', value=True).datasets
        # handle any limb-darkening interpolation
        dataset_compute_ld_coeffs = self.filter(dataset=enabled_datasets, qualifier='ld_coeffs_source').exclude(value='none').datasets
        if computeparams.kind == 'photodynam':
            # then we're ignoring anything that isn't quadratic anyways
            dataset_compute_ld_coeffs = self.filter(dataset=dataset_compute_ld_coeffs, qualifier='ld_func', value='quadratic').datasets

        if len(dataset_compute_ld_coeffs):
            logger.warning("{} does not natively support interpolating ld coefficients.  These will be interpolated by PHOEBE 2 and then passed to {}.".format(computeparams.kind, computeparams.kind))
            logger.debug("calling compute_ld_coeffs(compute={}, dataset={}, set_value=True, skip_checks=True)".format(dataset_compute_ld_coeffs, compute))
            self.compute_ld_coeffs(compute, dataset=dataset_compute_ld_coeffs, set_value=True, skip_checks=True)

        # handle any necessary pblum computations
        allowed_pblum_modes = ['decoupled', 'component-coupled'] if computeparams.kind == 'legacy' else ['decoupled']
        dataset_compute_pblums = self.filter(dataset=enabled_datasets, qualifier='pblum_mode').exclude(value=allowed_pblum_modes).datasets
        if len(dataset_compute_pblums):
            logger.warning("{} does not natively support pblum_mode={}.  pblum values will be computed by PHOEBE 2 and then passed to {}.".format(computeparams.kind, [p.get_value() for p in self.filter(qualifier='pblum_mode').exclude(value=allowed_pblum_modes).to_list()], computeparams.kind))
            logger.debug("calling compute_pblums(compute={}, dataset={}, pblum=True, pblum_ext=False, pbflux=True, pbflux_ext=False, set_value=True, skip_checks=True)".format(compute, dataset_compute_pblums))
            self.compute_pblums(compute, dataset=dataset_compute_pblums, pblum=True, pblum_ext=False, pbflux=True, pbflux_ext=False, set_value=True, skip_checks=True)

        # handle any necessary l3 computations
        if computeparams.kind == 'ellc':
            dataset_compute_l3s = self.filter(dataset=enabled_datasets, qualifier='l3_mode', value='flux').datasets
        else:
            dataset_compute_l3s = self.filter(dataset=enabled_datasets, qualifier='l3_mode', value='fraction').datasets
        if computeparams.kind == 'legacy':
            # legacy support either mode, but all must be the same
            l3_modes = [p.value for p in self.filter(qualifier='l3_mode').to_list()]
            if len(list(set(l3_modes))) <= 1:
                dataset_compute_l3s = []

        if len(dataset_compute_l3s):
            if computeparams.kind == 'legacy':
                logger.warning("{} does not natively support mixed values for l3_mode.  l3 values will be computed by PHOEBE 2 and then passed to {}.".format(computeparams.kind, computeparams.kind))
            elif computeparams.kind == 'ellc':
                logger.warning("{} does not natively support l3_mode='flux'.  l3_frac values will be computed by PHOEBE 2 and then passed to {}.".format(computeparams.kind, computeparams.kind))
            else:
                logger.warning("{} does not natively support l3_mode='fraction'.  l3 values will be computed by PHOEBE 2 and then passed to {}.".format(computeparams.kind, computeparams.kind))
            logger.debug("calling compute_l3s(compute={}, dataset={}, set_value=True, skip_checks=True)".format(compute, dataset_compute_l3s))
            self.compute_l3s(compute, dataset=dataset_compute_l3s, set_value=True, skip_checks=True)


    @send_if_client
    def add_compute(self, kind='phoebe', **kwargs):
        """
        Add a set of computeoptions for a given backend to the bundle.
        The label (`compute`) can then be sent to <phoebe.frontend.bundle.Bundle.run_compute>.

        If not provided, `compute` will be created for you and can be
        accessed by the `compute` attribute of the returned
        <phoebe.parameters.ParameterSet>.

        Available kinds can be found in <phoebe.parameters.compute> or by calling
        <phoebe.list_available_computes> and include:
        * <phoebe.parameters.compute.phoebe>
        * <phoebe.parameters.compute.legacy>

        Arguments
        ----------
        * `kind` (string): function to call that returns a
             <phoebe.parameters.ParameterSet> or list of
             <phoebe.parameters.Parameter> objects.  This must either be a
             callable function that accepts only default values, or the name
             of a function (as a string) that can be found in the
             <phoebe.parameters.compute> module.
        * `compute` (string, optional): name of the newly-created compute options.
        * `overwrite` (boolean, optional, default=False): whether to overwrite
            an existing set of compute options with the same `compute` tag.  If False,
            an error will be raised.
        * `return_overwrite` (boolean, optional, default=False): whether to include
            removed parameters due to `overwrite` in the returned ParameterSet.
            Only applicable if `overwrite` is True.
        * `**kwargs`: default values for any of the newly-created parameters
            (passed directly to the matched callabled function).

        Returns
        ---------
        * <phoebe.parameters.ParameterSet> of all parameters that have been added

        Raises
        --------
        * NotImplementedError: if a required constraint is not implemented
        """
        func = _get_add_func(_compute, kind)

        # remove if None
        if kwargs.get('compute', False) is None:
            _ = kwargs.pop('compute')

        kwargs.setdefault('compute',
                          self._default_label(func.__name__,
                                              **{'context': 'compute',
                                                 'kind': func.__name__}))

        self._check_label(kwargs['compute'], allow_overwrite=kwargs.get('overwrite', False))

        params = func(**kwargs)
        # TODO: similar kwargs logic as in add_dataset (option to pass dict to
        # apply to different components this would be more complicated here if
        # allowing to also pass to different datasets

        metawargs = {'context': 'compute',
                     'kind': func.__name__,
                     'compute': kwargs['compute']}

        if kwargs.get('overwrite', False):
            overwrite_ps = self.remove_compute(compute=kwargs['compute'])
            # check the label again, just in case kwargs['compute'] belongs to
            # something other than compute
            self._check_label(kwargs['compute'], allow_overwrite=False)

        logger.info("adding {} '{}' compute to bundle".format(metawargs['kind'], metawargs['compute']))
        self._attach_params(params, **metawargs)

        if kind=='phoebe' and 'ntriangles' not in kwargs.keys():
            # the default for ntriangles in compute.py is 1500, we want 3000 for an envelope
            for envelope in self.hierarchy.get_envelopes():
                self.set_value(qualifier='ntriangles', compute=kwargs['compute'], component=envelope, value=3000, check_visible=False)

        redo_kwargs = deepcopy(kwargs)
        redo_kwargs['func'] = func.__name__
        self._add_history(redo_func='add_compute',
                          redo_kwargs=redo_kwargs,
                          undo_func='remove_compute',
                          undo_kwargs={'compute': kwargs['compute']})


        ret_ps = self.get_compute(check_visible=False, check_default=False, **metawargs)

        # since we've already processed (so that we can get the new qualifiers),
        # we'll only raise a warning
        self._kwargs_checks(kwargs, ['overwrite', 'return_overwrite'], warning_only=True, ps=ret_ps)

        self._handle_compute_selectparams()

        if kwargs.get('overwrite', False) and kwargs.get('return_overwrite', False):
            ret_ps += overwrite_ps

        return ret_ps

    def get_compute(self, compute=None, **kwargs):
        """
        Filter in the 'compute' context

        See also:
        * <phoebe.parameters.ParameterSet.filter>

        Arguments
        ----------
        * `compute`: (string, optional, default=None): the name of the compute options
        * `**kwargs`: any other tags to do the filtering (excluding compute and context)

        Returns:
        * a <phoebe.parameters.ParameterSet> object.
        """
        if compute is not None:
            kwargs['compute'] = compute
        kwargs['context'] = 'compute'
        return self.filter(**kwargs)

    def remove_compute(self, compute, **kwargs):
        """
        Remove a 'compute' from the bundle.

        See also:
        * <phoebe.parameters.ParameterSet.remove_parameters_all>

        Arguments
        ----------
        * `compute` (string): the label of the compute options to be removed.
        * `**kwargs`: other filter arguments to be sent to
            <phoebe.parameters.ParameterSet.remove_parameters_all>.  The following
            will be ignored: context, compute.

        Returns
        -----------
        * ParameterSet of removed or changed parameters
        """
        kwargs['compute'] = compute
        kwargs['context'] = 'compute'
        ret_ps = self.remove_parameters_all(**kwargs)
        ret_ps += ParameterSet(self._handle_compute_selectparams(return_changes=True))
        return ret_ps

    def remove_computes_all(self):
        """
        Remove all compute options from the bundle.  To remove a single set
        of compute options see <phoebe.frontend.bundle.Bundle.remove_compute>.

        Returns
        -----------
        * ParameterSet of removed parameters
        """
        removed_ps = ParameterSet()
        for compute in self.computes:
            removed_ps += self.remove_compute(compute)
        return removed_ps

    def rename_compute(self, old_compute, new_compute):
        """
        Change the label of compute options attached to the Bundle.

        Arguments
        ----------
        * `old_compute` (string): current label of the compute options (must exist)
        * `new_compute` (string): the desired new label of the compute options
            (must not yet exist)

        Returns
        --------
        * <phoebe.parameters.ParameterSet> the renamed dataset

        Raises
        --------
        * ValueError: if the value of `new_compute` is forbidden or already exists.
        """
        # TODO: raise error if old_compute not found?

        self._check_label(new_compute)
        self._rename_label('compute', old_compute, new_compute)

        return self.filter(compute=new_compute)

    def _prepare_compute(self, compute, model, **kwargs):
        """
        """
        # protomesh and pbmesh were supported kwargs in 2.0.x but are no longer
        # so let's raise an error if they're passed here
        if 'protomesh' in kwargs.keys():
            raise ValueError("protomesh is no longer a valid option")
        if 'pbmesh' in kwargs.keys():
            raise ValueError("pbmesh is no longer a valid option")

        if model is None:
            model = 'latest'

        self._check_label(model, allow_overwrite=kwargs.get('overwrite', model=='latest'))

        overwrite_ps = None

        if model in self.models and kwargs.get('overwrite', model=='latest'):
            if self.get_value(qualifier='detached_job', model=model, context='model', default='loaded') != 'loaded':
                raise ValueError("model '{}' cannot be overwritten until it is complete and loaded.")
            if model=='latest':
                logger.warning("overwriting model: {}".format(model))
            else:
                logger.info("overwriting model: {}".format(model))

            do_create_fig_params = kwargs.get('do_create_fig_params', False)

            overwrite_ps = self.remove_model(model, remove_figure_params=do_create_fig_params)
            # check the label again, just in case model belongs to something
            # other than model/figure

            self.exclude(context='figure')._check_label(model, allow_overwrite=False)

        else:
            do_create_fig_params = kwargs.get('do_create_fig_params', True)


        # handle case where compute is not provided
        if compute is None:
            computes = self.get_compute(check_default=False, check_visible=False, **kwargs).computes
            if len(computes)==0:
                # NOTE: this doesn't take **kwargs since we want those to be
                # temporarily overriden as is the case when the compute options
                # are already attached
                self.add_compute()
                computes = self.computes
                # now len(computes) should be 1 and will trigger the next
                # if statement

            if len(computes)==1:
                compute = computes[0]
            elif len(computes)>1:
                raise ValueError("must provide label of compute options since more than one are attached.  The following were found: {}".format(self.computes))

        # handle the ability to send multiple compute options/backends - here
        # we'll just always send a list of compute options
        if isinstance(compute, unicode):
            compute = str(compute)

        if isinstance(compute, str):
            computes = [compute]
        else:
            computes = compute

        # if interactive mode was ever off, let's make sure all constraints
        # have been run before running system checks or computing the model
        changed_params = self.run_delayed_constraints()

        # any kwargs that were used just to filter for get_compute should  be
        # removed so that they aren't passed on to all future get_value(...
        # **kwargs) calls
        computes_ps = self.get_compute(compute=compute, **kwargs)
        for k in parameters._meta_fields_filter:
            if k in kwargs.keys():
                dump = kwargs.pop(k)

        # we'll wait to here to run kwargs and system checks so that
        # add_compute is already called if necessary
        allowed_kwargs = ['skip_checks', 'jobid', 'overwrite', 'return_overwrite', 'max_computations']
        if conf.devel:
            allowed_kwargs += ['mesh_init_phi']
        self._kwargs_checks(kwargs, allowed_kwargs, ps=computes_ps)

        if not kwargs.get('skip_checks', False):
            report = self.run_checks(compute=compute, allow_skip_constraints=False, **kwargs)
            if not report.passed:
                raise ValueError("system failed to pass checks\n{}".format(report))
            else:
                # just warnings
                for item in report.items:
                    logger.warning(item.message)

        # let's first make sure that there is no duplication of enabled datasets
        datasets = []
        # compute_ so we don't write over compute which we need if detach=True
        for compute_ in computes:
            # TODO: filter by value instead of if statement once implemented
            for enabled_param in self.filter(qualifier='enabled',
                                             compute=compute_,
                                             context='compute',
                                             check_visible=False).to_list():
                if enabled_param.feature is None and enabled_param.get_value():
                    item = (enabled_param.dataset, enabled_param.component)
                    if item in datasets:
                        raise ValueError("dataset {}@{} is enabled in multiple compute options".format(item[0], item[1]))
                    datasets.append(item)


        return model, computes, datasets, do_create_fig_params, changed_params


    def _write_export_compute_script(self, script_fname, out_fname, compute, model, do_create_fig_params, import_from_older, kwargs):
        """
        """
        f = open(script_fname, 'w')
        f.write("import os; os.environ['PHOEBE_ENABLE_PLOTTING'] = 'FALSE'; os.environ['PHOEBE_ENABLE_SYMPY'] = 'FALSE'; os.environ['PHOEBE_ENABLE_ONLINE_PASSBANDS'] = 'FALSE';\n")
        f.write("import phoebe; import json\n")
        # TODO: can we skip the history context?  And maybe even other models
        # or datasets (except times and only for run_compute but not run_fitting)
        f.write("bdict = json.loads(\"\"\"{}\"\"\", object_pairs_hook=phoebe.utils.parse_json)\n".format(json.dumps(self.exclude(context=['model', 'figure', 'constraint'], **_skip_filter_checks).to_json(exclude=['description', 'advanced']))))
        f.write("b = phoebe.open(bdict, import_from_older={})\n".format(import_from_older))
        # TODO: make sure this works with multiple computes
        compute_kwargs = list(kwargs.items())+[('compute', compute), ('model', str(model)), ('do_create_fig_params', do_create_fig_params)]
        compute_kwargs_string = ','.join(["{}={}".format(k,"\'{}\'".format(str(v)) if (isinstance(v, str) or isinstance(v, unicode)) else v) for k,v in compute_kwargs])
        f.write("model_ps = b.run_compute({})\n".format(compute_kwargs_string))
        # as the return from run_compute just does a filter on model=model,
        # model_ps here should include any created figure parameters
        if out_fname is not None:
            f.write("model_ps.save('{}', incl_uniqueid=True)\n".format(out_fname))
        else:
            f.write("import sys\n")
            f.write("model_ps.save(sys.argv[0]+'.out', incl_uniqueid=True)\n")

        f.close()

        return script_fname, out_fname

    def export_compute(self, script_fname, out_fname=None,
                       compute=None, model=None,
                       import_from_older=False, **kwargs):
        """
        NEW in PHOEBE 2.2

        Export a script to call run_compute externally (in a different thread
        or on a different machine).  To automatically detach to a different
        thread and load the results, see <phoebe.frontend.bundle.Bundle.run_compute>
        with `detach=True`.

        After running the resulting `script_fname`, `out_fname` will be created,
        which will contain a ParameterSet of the model parameters.  To attach
        that model to this bundle, see <phoebe.frontend.bundle.Bundle.import_model>.

        Arguments
        ------------
        * `script_fname` (string): the filename of the python script to be generated.
        * `out_fname` (string, optional): the filename of the output file that `script_fname`
            will write when executed.  Once executed, pass this filename to
            <phoebe.frontend.bundle.Bundle.import_model> to load the resulting
            model.  If not provided, the script will automatically export
            to `script_fname`.out (where the filename is determined at runtime,
            so if you rename the script exported here, the resulting filename
            will reflect that change and be appended with '.out').
        * `compute` (string, optional): name of the compute options to use.
            If not provided or None, run_compute will use an existing set of
            attached compute options if only 1 exists.  If more than 1 exist,
            then compute becomes a required argument.  If no compute options
            exist, then this will use default options and create and attach
            a new set of compute options with a default label.
        * `model` (string, optional): name of the resulting model.  If not
            provided this will default to 'latest'.  NOTE: existing models
            with the same name will be overwritten depending on the value
            of `overwrite` (see below).   See also
            <phoebe.frontend.bundle.Bundle.rename_model> to rename a model after
            creation.
        * `import_from_older` (boolean, optional, default=False): whether to allow
            the script to run on a newer version of PHOEBE.  If True and executing
            the outputed script (`script_fname`) on a newer version of PHOEBE,
            the bundle will attempt to migrate to the newer version.  If False,
            an error will be raised when attempting to run the script.  See
            also: <phoebe.frontend.bundle.Bundle.open>.
        * `skip_checks` (bool, optional, default=False): whether to skip calling
            <phoebe.frontend.bundle.Bundle.run_checks> before computing the model.
            NOTE: some unexpected errors could occur for systems which do not
            pass checks.
        * `**kwargs`:: any values in the compute options to temporarily
            override for this single compute run (parameter values will revert
            after run_compute is finished).

        Returns
        -----------
        * `script_fname`, `out_fname`.  Where running `script_fname` will result
          in the model being written to `out_fname`.

        """
        model, computes, datasets, do_create_fig_params, changed_params = self._prepare_compute(compute, model, **kwargs)
        script_fname, out_fname = self._write_export_compute_script(script_fname, out_fname, compute, model, do_create_fig_params, import_from_older, kwargs)
        return script_fname, out_fname


    @send_if_client
    def run_compute(self, compute=None, model=None, detach=False,
                    times=None, **kwargs):
        """
        Run a forward model of the system on the enabled dataset(s) using
        a specified set of compute options.

        To attach and set custom values for compute options, including choosing
        which backend to use, see:
        * <phoebe.frontend.bundle.Bundle.add_compute>

        To define the dataset types and times at which the model should be
        computed see:
        * <phoebe.frontend.bundle.Bundle.add_dataset>

        To disable or enable existing datasets see:
        * <phoebe.frontend.bundle.Bundle.enable_dataset>
        * <phoebe.frontend.bundle.Bundle.disable_dataset>

        See also:
        * <phoebe.mpi_on>
        * <phoebe.mpi_off>

        Arguments
        ------------
        * `compute` (string, optional): name of the compute options to use.
            If not provided or None, run_compute will use an existing set of
            attached compute options if only 1 exists.  If more than 1 exist,
            then compute becomes a required argument.  If no compute options
            exist, then this will use default options and create and attach
            a new set of compute options with a default label.
        * `model` (string, optional): name of the resulting model.  If not
            provided this will default to 'latest'.  NOTE: existing models
            with the same name will be overwritten depending on the value
            of `overwrite` (see below).   See also
            <phoebe.frontend.bundle.Bundle.rename_model> to rename a model after
            creation.
        * `detach` (bool, optional, default=False, EXPERIMENTAL):
            whether to detach from the computation run,
            or wait for computations to complete.  If detach is True, see
            <phoebe.frontend.bundle.Bundle.get_model> and
            <phoebe.parameters.JobParameter>
            for details on how to check the job status and retrieve the results.
        * `times` (list, optional, EXPERIMENTAL): override the times at which to compute the model.
            NOTE: this only (temporarily) replaces the time array for datasets
            with times provided (ie empty time arrays are still ignored).  So if
            you attach a rv to a single component, the model will still only
            compute for that single component.  ALSO NOTE: this option is ignored
            if `detach=True` (at least for now).
        * `overwrite` (boolean, optional, default=model=='latest'): whether to overwrite
            an existing model with the same `model` tag.  If False,
            an error will be raised.  This defaults to True if `model` is not provided
            or is 'latest', otherwise it will default to False.
        * `return_overwrite` (boolean, optional, default=False): whether to include
            removed parameters due to `overwrite` in the returned ParameterSet.
            Only applicable if `overwrite` is True (or defaults to True if
            `model` is 'latest').
        * `skip_checks` (bool, optional, default=False): whether to skip calling
            <phoebe.frontend.bundle.Bundle.run_checks> before computing the model.
            NOTE: some unexpected errors could occur for systems which do not
            pass checks.
        * `max_computations` (int, optional, default=None): maximum
            number of computations to allow.  If more are detected, an error
            will be raised before the backend begins computations.
        * `**kwargs`:: any values in the compute options to temporarily
            override for this single compute run (parameter values will revert
            after run_compute is finished)

        Returns
        ----------
        * a <phoebe.parameters.ParameterSet> of the newly-created model
            containing the synthetic data.

        Raises
        --------
        * ValueError: if passing `protomesh` or `pbmesh` as these were removed in 2.1
        * ValueError: if `compute` must be provided but is not.
        * ValueError: if the system fails to pass checks.  See also
            <phoebe.frontend.bundle.Bundle.run_checks>
        * ValueError: if any given dataset is enabled in more than one set of
            compute options sent to run_compute.
        """
        if isinstance(detach, str) or isinstance(detach, unicode):
            # then we want to temporarily go in to client mode
            raise NotImplementedError("detach currently must be a bool")
            self.as_client(server=detach)
            self.run_compute(compute=compute, model=model, times=times, **kwargs)
            self.as_client(False)
            return self.get_model(model)

        if isinstance(times, float) or isinstance(times, int):
            times = [times]

        model, computes, datasets, do_create_fig_params, changed_params = self._prepare_compute(compute, model, **kwargs)

        # now if we're supposed to detach we'll just prepare the job for submission
        # either in another subprocess or through some queuing system
        if detach and mpi.within_mpirun:
            logger.warning("cannot detach when within mpirun, ignoring")
            detach = False

        if (detach or mpi.enabled) and not mpi.within_mpirun:
            if detach:
                logger.warning("detach support is EXPERIMENTAL")

            if times is not None:
                # TODO: support overriding times with detached - issue here is
                # that it isn't necessarilly trivially to send this array
                # through the script.  May need to convert to list first to
                # avoid needing to import numpy?
                logger.warning("overriding time is not supported within detach - ignoring")

            if kwargs.get('max_computations', None) is not None:
                # then we need to estimate computations in advance so we can
                # raise an error immediately
                logger.info("estimating number of computations to ensure not over max_computations={}".format(kwargs['max_computations']))
                for compute in computes:
                    computeparams = self.get_compute(compute=compute)

                    if not computeparams.kind:
                        raise KeyError("could not recognize backend from compute: {}".format(compute))
                    compute_class = getattr(backends, '{}Backend'.format(computeparams.kind.title()))
                    out = compute_class().get_packet_and_syns(self, compute, times=times, **kwargs)

            # we'll track everything through the model name as well as
            # a random string, to avoid any conflicts
            jobid = kwargs.get('jobid', parameters._uniqueid())

            # we'll build a python script that can replicate this bundle as it
            # is now, run compute, and then save the resulting model
            script_fname = "_{}.py".format(jobid)
            out_fname = "_{}.out".format(jobid)
            script_fname, out_fname = self._write_export_compute_script(script_fname, out_fname, compute, model, do_create_fig_params, False, kwargs)

            script_fname = os.path.abspath(script_fname)
            cmd = mpi.detach_cmd.format(script_fname)
            # TODO: would be nice to catch errors caused by the detached script...
            # but that would probably need to be the responsibility of the
            # jobparam to return a failed status and message.
            # Unfortunately right now an error just results in the job hanging.
            subprocess.Popen(cmd, shell=True, stdout=DEVNULL, stderr=DEVNULL)

            # create model parameter and attach (and then return that instead of None)
            job_param = JobParameter(self,
                                     location=os.path.dirname(script_fname),
                                     status_method='exists',
                                     retrieve_method='local',
                                     uniqueid=jobid)

            metawargs = {'context': 'model', 'model': model}
            self._attach_params([job_param], **metawargs)

            if isinstance(detach, str):
                self.save(detach)

            if not detach:
                return job_param.attach()
            else:
                logger.info("detaching from run_compute.  Call get_model('{}').attach() to re-attach".format(model))

            # TODO: make sure the figureparams are returned when attaching

            # return self.get_model(model)
            self._handle_model_selectparams()
            # return self.filter(model=model, check_visible=False, check_default=False)

            if kwargs.get('overwrite', model=='latest') and kwargs.get('return_overwrite', False) and overwrite_ps is not None:
                return ParameterSet([job_param]) + overwrite_ps

            return job_param

        # temporarily disable interactive_checks, check_default, and check_visible
        conf_interactive_checks = conf.interactive_checks
        if conf_interactive_checks:
            logger.debug("temporarily disabling interactive_checks")
            conf._interactive_checks = False

        conf_check_default = conf.check_default
        if conf_check_default:
            logger.debug("temporarily disabling check_default")
            conf.check_default_off()

        conf_check_visible = conf.check_visible
        if conf_check_visible:
            logger.debug("temporarily disabling check_visible")
            conf.check_visible_off()

        def restore_conf():
            # restore user-set interactive checks
            if conf_interactive_checks:
                logger.debug("restoring interactive_checks={}".format(conf_interactive_checks))
                conf._interactive_checks = conf_interactive_checks

            if conf_check_visible:
                logger.debug("restoring check_visible")
                conf.check_visible_on()

            if conf_check_default:
                logger.debug("restoring check_default")
                conf.check_default_on()


        try:
            for compute in computes:

                computeparams = self.get_compute(compute=compute)

                if not computeparams.kind:
                    raise KeyError("could not recognize backend from compute: {}".format(compute))

                logger.info("running {} backend to create '{}' model".format(computeparams.kind, model))
                compute_class = getattr(backends, '{}Backend'.format(computeparams.kind.title()))
                # compute_func = getattr(backends, computeparams.kind)

                metawargs = {'compute': compute, 'model': model, 'context': 'model'}  # dataset, component, etc will be set by the compute_func

                params = compute_class().run(self, compute, times=times, **kwargs)


                # average over any exposure times before attaching parameters
                if computeparams.kind == 'phoebe':
                    # TODO: we could eventually do this for all backends - we would
                    # just need to copy the computeoption parameters into each backend's
                    # compute PS, and include similar logic for oversampling that is
                    # currently in backends._extract_info_from_bundle_by_time into
                    # backends._extract_info_from_bundle_by_dataset.  We'd also
                    # need to make sure that exptime is not being passed to any
                    # alternate backend - and ALWAYS handle it here
                    for dataset in params.datasets:
                        # not all dataset-types currently support exposure times.
                        # Once they do, this ugly if statement can be removed
                        if len(self.filter(dataset=dataset, qualifier='exptime')):
                            exptime = self.get_value(qualifier='exptime', dataset=dataset, context='dataset', unit=u.d)
                            if exptime > 0:
                                logger.info("handling fti for dataset='{}'".format(dataset))
                                if self.get_value(qualifier='fti_method', dataset=dataset, compute=compute, context='compute', **kwargs)=='oversample':
                                    times_ds = self.get_value(qualifier='compute_times', dataset=dataset, context='dataset')
                                    if not len(times_ds):
                                        times_ds = self.get_value(qualifier='times', dataset=dataset, context='dataset')
                                    # exptime = self.get_value(qualifier='exptime', dataset=dataset, context='dataset', unit=u.d)
                                    fti_oversample = self.get_value(qualifier='fti_oversample', dataset=dataset, compute=compute, context='compute', check_visible=False, **kwargs)
                                    # NOTE: this is hardcoded for LCs which is the
                                    # only dataset that currently supports oversampling,
                                    # but this will need to be generalized if/when
                                    # we expand that support to other dataset kinds
                                    fluxes = np.zeros(times_ds.shape)

                                    # the oversampled times and fluxes will be
                                    # sorted according to times this may cause
                                    # exposures to "overlap" each other, so we'll
                                    # later need to determine which times (and
                                    # therefore fluxes) belong to which datapoint
                                    times_oversampled_sorted = params.get_value(qualifier='times', dataset=dataset)
                                    fluxes_oversampled = params.get_value(qualifier='fluxes', dataset=dataset)

                                    for i,t in enumerate(times_ds):
                                        # rebuild the unsorted oversampled times - see backends._extract_from_bundle_by_time
                                        # TODO: try to optimize this by having these indices returned by the backend itself
                                        times_oversampled_this = np.linspace(t-exptime/2., t+exptime/2., fti_oversample)
                                        sample_inds = np.searchsorted(times_oversampled_sorted, times_oversampled_this)

                                        fluxes[i] = np.mean(fluxes_oversampled[sample_inds])

                                    params.set_value(qualifier='times', dataset=dataset, value=times_ds)
                                    params.set_value(qualifier='fluxes', dataset=dataset, value=fluxes)


                self._attach_params(params, check_copy_for=False, **metawargs)

                def _scale_fluxes(model_fluxes, scale_factor):
                    return model_fluxes * scale_factor

                # scale fluxes whenever pblum_mode = 'dataset-scaled'
                for param in self.filter(qualifier='pblum_mode', value='dataset-scaled').to_list():
                    if not self.get_value(qualifier='enabled', compute=compute, dataset=param.dataset):
                        continue

                    logger.info("rescaling fluxes to data for dataset='{}'".format(param.dataset))
                    ds_obs = self.get_dataset(param.dataset, check_visible=False)
                    ds_times = ds_obs.get_value(qualifier='times')
                    ds_fluxes = ds_obs.get_value(qualifier='fluxes')
                    ds_sigmas = ds_obs.get_value(qualifier='sigmas')

                    ds_model = self.get_model(model, dataset=param.dataset, check_visible=False)
                    model_fluxes = ds_model.get_value(qualifier='fluxes')
                    model_fluxes_interp = ds_model.get_parameter(qualifier='fluxes').interp_value(times=ds_times)
                    scale_factor_approx = np.median(ds_fluxes / model_fluxes_interp)

                    # TODO: can we skip this if sigmas don't exist?
                    logger.debug("calling curve_fit with estimated scale_factor={}".format(scale_factor_approx))
                    popt, pcov = cfit(_scale_fluxes, model_fluxes_interp, ds_fluxes, p0=(scale_factor_approx), sigma=ds_sigmas if len(ds_sigmas) else None)
                    scale_factor = popt[0]

                    logger.debug("applying scale_factor={} to fluxes@{}".format(scale_factor, param.dataset))
                    ds_model.set_value(qualifier='fluxes', value=model_fluxes*scale_factor)

                    for param in ds_model.filter(kind='mesh').to_list():
                        if param.qualifier in ['intensities', 'abs_intensities', 'normal_intensities', 'abs_normal_intensities', 'pblum_ext']:
                            logger.debug("applying scale_factor={} to {} parameter in mesh".format(scale_factor, param.qualifier))
                            param.set_value(param.get_value() * scale_factor)

            # Figure options for this model
            if do_create_fig_params:
                fig_params = _figure._run_compute(self, **kwargs)

                fig_metawargs = {'context': 'figure',
                                 'model': model}
                self._attach_params(fig_params, **fig_metawargs)

            redo_kwargs = deepcopy(kwargs)
            redo_kwargs['compute'] = computes if len(computes)>1 else computes[0]
            redo_kwargs['model'] = model

            self._add_history(redo_func='run_compute',
                              redo_kwargs=redo_kwargs,
                              undo_func='remove_model',
                              undo_kwargs={'model': model})

        except Exception as err:
            restore_conf()
            raise

        restore_conf()

        ret_ps = self.filter(model=model, **_skip_filter_checks)

        # TODO: should we add these to the output?
        self._handle_model_selectparams()
        self._handle_meshcolor_choiceparams()
        self._handle_figure_time_source_params()

        if kwargs.get('overwrite', model=='latest') and kwargs.get('return_overwrite', False) and overwrite_ps is not None:
            ret_ps += overwrite_ps

        return ret_ps

    def get_model(self, model=None, **kwargs):
        """
        Filter in the 'model' context

        See also:
        * <phoebe.parameters.ParameterSet.filter>

        Arguments
        ----------
        * `model`: (string, optional, default=None): the name of the model
        * `**kwargs`: any other tags to do the filtering (excluding model and context)

        Returns:
        * a <phoebe.parameters.ParameterSet> object.
        """
        if model is not None:
            kwargs['model'] = model
        kwargs['context'] = 'model'
        return self.filter(**kwargs)

    def rerun_model(self, model=None, **kwargs):
        """
        Rerun run_compute for a given model.  This simply retrieves the current
        compute parameters given the same compute label used to create the original
        model.  This does not, therefore, necessarily ensure that the exact
        same compute options are used.

        See also:
        * <phoebe.frontend.bundle.Bundle.run_compute>

        Arguments
        ------------
        * `model` (string, optional): label of the model (will be overwritten)
        * `**kwargs`: all keyword arguments are passed directly to
            <phoebe.frontend.bundle.Bundle.run_compute>

        Returns
        ------------
        * the output from <phoebe.frontend.bundle.Bundle.run_compute>
        """
        model_ps = self.get_model(model=model)

        compute = model_ps.compute
        kwargs.setdefault('compute', compute)

        return self.run_compute(model=model, **kwargs)

    def import_model(self, fname, model=None):
        """
        Import and attach a model from a file.  Generally this file will be the
        output after running a script generated by
        <phoebe.frontend.bundle.Bundle.export_compute>.  This is NOT necessary
        to be called if generating a model directly from
        <phoebe.frontend.bundle.Bundle.run_compute>.

        See also:
        * <phoebe.frontend.bundle.Bundle.export_compute>

        Arguments
        ------------
        * `fname` (string): the path to the file containing the model.  Likely
            `out_fname` from <phoebe.frontend.bundle.Bundle.export_compute>.
            Alternatively, this can be the json of the model.  Must be
            able to be parsed by <phoebe.parameters.ParameterSet.open>.
        * `model` (string, optional): the name of the model to be attached
            to the Bundle.  If not provided, the model will be adopted from
            the tags in the file.

        Returns
        -----------
        * ParameterSet of added and changed parameters
        """
        result_ps = ParameterSet.open(fname)
        metawargs = {}
        if model is not None:
            metawargs['model'] = model
        self._attach_params(result_ps, override_tags=True, **metawargs)

        changed_params = self._handle_model_selectparams(return_changes=True)

        return ParameterSet(changed_params) + self.get_model(model=model if model is not None else result_ps.models)

    def remove_model(self, model, **kwargs):
        """
        Remove a 'model' from the bundle.

        See also:
        * <phoebe.parameters.ParameterSet.remove_parameters_all>

        Arguments
        ----------
        * `model` (string): the label of the model to be removed.
        * `remove_figure_params` (bool, optional): whether to also remove
            figure options tagged with `model`.  If not provided, will default
            to false if `model` is 'latest', otherwise will default to True.
        * `**kwargs`: other filter arguments to be sent to
            <phoebe.parameters.ParameterSet.remove_parameters_all>.  The following
            will be ignored: model, context.

        Returns
        -----------
        * ParameterSet of removed or changed parameters
        """
        remove_figure_params = kwargs.pop('remove_figure_params', model!='latest')

        kwargs['model'] = model
        kwargs['context'] = ['model', 'figure'] if remove_figure_params else 'model'
        ret_ps = self.remove_parameters_all(**kwargs)
        ret_ps += ParameterSet(self._handle_model_selectparams(return_changes=True))
        if remove_figure_params:
            ret_ps += ParameterSet(self._handle_meshcolor_choiceparams(return_changes=True))
        return ret_ps

    def remove_models_all(self):
        """
        Remove all models from the bundle.  To remove a single model see
        <phoebe.frontend.bundle.Bundle.remove_model>.

        Returns
        -----------
        * ParameterSet of removed parameters
        """
        removed_ps = ParameterSet()
        for model in self.models:
            removed_ps += self.remove_model(model=model)
        return removed_ps

    def rename_model(self, old_model, new_model):
        """
        Change the label of a model attached to the Bundle.

        Arguments
        ----------
        * `old_model` (string): current label of the model (must exist)
        * `new_model` (string): the desired new label of the model
            (must not yet exist)

        Returns
        --------
        * <phoebe.parameters.ParameterSet> the renamed model

        Raises
        --------
        * ValueError: if the value of `new_model` is forbidden or already exists.
        """
        # TODO: raise error if old_feature not found?

        self._check_label(new_model)
        self._rename_label('model', old_model, new_model)

        ret_ps = self.filter(model=new_model)

        ret_ps += ParameterSet(self._handle_model_selectparams())

        return ret_ps

    def attach_job(self, twig=None, wait=True, sleep=5, cleanup=True, **kwargs):
        """
        Attach the results from an existing <phoebe.parameters.JobParameter>.

        Jobs are created when passing `detach=True` to
        <phoebe.frontend.bundle.Bundle.run_compute>.

        See also:
        * <phoebe.parameters.JobParameter.attach>

        Arguments
        ------------
        * `twig` (string, optional): twig to use for filtering for the JobParameter.
        * `wait` (bool, optional, default=True): whether to enter a loop to wait
            for results if the Job is not yet complete.
        * `sleep` (int, optional, default=5): number of seconds to wait in the loop.
            Only applicable if `wait` is True.
        * `cleanup` (bool, optional, default=True): whether to delete any
            temporary files created by the Job.
        * `**kwargs`: any additional keyword arguments are sent to filter for the
            Job parameters.  Between `twig` and `**kwargs`, a single parameter
            with qualifier of 'detached_job' must be found.

        Returns
        -----------
        * (<phoebe.parameters.ParameterSet>): ParameterSet of the newly attached
            Parameters.
        """
        kwargs['qualifier'] = 'detached_job'
        return self.get_parameter(twig=twig, **kwargs).attach(wait=wait, sleep=sleep, cleanup=cleanup)<|MERGE_RESOLUTION|>--- conflicted
+++ resolved
@@ -866,12 +866,8 @@
 
     @classmethod
     def default_binary(cls, starA='primary', starB='secondary', orbit='binary',
-<<<<<<< HEAD
+                       semidetached=False,
                        contact_envelope=None, force_build=False):
-=======
-                       semidetached=False,
-                       contact_binary=False, force_build=False):
->>>>>>> 405214b0
         """
         For convenience, this function is available at the top-level as
         <phoebe.default_binary> as well as
@@ -895,20 +891,14 @@
             the secondary component.
         * `orbit` (string, optional, default='binary'): the label to be set for
             the binary component.
-<<<<<<< HEAD
+        * `semidetached` (string or bool, optional, default=False): component
+            to apply a semidetached constraint.  If False, system will be detached.
+            If True, both components will have semidetached constraints (a
+            double-contact system).  `contact_binary` must be False.
         * `contact_envelope` (string or None or bool, optional, default=None):
             whether to also add an envelope (with component=`contact_envelope`
             if provided as a string, otherwise 'contact_envelope') and set
             the hierarchy to a contact binary system.
-=======
-        * `semidetached` (string or bool, optional, default=False): component
-            to apply a semidetached constraint.  If False, system will be detached.
-            If True, both components will have semidetached constraints (a
-            double-contact system).  `contact_binary` must be False.
-        * `contact_binary` (bool, optional, default=False): whether to also
-            add an envelope (with component='contact_envelope') and set the
-            hierarchy to a contact binary system.  `semidetached` must be False.
->>>>>>> 405214b0
         * `force_build` (bool, optional, default=False): whether to force building
             the bundle from scratch.  If False, pre-cached files will be loaded
             whenever possible to save time.
@@ -922,14 +912,9 @@
         * ValueError: if at least one of `semidetached` and `contact_binary` are
             not False.
         """
-<<<<<<< HEAD
         if contact_envelope and not isinstance(contact_envelope, str):
             # ie. if passed as True
             contact_envelope='contact_envelope'
-=======
-        if semidetached and contact_binary:
-            raise ValueError("at least one of semidetached or binary must be False")
->>>>>>> 405214b0
 
         if not force_build and not conf.devel:
             if contact_envelope:
@@ -1083,10 +1068,10 @@
 
         b = cls()
         starA_defaults = inner_star_defaults if hierarchy == '12' else {}
-        b.add_star(component=starA, **starA_defaults)
-        b.add_star(component=starB, **inner_star_defaults)
+        b.add_star(component=starA, color='blue', **starA_defaults)
+        b.add_star(component=starB, color='red', **inner_star_defaults)
         starC_defaults = inner_star_defaults if hierarchy == '21' else {}
-        b.add_star(component=starC, **starC_defaults)
+        b.add_star(component=starC, color='green', **starC_defaults)
         b.add_orbit(component=inner, **inner_orbit_defaults)
         b.add_orbit(component=outer, period=10)
 
@@ -1201,10 +1186,10 @@
 
 
         b = cls()
-        b.add_star(component=starA)
-        b.add_star(component=starB)
-        b.add_star(component=starC)
-        b.add_star(component=starD)
+        b.add_star(component=starA, color='blue')
+        b.add_star(component=starB, color='red')
+        b.add_star(component=starC, color='green')
+        b.add_star(component=starD, color='purple')
         b.add_orbit(component=orbitAB, period=1)
         b.add_orbit(component=orbitCD, period=1)
         b.add_orbit(component=outer, period=10)
@@ -1319,16 +1304,10 @@
 
 
         b = cls()
-<<<<<<< HEAD
-        b.add_star(component=starA)
-        b.add_star(component=starB)
-        b.add_star(component=starC)
-        b.add_star(component=starD)
-=======
         b.add_star(component=starA, color='blue')
         b.add_star(component=starB, color='red')
         b.add_star(component=starC, color='green')
->>>>>>> 405214b0
+        b.add_star(component=starD, color='purple')
         b.add_orbit(component=inner, period=1)
         b.add_orbit(component=middle, period=1)
         b.add_orbit(component=outer, period=10)
