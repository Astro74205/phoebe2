--- conflicted
+++ resolved
@@ -3796,7 +3796,6 @@
 
         return param
 
-<<<<<<< HEAD
     def flip_constraint_all(self, twig=None, solve_for=None, **kwargs):
         """
         Flip multiple existing constraints to solve for a different parameter.
@@ -3839,10 +3838,7 @@
         for constraint in constraints.to_list():
             self.flip_constraint(uniqueid=constraint.uniqueid, solve_for=solve_for)
 
-    def run_constraint(self, twig=None, return_parameter=False, **kwargs):
-=======
     def run_constraint(self, twig=None, return_parameter=False, suppress_error=True, **kwargs):
->>>>>>> 47bc8d7f
         """
         Run a given 'constraint' now and set the value of the constrained
         parameter.  In general, there shouldn't be any need to manually
@@ -3866,6 +3862,11 @@
         * `return_parameter` (bool, optional, default=False): whether to
             return the constrained <phoebe.parameters.Parameter> (otherwise will
             return the resulting value).
+        * `suppress_error` (bool, optional, default=True): if True, any errors
+            while running the constraint will be availble via the logger at the 
+            'error' level and can be re-attempted via
+            <phoebe.frontend.bundle.Bundle.run_failed_constraints>.  If False,
+            any errors will be raised immediately.
         * `**kwargs`:  any other tags to do the filter (except twig or context)
 
         Returns
@@ -3911,15 +3912,7 @@
         except Exception as e:
             self._failed_constraints.append(expression_param.uniqueid)
 
-<<<<<<< HEAD
-        # we won't bother checking for arrays (we'd have to do np.all),
-        # but for floats, let's only set the value if the value has changed.
-        if not isinstance(result, float) or result != constrained_param.get_value():
-            logger.debug("setting '{}'={} from '{}' constraint".format(constrained_param.uniquetwig, result, expression_param.uniquetwig))
-            constrained_param.set_value(result, force=True, run_constraints=True)
-=======
             message_prefix = "Constraint '{}' raised the following error while attempting to solve for '{}'.  Consider flipping the constraint or changing the value of one of {} until the constraint succeeds.  Original error: ".format(expression_param.twig, constrained_param.twig, [p.twig for p in expression_param.vars.to_list()])
-
 
             if suppress_error:
                 logger.error(message_prefix + e.message)
@@ -3929,10 +3922,12 @@
                     e.args = (message_prefix + e.message,) + e.args[1:]
                 raise
         else:
-            constrained_param.set_value(result, force=True, run_constraints=True)
-            logger.debug("setting '{}'={} from '{}' constraint".format(constrained_param.uniquetwig, result, expression_param.uniquetwig))
->>>>>>> 47bc8d7f
-
+            # we won't bother checking for arrays (we'd have to do np.all),
+            # but for floats, let's only set the value if the value has changed.
+            if not isinstance(result, float) or result != constrained_param.get_value():
+                logger.debug("setting '{}'={} from '{}' constraint".format(constrained_param.uniquetwig, result, expression_param.uniquetwig))
+                constrained_param.set_value(result, force=True, run_constraints=True)
+        
         if return_parameter:
             return constrained_param
         else:
@@ -3969,6 +3964,20 @@
                 changes.append(param)
         self._delayed_constraints = []
         return changes
+
+    def run_failed_constraints(self):
+        """
+        Attempt to rerun all failed constraints that may be preventing
+        <phoebe.frontend.bundle.Bundle.run_checks> from succeeding.
+        """
+        changes = []
+        failed_constraints = self._failed_constraints
+        self._failed_constraints = []
+        for constraint_id in failed_constraints:
+            param = self.run_constraint(uniqueid=constraint_id, return_parameter=True, skip_kwargs_checks=True, suppress_error=False)
+            if param not in changes:
+                changes.append(param)
+        return list(set(changes))
 
     def compute_ld_coeffs(self, compute=None, set_value=False, **kwargs):
         """
@@ -4101,7 +4110,6 @@
         logger.debug("creating system with compute={} kwargs={}".format(system_compute, kwargs))
         return backends.PhoebeBackend()._create_system_and_compute_pblums(self, system_compute, datasets=datasets, compute_l3=compute_l3, compute_l3_frac=compute_l3_frac, compute_extrinsic=compute_extrinsic, reset=False, lc_only=False, **kwargs)
 
-<<<<<<< HEAD
     def compute_l3s(self, compute=None, set_value=False, **kwargs):
         """
         Compute third lights (`l3`) that will be applied to the system from
@@ -4189,25 +4197,6 @@
     def compute_pblums(self, compute=None, pblum=True, pblum_ext=True,
                        pbflux=False, pbflux_ext=False,
                        set_value=False, **kwargs):
-=======
-    def run_failed_constraints(self):
-        """
-        NEW in PHOEBE 2.1.11
-
-        Attempt to rerun all failed constraints that may be preventing
-        <phoebe.frontend.bundle.Bundle.run_checks> from succeeding.
-        """
-        changes = []
-        failed_constraints = self._failed_constraints
-        self._failed_constraints = []
-        for constraint_id in failed_constraints:
-            param = self.run_constraint(uniqueid=constraint_id, return_parameter=True, skip_kwargs_checks=True, suppress_error=False)
-            if param not in changes:
-                changes.append(param)
-        return list(set(changes))
-
-    def compute_pblums(self, compute=None, **kwargs):
->>>>>>> 47bc8d7f
         """
         Compute the passband luminosities that will be applied to the system,
         following all coupling, etc, as well as all relevant compute options
