--- conflicted
+++ resolved
@@ -20,20 +20,13 @@
 else:
     _can_rebound = LooseVersion(rebound.__version__) >= LooseVersion('3.4.0')
 
-<<<<<<< HEAD
 if _can_rebound:
     try:
         import reboundx
-    except ImportError:
+    except (ImportError, OSError):
         _can_reboundx = False
     else:
         _can_reboundx = True
-=======
-try:
-    import reboundx
-except (ImportError, OSError):
-    _can_reboundx = False
->>>>>>> 405214b0
 else:
     _can_reboundx = False
 
