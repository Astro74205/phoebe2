PHOEBE 2.0 RELEASE NOTES
------------------------

Hello and thank you for your interest in PHOEBE 2.0! PHOEBE is a binary star modeling code, but version 2.0 also supports the modeling of single rotating stars.


INTRODUCTION
------------

PHOEBE stands for PHysics Of Eclipsing BinariEs. PHOEBE is pronounced [fee-bee](https://www.merriam-webster.com/dictionary/phoebe?pronunciation&lang=en_us&file=phoebe01.wav).

PHOEBE 2.0 is a rewrite of the original PHOEBE code. For most up-to-date information please refer to the PHOEBE project webpage: [http://phoebe-project.org](http://phoebe-project.org)

PHOEBE 2.0 is described by the release paper published in the Astrophysical Journal Supplement, [Prša et al. (2016, ApJS 227, 29)](http://adsabs.harvard.edu/abs/2016ApJS..227...29P).

PHOEBE 2.0 is released under the [GNU General Public License v3](https://www.gnu.org/licenses/gpl-3.0.en.html).


The source code is available for download from the [PHOEBE project homepage](http://phoebe-project.org) and from [github](https://github.com/phoebe-project/phoebe2).

The development of PHOEBE 2.0 is funded in part by the [NSF grant #1517474](https://www.nsf.gov/awardsearch/showAward?AWD_ID=1517474).


DOWNLOAD AND INSTALLATION
-------------------------

The easiest way to download and install PHOEBE 2.0 is by using pip:

    pip install phoebe

To install it site-wide, prefix the `pip` command with `sudo` or run it as root.

To download the PHOEBE 2.0 source code, use git:

    git clone https://github.com/phoebe-project/phoebe2.git

To install PHOEBE 2.0 from the source locally, go to the `phoebe2/` directory and issue:

    python setup.py build
    python setup.py install --user

To install PHOEBE 2.0 from the source site-wide, go to the `phoebe2/` directory and issue:

    python setup.py build
    sudo python setup.py install

For further details on pre-requisites and minimal versions of python consult the [PHOEBE project webpage](http://phoebe-project.org).


GETTING STARTED
---------------

PHOEBE 2.0 has a steep learning curve. There is no graphical front-end as of yet; the front-end is now written in python. To start PHOEBE, issue:

    python
    >>> import phoebe
    >>>

To understand how to use PHOEBE, please consult the [tutorials, scripts and manuals](http://phoebe-project.org/docs/2.0/#Tutorials) hosted on the PHOEBE webpage.


CHANGELOG
----------

<<<<<<< HEAD
=======
### 2.0.9 - \_default Parameters hotfix

* Previously, after loading from a JSON file, new datasets were ignored by run_compute because the \_default Parameters (such as 'enabled') were not stored and loaded correctly.  This has now been fixed.
* PS.datasets/components now hides the (somewhat confusing) \_default entries.
* unicode handling in filtering is improved to make sure the copying rules from JSON are followed correctly when loaded as unicodes instead of strings.

>>>>>>> b14edeed
### 2.0.8 - contacts hotfix

* Remove unused Parameters from the Bundle
* Improvement in finding the boundary between the two components of a contact system

### 2.0.7 - legacy import/export hotfix

* Handle missing parameters when importing/exporting so that a Bundle exported to a PHOEBE legacy file can successfully be reimported
* Handle importing standard weight from datasets and converting to sigma

### 2.0.6 - unit conversion hotfix

* When requesting unit conversion from the frontend, astropy will now raise an error if the units are not compatible.

### 2.0.5 - semi-detached hotfix

* Fixed bug in which importing a PHOEBE legacy file of a semi-detached system failed to set the correct potential for the star filling its roche lobe.  This only affects the importer itself.
* Implemented 'critical_rpole' and 'critical_potential' constraints.

### 2.0.4 - vgamma temporary hotfix

* The definition of vgamma in 2.0.* is in the direction of positive z rather than positive RV.  For the sake of maintaining backwards-compatibility, this will remain unchanged for 2.0.* releases but will be fixed in the 2.1 release to be in the direction of positive RV.  Until then, this bugfix handles converting to and from PHOEBE legacy correctly so that running the PHOEBE 2 and legacy backends gives consistent results.

### 2.0.3 - t0_supconj/t0_perpass hotfix

* Fixed constraint that defines the relation between t0_perpass and t0_supconj.
* Implement new 't0_ref' parameter which corresponds to legacy's 'HJD0'.
* Phasing now accepts t0='t0_supconj', 't0_perpass', 't0_ref', or a float representing the zero-point.  The 'phshift' parameter will still be supported until 2.1, at which point it will be removed.
* Inclination parameter ('incl') is now limited to the [0-180] range to maintain conventions on superior conjunction and ascending/descending nodes.
* Fixed error message in ldint.
* Fixed the ability for multiple spots to be attached to the same component.
* Raise an error if attempting to attach spots to an unsupported component.  Note: spots are currently not supported for contact systems.

### 2.0.2 - spots hotfix

* If using spots, it is important that you use 2.0.2 or later as there were several important bug fixes in this release.
* 'colon' parameter for spots has been renamed to 'long' (as its not actually colongitude).  For 2.0.X releases, the 'colon' parameter will remain as a constrained parameter to avoid breaking any existing scripts, but will be removed with the 2.1.0 release.
* Features (including spots) have been fixed to correctly save and load to file.
* Corotation of spots is now enabled: if the 'syncpar' parameter is not unity, the spots will correctly corotate with the star.  The location of the spot (defined by 'colat' and 'long' parameters) is defined such that the long=0 points to the companion star at t0.  That coordinate system then rotates with the star according to 'syncpar'.

### 2.0.1 - ptfarea/pbspan hotfix

* Definition of flux and luminosity now use ptfarea instead of pbspan.  In the bolometric case, these give the same quantity. This discrepancy was absorbed entirely by pblum scaling, so relative fluxes should not be affected, but the underlying absolute luminosities were incorrect for passbands (non-bolometric).  In addition to under-the-hood changes, the exposed mesh column for 'pbspan' is now removed and replaced with 'ptfarea', but as this is not yet a documented column, should not cause backwards-compatibility issues.  

### 2.0.0

* PHOEBE 2.0 is not backwards compatible with PHOEBE 2.0-beta (although the interface has not changed appreciably) or with PHOEBE 2.0-alpha (substantial rewrite). Going forward with incremental releases, every effort will be put into backwards compatibility. The changes and important considerations of the new version will be detailed in the ChangeLog.

* If upgrading from PHOEBE 2.0-beta or PHOEBE 2.0-alpha, it is necessary to do a clean re-install (clear your build and installation directories), as the passband file format has changed and will not automatically reset unless these directories are manually cleared.  Contact us with any problems.


QUESTIONS? SUGGESTIONS? CONCERNS?
---------------------------------

Contact us! Issues and feature requests should be submitted directly through GitHub's issue tracker. Two mailing lists are dedicated for discussion, either on user level ([phoebe-discuss@lists.sourceforge.net](mailto:phoebe-discuss@lists.sourceforge.net)) or on the developer level ([phoebe-devel@lists.sourceforge.net](mailto:phoebe-devel@lists.sourceforge.net)). We are eager to hear from you, so do not hesitate to contact us!<|MERGE_RESOLUTION|>--- conflicted
+++ resolved
@@ -62,15 +62,12 @@
 CHANGELOG
 ----------
 
-<<<<<<< HEAD
-=======
 ### 2.0.9 - \_default Parameters hotfix
 
 * Previously, after loading from a JSON file, new datasets were ignored by run_compute because the \_default Parameters (such as 'enabled') were not stored and loaded correctly.  This has now been fixed.
 * PS.datasets/components now hides the (somewhat confusing) \_default entries.
 * unicode handling in filtering is improved to make sure the copying rules from JSON are followed correctly when loaded as unicodes instead of strings.
 
->>>>>>> b14edeed
 ### 2.0.8 - contacts hotfix
 
 * Remove unused Parameters from the Bundle
